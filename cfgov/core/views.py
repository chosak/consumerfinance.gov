--- conflicted
+++ resolved
@@ -52,17 +52,12 @@
 
 REGSGOV_BASE_URL = os.environ.get('REGSGOV_BASE_URL')
 REGSGOV_API_KEY = os.environ.get('REGSGOV_API_KEY')
-<<<<<<< HEAD
-REQUIRED_PARAMS_REGSGOV = ['document_id', 'comment', 'first_name', 'last_name']
-REGSGOV_BASE_URL = os.environ.get('REGSGOV_BASE_URL')
-=======
 REQUIRED_PARAMS_REGSGOV = [
     'comment_on',
     'general_comment',
     'first_name',
     'last_name'
 ]
->>>>>>> 9b517ce3
 
 
 @csrf_exempt
@@ -89,48 +84,22 @@
             return failing_response if is_ajax else \
                 redirect('reg_comment:user_error')
     try:
-<<<<<<< HEAD
-        submission_response = submit_comment(REGSGOV_API_KEY,
-                                             document_id, request.POST)
-        if submission_response.status_code != 200:
-            return failing_response
-    except Exception:
-        return failing_response
-    
-=======
+
         submission_response = submit_comment(REGSGOV_API_KEY, request.POST)
         if submission_response.status_code != 201:
             return failing_response
     except Exception:
         return failing_response
 
->>>>>>> 9b517ce3
     # answers = extract_answers_from_request(request)
     # for question_id, answer_text in answers:
     #     response = gd.set_subscriber_answers_to_question(email_address,
     #                                                      question_id,
     #                                                      answer_text)
-<<<<<<< HEAD
-    
-=======
->>>>>>> 9b517ce3
 
     return passing_response
 
 
-<<<<<<< HEAD
-def submit_comment(api_key, document_id, payload):
-
-    base_url = os.environ.get('REGSGOV_BASE_URL')
-
-    url_to_call = "{}/?api_key={}&D={}".format(base_url, api_key, document_id)
-
-    # To send multipart/form-data, use the files parameter to send a dictionary
-    r = requests.post(url, files=payload)
-
-    return response
-    
-=======
 def submit_comment(api_key, data):
 
     base_url = os.environ.get('REGSGOV_BASE_URL')
@@ -159,5 +128,4 @@
     print 'Response: '
     print response.text
 
-    return response
->>>>>>> 9b517ce3
+    return response