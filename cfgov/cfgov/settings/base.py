import os, sys
from unipath import Path
from ..util import admin_emails

from django.conf import global_settings

# Repository root is 4 levels above this file
REPOSITORY_ROOT = Path(__file__).ancestor(4)

# This is the root of the Django project, 'cfgov'
PROJECT_ROOT = REPOSITORY_ROOT.child('cfgov')
V1_TEMPLATE_ROOT = PROJECT_ROOT.child('jinja2', 'v1')

SECRET_KEY = os.environ.get('SECRET_KEY', os.urandom(32))

# Use the django default password hashing
PASSWORD_HASHERS = global_settings.PASSWORD_HASHERS

# see https://docs.djangoproject.com/en/1.8/ref/settings/#std:setting-USE_ETAGS
USE_ETAGS = True

# Application definition

INSTALLED_APPS = (
    'wagtail.wagtailcore',
    'wagtail.wagtailadmin',
    'wagtail.wagtaildocs',
    'wagtail.wagtailsnippets',
    'wagtail.wagtailusers',
    'wagtail.wagtailimages',
    'wagtail.wagtailembeds',
#    'wagtail.wagtailsearch', # TODO: conflicts with haystack, will need to revisit.
    'wagtail.wagtailredirects',
    'wagtail.wagtailforms',
    'wagtail.wagtailsites',

    'wagtail.contrib.modeladmin',
    'wagtail.contrib.table_block',

    'localflavor',
    'modelcluster',
    'compressor',
    'taggit',

    'overextends',
    'django.contrib.admin',
    'django.contrib.auth',
    'django.contrib.contenttypes',
    'django.contrib.sessions',
    'django.contrib.messages',
    'django.contrib.staticfiles',
    'django.contrib.humanize',
    'storages',
    'flags',
    'data_research',
    'v1',
    'core',
    'sheerlike',
    'cal',
    'legacy',
    'django_extensions',
    'reversion',
    'tinymce',
    'jobmanager',
)

OPTIONAL_APPS = [
    {'import': 'noticeandcomment', 'apps': ('noticeandcomment',)},
    {'import': 'comparisontool', 'apps': ('comparisontool', 'haystack',)},
    {'import': 'paying_for_college',
     'apps': ('paying_for_college', 'haystack',)},
    {'import': 'agreements', 'apps': ('agreements', 'haystack',)},
    {'import': 'knowledgebase', 'apps': ('knowledgebase', 'haystack',)},
    {'import': 'selfregistration', 'apps': ('selfregistration',)},
    {'import': 'hud_api_replace', 'apps': ('hud_api_replace',)},
    {'import': 'retirement_api', 'apps': ('retirement_api',)},
    {'import': 'complaint', 'apps': ('complaint',
     'complaintdatabase', 'complaint_common',)},
    {'import': 'ratechecker', 'apps': ('ratechecker', 'rest_framework')},
    {'import': 'countylimits', 'apps': ('countylimits', 'rest_framework')},
    {'import': 'regcore', 'apps': ('regcore', 'regcore_read', 'regcore_write')},
    {'import': 'eregsip', 'apps': ('eregsip',)},
    {'import': 'regulations', 'apps': ('regulations',)},
    {'import': 'picard', 'apps': ('picard',)},
]

MIDDLEWARE_CLASSES = (
    'sheerlike.middleware.GlobalRequestMiddleware',
    'django.contrib.sessions.middleware.SessionMiddleware',
    'django.middleware.common.CommonMiddleware',
    'django.middleware.csrf.CsrfViewMiddleware',
    'django.contrib.auth.middleware.AuthenticationMiddleware',
    'django.contrib.auth.middleware.SessionAuthenticationMiddleware',
    'django.contrib.messages.middleware.MessageMiddleware',
    'django.middleware.clickjacking.XFrameOptionsMiddleware',
    'django.middleware.security.SecurityMiddleware',
    'wagtail.wagtailcore.middleware.SiteMiddleware',
    'wagtail.wagtailredirects.middleware.RedirectMiddleware',
    'transition_utilities.middleware.RewriteNemoURLsMiddleware',
    'v1.middleware.StagingMiddleware',
<<<<<<< HEAD
    'core.middleware.DownstreamCacheControlMiddleware'
)
=======
    )

CSP_MIDDLEWARE_CLASSES = ('core.middleware.CSPScriptHashMiddleware',
                          'csp.middleware.CSPMiddleware')

if ('CSP_ENFORCE' in os.environ or 'CSP_REPORT' in os.environ):
    MIDDLEWARE_CLASSES += CSP_MIDDLEWARE_CLASSES

if 'CSP_REPORT' in os.environ:
    CSP_REPORT_ONLY = True

CSP_REPORT_URI = '/csp-report/'
>>>>>>> 71de7b3e

ROOT_URLCONF = 'cfgov.urls'

TEMPLATES = [
    {
        'BACKEND': 'django.template.backends.django.DjangoTemplates',
        'DIRS': [PROJECT_ROOT.child('templates')],
        'APP_DIRS': True,
        'OPTIONS': {
            'context_processors': [
                'django.template.context_processors.debug',
                'django.template.context_processors.request',
                'django.contrib.auth.context_processors.auth',
                'django.contrib.messages.context_processors.messages',
            ],
        }
    },
    {
        'NAME': 'wagtail-env',
        'BACKEND': 'django.template.backends.jinja2.Jinja2',
        'DIRS': [
            V1_TEMPLATE_ROOT,
            V1_TEMPLATE_ROOT.child('_includes'),
            V1_TEMPLATE_ROOT.child('_layouts'),
            PROJECT_ROOT.child('static_built')
        ],
        'APP_DIRS': False,
        'OPTIONS': {
            'environment': 'v1.environment',
            'extensions': [
                'wagtail.wagtailcore.jinja2tags.core',
                'wagtail.wagtailadmin.jinja2tags.userbar',
                'wagtail.wagtailimages.jinja2tags.images',
            ],
        }
    },
]

WSGI_APPLICATION = 'cfgov.wsgi.application'

# Admin Url Access
ALLOW_ADMIN_URL = os.environ.get('ALLOW_ADMIN_URL', False)

if 'collectstatic' in sys.argv:
    COLLECTSTATIC = True
    DATABASES = {
        'default': {
            'ENGINE': 'django.db.backends.sqlite3',
            'NAME': 'v1',
        }
    }
else:
    COLLECTSTATIC = False
    MYSQL_ENGINE = 'django.db.backends.mysql'

    # Database
    # https://docs.djangoproject.com/en/1.8/ref/settings/#databases

    DATABASES = {
        'default': {
            'ENGINE': MYSQL_ENGINE,
            'NAME': os.environ.get('MYSQL_NAME', 'v1'),
            'USER': os.environ.get('MYSQL_USER', 'root'),
            'PASSWORD': os.environ.get('MYSQL_PW', ''),
            'HOST': os.environ.get('MYSQL_HOST', ''),  # empty string == localhost
            'PORT': os.environ.get('MYSQL_PORT', ''),  # empty string == default
        },
    }


# Internationalization
# https://docs.djangoproject.com/en/1.8/topics/i18n/

LANGUAGE_CODE = 'en-us'

TIME_ZONE = 'America/New_York'

USE_I18N = True

USE_L10N = True

USE_TZ = True


# Static files (CSS, JavaScript, Images)
# https://docs.djangoproject.com/en/1.8/howto/static-files/
STATIC_URL = '/static/'

# Absolute path to the directory static files should be collected to.
STATIC_ROOT = os.environ.get('DJANGO_STATIC_ROOT', '/var/www/html/static')

MEDIA_ROOT = os.environ.get('MEDIA_ROOT',
                            os.path.join(PROJECT_ROOT, 'f'))
MEDIA_URL = '/f/'

# List of finder classes that know how to find static files in
# various locations.
STATICFILES_FINDERS = (
    'sheerlike.finders.SheerlikeStaticFinder',
    'django.contrib.staticfiles.finders.AppDirectoriesFinder',
    'django.contrib.staticfiles.finders.FileSystemFinder',
    'compressor.finders.CompressorFinder',
)

STATICFILES_STORAGE = 'django.contrib.staticfiles.storage.StaticFilesStorage'

# Used to include directories not traditionally found,
# app-specific 'static' directories.
STATICFILES_DIRS = [
    PROJECT_ROOT.child('static_built'),
    PROJECT_ROOT.child('templates', 'wagtailadmin')
]


ALLOWED_HOSTS = ['*']

EXTERNAL_LINK_PATTERN = r'https?:\/\/(?:www\.)?(?![^\?]+gov)(?!(content\.)?localhost).*'
NONCFPB_LINK_PATTERN = r'(https?:\/\/(?:www\.)?(?![^\?]*(cfpb|consumerfinance).gov)(?!(content\.)?localhost).*)'
FILES_LINK_PATTERN = r'https?:\/\/files\.consumerfinance.gov\/f\/\S+\.[a-z]+'
DOWNLOAD_LINK_PATTERN = r'(\.pdf|\.doc|\.docx|\.xls|\.xlsx|\.csv|\.zip)$'

# Wagtail settings

WAGTAIL_SITE_NAME = 'v1'
WAGTAILIMAGES_IMAGE_MODEL = 'v1.CFGOVImage'
TAGGIT_CASE_INSENSITIVE = True

WAGTAIL_USER_CREATION_FORM = 'v1.auth_forms.UserCreationForm'
WAGTAIL_USER_EDIT_FORM = 'v1.auth_forms.UserEditForm'

SHEER_ELASTICSEARCH_SERVER = os.environ.get('ES_HOST', 'localhost') + ':' + os.environ.get('ES_PORT', '9200')
SHEER_ELASTICSEARCH_INDEX = os.environ.get('SHEER_ELASTICSEARCH_INDEX', 'content')
ELASTICSEARCH_BIGINT = 50000

MAPPINGS = PROJECT_ROOT.child('es_mappings')
SHEER_PROCESSORS = \
    {
        "history": {
            "url": "$WORDPRESS/api/get_posts/?post_type=history",
            "processor": "processors.wordpress_history",
            "mappings": MAPPINGS.child("history.json")
        },
        "sub_page": {
            "url": "$WORDPRESS/api/get_posts/?post_type=sub_page",
            "processor": "processors.wordpress_sub_page",
            "mappings": MAPPINGS.child("sub_page.json")
        },
        "office": {
            "url": "$WORDPRESS/api/get_posts/?post_type=office",
            "processor": "processors.wordpress_office",
            "mappings": MAPPINGS.child("office.json")
        },
        "orgmember": {
            "url": "$WORDPRESS/api/get_posts/?post_type=orgmember",
            "processor": "processors.wordpress_orgmember",
            "mappings": MAPPINGS.child("orgmember.json")
        },
        "pages": {
            "url": "$WORDPRESS/api/get_posts/?post_type=page",
            "processor": "processors.wordpress_page",
            "mappings": MAPPINGS.child("pages.json")
        },
        "views": {
            "url": "$WORDPRESS/api/get_posts/?post_type=view",
            "processor": "processors.wordpress_view",
            "mappings": MAPPINGS.child("views.json")
        },
        "featured_topic": {
            "url": "$WORDPRESS/api/get_posts/?post_type=featured_topic",
            "processor": "processors.wordpress_featured_topic",
            "mappings": MAPPINGS.child("featured_topic.json")
        },
        "faq": {
            "url": "$WORDPRESS/api/get_posts/?post_type=faq",
            "processor": "processors.wordpress_faq",
            "mappings": MAPPINGS.child("faq.json")
        },
        "report": {
            "url": "$WORDPRESS/api/get_posts/?post_type=cfpb_report",
            "processor": "processors.wordpress_cfpb_report",
            "mappings": MAPPINGS.child("report.json")
        }
    }

SHEER_ELASTICSEARCH_SETTINGS = \
    {
        "settings": {
            "analysis": {
                "analyzer": {
                    "my_edge_ngram_analyzer": {
                        "tokenizer": "my_edge_ngram_tokenizer"
                    },
                    "tag_analyzer": {
                       "tokenizer": "keyword",
                       "filter": "lowercase"
                    }
                },
                "tokenizer": {
                    "my_edge_ngram_tokenizer": {
                        "type": "edgeNGram",
                        "min_gram": "2",
                        "max_gram": "5",
                        "token_chars": [
                            "letter",
                            "digit"
                        ]
                    }
                }
            }
        }
    }


# PDFReactor
PDFREACTOR_LIB = os.environ.get('PDFREACTOR_LIB', '/opt/PDFreactor/wrappers/python/lib')

#LEGACY APPS

STATIC_VERSION = ''
LEGACY_APP_URLS={'comparisontool':True,
                 'agreements':True,
                 'knowledgebase':True,
                 'selfregistration':True,
                 'hud_api_replace':True,
                 'retirement_api':True,
                 'paying_for_college':True,
                 'complaint':True,
                 'complaintdatabase':True,
                 'ratechecker':True,
                 'regcore':True,
                 'regulations':True,
                 'countylimits':True,
                 'noticeandcomment':True}

# DJANGO HUD API
GOOGLE_MAPS_API_PRIVATE_KEY = os.environ.get('GOOGLE_MAPS_API_PRIVATE_KEY')
GOOGLE_MAPS_API_CLIENT_ID = os.environ.get('GOOGLE_MAPS_API_CLIENT_ID')
DJANGO_HUD_NOTIFY_EMAILS = os.environ.get('DJANGO_HUD_NOTIFY_EMAILS')
# in seconds, 2592000 == 30 days. Google allows no more than a month of caching
DJANGO_HUD_GEODATA_EXPIRATION_INTERVAL = 2592000


HAYSTACK_CONNECTIONS = {
    'default': {
        'ENGINE': 'haystack.backends.elasticsearch_backend.ElasticsearchSearchEngine',
        'URL': SHEER_ELASTICSEARCH_SERVER,
        'INDEX_NAME': os.environ.get('HAYSTACK_ELASTICSEARCH_INDEX', SHEER_ELASTICSEARCH_INDEX+'_haystack'),
    },
}

# S3 Configuration
if os.environ.get('S3_ENABLED', 'False') == 'True':
    DEFAULT_FILE_STORAGE = 'v1.s3utils.MediaRootS3BotoStorage'
    AWS_S3_SECURE_URLS = True  # True = use https; False = use http
    AWS_QUERYSTRING_AUTH = False  # False = do not use authentication-related query parameters for requests
    AWS_S3_ACCESS_KEY_ID = os.environ.get('AWS_S3_ACCESS_KEY_ID')
    AWS_S3_SECRET_ACCESS_KEY = os.environ.get('AWS_S3_SECRET_ACCESS_KEY')
    AWS_STORAGE_BUCKET_NAME = os.environ.get('AWS_STORAGE_BUCKET_NAME')
    AWS_S3_CALLING_FORMAT = 'boto.s3.connection.OrdinaryCallingFormat'

    MEDIA_URL = os.environ.get('AWS_S3_URL') + '/f/'

# Govdelivery

GOVDELIVERY_USER = os.environ.get('GOVDELIVERY_USER')
GOVDELIVERY_PASSWORD = os.environ.get('GOVDELIVERY_PASSWORD')
GOVDELIVERY_ACCOUNT_CODE = os.environ.get('GOVDELIVERY_ACCOUNT_CODE')

# LOAD OPTIONAL APPS
# code from https://gist.github.com/msabramo/945406

for app in OPTIONAL_APPS:
    try:
        __import__(app["import"])
        for name in app.get("apps",()):
            if name not in INSTALLED_APPS:
                INSTALLED_APPS+=(name,)
        MIDDLEWARE_CLASSES += app.get("middleware", ())
        if 'TEMPLATE_CONTEXT_PROCESSORS' in locals():
            TEMPLATE_CONTEXT_PROCESSORS += app.get("context_processors", ())
    except ImportError:
        pass

WAGTAIL_ENABLE_UPDATE_CHECK = False  # Removes wagtail version update check banner from admin page.

# Email
ADMINS = admin_emails(os.environ.get('ADMIN_EMAILS'))
EMAIL_SUBJECT_PREFIX = os.environ.get('EMAIL_SUBJECT_PREFIX')
EMAIL_BACKEND = 'django.core.mail.backends.console.EmailBackend'
WAGTAILADMIN_NOTIFICATION_FROM_EMAIL = os.environ.get('WAGTAILADMIN_NOTIFICATION_FROM_EMAIL')




# Password Policies
# cfpb_common password rules
CFPB_COMMON_PASSWORD_RULES = [
    [r'.{12,}', 'Minimum allowed length is 12 characters'],
    [r'[A-Z]', 'Password must include at least one capital letter'],
    [r'[a-z]', 'Password must include at least one lowercase letter'],
    [r'[0-9]', 'Password must include at least one digit'],
    [r'[@#$%&!]', 'Password must include at least one special character (@#$%&!)'],
]
# cfpb_common login rules
# in seconds
LOGIN_FAIL_TIME_PERIOD = os.environ.get('LOGIN_FAIL_TIME_PERIOD', 120 * 60)
# number of failed attempts
LOGIN_FAILS_ALLOWED = os.environ.get('LOGIN_FAILS_ALLOWED', 5)
LOGIN_REDIRECT_URL='/login/welcome/'
LOGIN_URL = "/login/"


SHEER_SITES = {
        'assets': V1_TEMPLATE_ROOT,
        'owning-a-home':
            Path(os.environ.get('OAH_SHEER_PATH') or
            Path(REPOSITORY_ROOT, '../owning-a-home/dist')),
        'fin-ed-resources':
            Path(os.environ.get('FIN_ED_SHEER_PATH') or
            Path(REPOSITORY_ROOT, '../fin-ed-resources/dist')),
        'know-before-you-owe':
            Path(os.environ.get('KBYO_SHEER_PATH') or
            Path(REPOSITORY_ROOT, '../know-before-you-owe/dist')),
}

#The base URL for the API that we use to access layers and the regulation.
API_BASE = os.environ.get('EREGS_API_BASE', '')

#When we generate an full HTML version of the regulation, we want to
#write it out somewhere. This is where.
OFFLINE_OUTPUT_DIR = ''

DATE_FORMAT = 'n/j/Y'

GOOGLE_ANALYTICS_ID = ''
GOOGLE_ANALYTICS_SITE = ''

CACHE_MIDDLEWARE_ALIAS = 'default'
CACHE_MIDDLEWARE_KEY_PREFIX = 'eregs'
CACHE_MIDDLEWARE_SECONDS = 1800

#eRegs
BACKENDS = {
    'regulations': 'regcore.db.django_models.DMRegulations',
    'layers': 'regcore.db.django_models.DMLayers',
    'notices': 'regcore.db.django_models.DMNotices',
    'diffs': 'regcore.db.django_models.DMDiffs',
}

CACHES = {
    'default' : {
        'BACKEND': 'django.core.cache.backends.filebased.FileBasedCache',
        'LOCATION': '/tmp/eregs_cache',
    },
    'eregs_longterm_cache': {
        'BACKEND': 'django.core.cache.backends.filebased.FileBasedCache',
        'LOCATION': '/tmp/eregs_longterm_cache',
        'TIMEOUT': 60*60*24*15,     # 15 days
        'OPTIONS': {
            'MAX_ENTRIES': 10000,
        },
    },
    'api_cache':{
        'BACKEND': 'django.core.cache.backends.locmem.LocMemCache',
        'LOCATION': 'api_cache_memory',
        'TIMEOUT': 3600,
        'OPTIONS': {
            'MAX_ENTRIES': 1000,
        },
    }
}

PICARD_SCRIPTS_DIRECTORY = os.environ.get('PICARD_SCRIPTS_DIRECTORY',REPOSITORY_ROOT.child('picard_scripts'))

# GovDelivery environment variables
ACCOUNT_CODE = os.environ.get('GOVDELIVERY_ACCOUNT_CODE')

# Regulations.gov environment variables
REGSGOV_BASE_URL = os.environ.get('REGSGOV_BASE_URL')
REGSGOV_API_KEY = os.environ.get('REGSGOV_API_KEY')

# Akamai
ENABLE_AKAMAI_CACHE_PURGE = os.environ.get('ENABLE_AKAMAI_CACHE_PURGE', False)
AKAMAI_PURGE_URL = 'https://api.ccu.akamai.com/ccu/v2/queues/default'
if ENABLE_AKAMAI_CACHE_PURGE:
    AKAMAI_USER = os.environ.get('AKAMAI_USER')
    AKAMAI_PASSWORD = os.environ.get('AKAMAI_PASSWORD')
    AKAMAI_OBJECT_ID = os.environ.get('AKAMAI_OBJECT_ID')

# Staging site
STAGING_HOSTNAME = os.environ.get('DJANGO_STAGING_HOSTNAME')

# CSP Whitelists

# These specify what is allowed in <script> tags.
CSP_SCRIPT_SRC = ("'self'",
                  "'unsafe-inline'",
                  "'unsafe-eval'",
                  '*.google-analytics.com',
                  '*.googletagmanager.com',
                  'ajax.googleapis.com',
                  'search.usa.gov',
                  'api.mapbox.com',
                  'js-agent.newrelic.com',
                  'dnn506yrbagrg.cloudfront.net',
                  '*.doubleclick.net',
                  'bam.nr-data.net',
                  '*.youtube.com',
                  '*.ytimg.com',
                  'trk.cetrk.com')

# These specify valid sources of CSS code
CSP_STYLE_SRC = ("'self'",
                 "'unsafe-inline'",
                 'fast.fonts.net',
                 'api.mapbox.com')

# These specify valid image sources
CSP_IMG_SRC= ("'self'",
              's3.amazonaws.com',
              'stats.g.doubleclick.net',
              'files.consumerfinance.gov',
              'img.youtube.com',
              '*.google-analytics.com',
              'trk.cetrk.com',
              'searchstats.usa.gov',
              'gtrk.s3.amazonaws.com',
              '*.googletagmanager.com',
              'api.mapbox.com',
              '*.tiles.mapbox.com',
              'data:')

# These specify what URL's we allow to appear in frames/iframes
CSP_FRAME_SRC= ("'self'",
                '*.googletagmanager.com',
                '*.google-analytics.com',
                'www.youtube.com',
                '*.doubleclick.net')

# These specify where we allow fonts to come from
CSP_FONT_SRC = ("'self'", 'fast.fonts.net')

# These specify what hosts we can make (potentially) cross-domain AJAX requests to.
CSP_CONNECT_SRC = ("'self'", '*.tiles.mapbox.com')
<|MERGE_RESOLUTION|>--- conflicted
+++ resolved
@@ -98,11 +98,8 @@
     'wagtail.wagtailredirects.middleware.RedirectMiddleware',
     'transition_utilities.middleware.RewriteNemoURLsMiddleware',
     'v1.middleware.StagingMiddleware',
-<<<<<<< HEAD
     'core.middleware.DownstreamCacheControlMiddleware'
 )
-=======
-    )
 
 CSP_MIDDLEWARE_CLASSES = ('core.middleware.CSPScriptHashMiddleware',
                           'csp.middleware.CSPMiddleware')
@@ -114,7 +111,6 @@
     CSP_REPORT_ONLY = True
 
 CSP_REPORT_URI = '/csp-report/'
->>>>>>> 71de7b3e
 
 ROOT_URLCONF = 'cfgov.urls'
 
