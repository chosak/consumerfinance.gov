import os

from django.conf import global_settings
from django.utils.translation import ugettext_lazy as _

import dj_database_url
from unipath import DIRS, Path

from cfgov.util import admin_emails


# Repository root is 4 levels above this file
REPOSITORY_ROOT = Path(__file__).ancestor(4)

# This is the root of the Django project, 'cfgov'
PROJECT_ROOT = REPOSITORY_ROOT.child('cfgov')
V1_TEMPLATE_ROOT = PROJECT_ROOT.child('jinja2', 'v1')

SECRET_KEY = os.environ.get('SECRET_KEY', os.urandom(32))

# Deploy environment
DEPLOY_ENVIRONMENT = os.getenv('DEPLOY_ENVIRONMENT')

# In certain environments, we allow DEBUG to be enabled
DEBUG = os.environ.get('DJANGO_DEBUG') == 'True'

# signal that tells us that this is a proxied HTTPS request
# effects how request.is_secure() responds
SECURE_PROXY_SSL_HEADER = ('HTTP_X_FORWARDED_PROTO', 'https')
USE_X_FORWARDED_HOST = True

# in some environments, we want to respect X-Forwarded-Port
USE_X_FORWARDED_PORT = os.environ.get('USE_X_FORWARDED_PORT') == 'True'

# Use the django default password hashing
PASSWORD_HASHERS = global_settings.PASSWORD_HASHERS

# Application definition

INSTALLED_APPS = (
    'permissions_viewer',
    'wagtail.wagtailcore',
    'wagtail.wagtailadmin',
    'wagtail.wagtaildocs',
    'wagtail.wagtailsnippets',
    'wagtail.wagtailusers',
    'wagtail.wagtailimages',
    'wagtail.wagtailembeds',
    'wagtail.contrib.wagtailfrontendcache',
    # 'wagtail.wagtailsearch',  # TODO: conflicts w/ haystack, need to revisit
    'wagtail.wagtailredirects',
    'wagtail.wagtailforms',
    'wagtail.wagtailsites',

    'wagtail.contrib.modeladmin',
    'wagtail.contrib.table_block',
    'wagtail.contrib.wagtailroutablepage',

    'localflavor',
    'modelcluster',
    'taggit',
    'wagtailinventory',
    'wagtailsharing',
    'flags',
    'wagtailautocomplete',
    'wagtailflags',
    'watchman',
    'haystack',
    'ask_cfpb',
    'agreements',
    'overextends',

    'django.contrib.admin',
    'django.contrib.auth',
    'django.contrib.contenttypes',
    'django.contrib.sessions',
    'django.contrib.messages',
    "django.contrib.sitemaps",
    'django.contrib.staticfiles',
    'django.contrib.humanize',

    'storages',
    'data_research',
    'v1',
    'core',
    'legacy',
    'django_extensions',
    'jobmanager',
    'wellbeing',
    'search',
    'paying_for_college',
    'prepaid_agreements',
    'regulations3k',
    'treemodeladmin',
    'housing_counselor',
    'hmda',
<<<<<<< HEAD
    'diversity_inclusion'
=======
    'youth_employment',
>>>>>>> 4326b349
)

OPTIONAL_APPS = [
    {'import': 'comparisontool', 'apps': ('comparisontool', 'haystack',)},
    {'import': 'retirement_api', 'apps': ('retirement_api',)},
    {'import': 'ratechecker', 'apps': ('ratechecker', 'rest_framework')},
    {'import': 'countylimits', 'apps': ('countylimits', 'rest_framework')},
    {
        'import': 'complaint_search',
        'apps': ('complaint_search', 'rest_framework')
    },
    {'import': 'ccdb5_ui', 'apps': ('ccdb5_ui', )},
    {
        'import': 'teachers_digital_platform',
        'apps': ('teachers_digital_platform', 'mptt', 'haystack')
    },
]

POSTGRES_APPS = []

MIDDLEWARE_CLASSES = (
    'django.contrib.sessions.middleware.SessionMiddleware',
    'django.middleware.locale.LocaleMiddleware',
    'django.middleware.http.ConditionalGetMiddleware',
    'django.middleware.common.CommonMiddleware',
    'django.middleware.csrf.CsrfViewMiddleware',
    'django.contrib.auth.middleware.AuthenticationMiddleware',
    'django.contrib.messages.middleware.MessageMiddleware',

    'wagtail.wagtailcore.middleware.SiteMiddleware',
    'wagtail.wagtailredirects.middleware.RedirectMiddleware',

    'core.middleware.ParseLinksMiddleware',
    'core.middleware.DownstreamCacheControlMiddleware',
    'flags.middleware.FlagConditionsMiddleware',
)

CSP_MIDDLEWARE_CLASSES = ('csp.middleware.CSPMiddleware', )

if ('CSP_ENFORCE' in os.environ):
    MIDDLEWARE_CLASSES += CSP_MIDDLEWARE_CLASSES

ROOT_URLCONF = 'cfgov.urls'

# We support two different template engines: Django templates and Jinja2
# templates. See https://docs.djangoproject.com/en/dev/topics/templates/
# for an overview of how Django templates work.
TEMPLATES = [
    {
        'BACKEND': 'django.template.backends.django.DjangoTemplates',
        # Look for Django templates in these directories.
        'DIRS': [
            PROJECT_ROOT.child('templates'),
        ],
        # Look for Django templates in each app under a templates subdirectory.
        'APP_DIRS': True,
        'OPTIONS': {
            'builtins': [
                'overextends.templatetags.overextends_tags',
            ],
            'context_processors': [
                'django.template.context_processors.debug',
                'django.template.context_processors.request',
                'django.contrib.auth.context_processors.auth',
                'django.contrib.messages.context_processors.messages',
            ],
        }
    },
    {
        'NAME': 'wagtail-env',
        'BACKEND': 'django.template.backends.jinja2.Jinja2',
        # Look for Jinja2 templates in these directories.
        'DIRS': [
            V1_TEMPLATE_ROOT,
            V1_TEMPLATE_ROOT.child('_includes'),
            V1_TEMPLATE_ROOT.child('_layouts'),
            PROJECT_ROOT.child('static_built'),
        ],
        # Look for Jinja2 templates in each app under a jinja2 subdirectory.
        'APP_DIRS': True,
        'OPTIONS': {
            'environment': 'v1.jinja2_environment.environment',
            'extensions': [
                'jinja2.ext.do',
                'jinja2.ext.i18n',
                'jinja2.ext.loopcontrols',

                'wagtail.wagtailcore.jinja2tags.core',
                'wagtail.wagtailadmin.jinja2tags.userbar',
                'wagtail.wagtailimages.jinja2tags.images',

                'flags.jinja2tags.flags',

                'core.jinja2tags.filters',
                'agreements.jinja2tags.agreements',
                'prepaid_agreements.jinja2tags.prepaid_agreements',
                'regulations3k.jinja2tags.regulations',
                'v1.jinja2tags.datetimes_extension',
                'v1.jinja2tags.fragment_cache_extension',
                'v1.jinja2tags.v1_extension',
            ],
        }
    },
]

WSGI_APPLICATION = 'cfgov.wsgi.application'

# Admin Url Access
ALLOW_ADMIN_URL = os.environ.get('ALLOW_ADMIN_URL', False)

if ALLOW_ADMIN_URL:
    DATA_UPLOAD_MAX_NUMBER_FIELDS = 2000  # For heavy Wagtail pages

# Databases
DATABASES = {}

# If DATABASE_URL is defined in the environment, use it to set the Django DB.
if os.getenv('DATABASE_URL'):
    DATABASES['default'] = dj_database_url.config()

# Internationalization
# https://docs.djangoproject.com/en/1.11/topics/i18n/

LANGUAGE_CODE = 'en-us'

LANGUAGES = (
    ('en', _('English')),
    ('es', _('Spanish')),
)

LOCALE_PATHS = (
    os.path.join(PROJECT_ROOT, 'locale'),
)

TIME_ZONE = 'America/New_York'

USE_I18N = True

USE_L10N = True

USE_TZ = True


# Static files (CSS, JavaScript, Images)
# https://docs.djangoproject.com/en/1.11/howto/static-files/
STATIC_URL = '/static/'

MEDIA_ROOT = os.environ.get('MEDIA_ROOT',
                            os.path.join(PROJECT_ROOT, 'f'))
MEDIA_URL = '/f/'


# List of finder classes that know how to find static files in
# various locations.
STATICFILES_FINDERS = [
    'django.contrib.staticfiles.finders.AppDirectoriesFinder',
    'django.contrib.staticfiles.finders.FileSystemFinder',
]

STATICFILES_STORAGE = 'django.contrib.staticfiles.storage.StaticFilesStorage'

# Used to include directories not traditionally found,
# app-specific 'static' directories.
STATICFILES_DIRS = [
    PROJECT_ROOT.child('static_built'),
    PROJECT_ROOT.child('templates', 'wagtailadmin')
]

# Also include any directories under static.in.
STATICFILES_DIRS += REPOSITORY_ROOT.child('static.in').listdir(filter=DIRS)

ALLOWED_HOSTS = ['*']

EXTERNAL_URL_WHITELIST = (
    r'^https:\/\/facebook\.com\/cfpb$',
    r'^https:\/\/twitter\.com\/cfpb$',
    r'^https:\/\/www\.linkedin\.com\/company\/consumer-financial-protection-bureau$',  # noqa 501
    r'^https:\/\/www\.youtube\.com\/user\/cfpbvideo$',
    r'https:\/\/www\.flickr\.com\/photos\/cfpbphotos$'
)

# Wagtail settings

WAGTAIL_SITE_NAME = 'consumerfinance.gov'
WAGTAILIMAGES_IMAGE_MODEL = 'v1.CFGOVImage'
TAGGIT_CASE_INSENSITIVE = True

WAGTAIL_USER_CREATION_FORM = 'v1.auth_forms.UserCreationForm'
WAGTAIL_USER_EDIT_FORM = 'v1.auth_forms.UserEditForm'

SHEER_ELASTICSEARCH_SERVER = (os.environ.get('ES_HOST', 'localhost')
                              + ':'
                              + os.environ.get('ES_PORT', '9200'))
SHEER_ELASTICSEARCH_INDEX = os.environ.get(
    'SHEER_ELASTICSEARCH_INDEX',
    'content'
)
ELASTICSEARCH_BIGINT = 50000

SHEER_ELASTICSEARCH_SETTINGS = \
    {
        "settings": {
            "analysis": {
                "analyzer": {
                    "my_edge_ngram_analyzer": {
                        "tokenizer": "my_edge_ngram_tokenizer"
                    },
                    "tag_analyzer": {
                       "tokenizer": "keyword",
                       "filter": "lowercase"
                    }
                },
                "tokenizer": {
                    "my_edge_ngram_tokenizer": {
                        "type": "edgeNGram",
                        "min_gram": "2",
                        "max_gram": "5",
                        "token_chars": [
                            "letter",
                            "digit"
                        ]
                    }
                }
            }
        }
    }


# LEGACY APPS

STATIC_VERSION = ''

MAPBOX_ACCESS_TOKEN = os.environ.get('MAPBOX_ACCESS_TOKEN')
HOUSING_COUNSELOR_S3_PATH_TEMPLATE = (
    'https://files.consumerfinance.gov'
    '/a/assets/hud/{file_format}s/{zipcode}.{file_format}'
)


HAYSTACK_CONNECTIONS = {
    'default': {
        'ENGINE': 'search.backends.CFGOVElasticsearch2SearchEngine',
        'URL': SHEER_ELASTICSEARCH_SERVER,
        'INDEX_NAME': os.environ.get('HAYSTACK_ELASTICSEARCH_INDEX',
                                     SHEER_ELASTICSEARCH_INDEX+'_haystack'),
        'INCLUDE_SPELLING': True,
    }
}
ELASTICSEARCH_INDEX_SETTINGS = {
    'settings': {
        'analysis': {
            'analyzer': {
                'ngram_analyzer': {
                    'type': 'custom',
                    'tokenizer': 'lowercase',
                    'filter': ['haystack_ngram']
                },
                'edgengram_analyzer': {
                    'type': 'custom',
                    'tokenizer': 'lowercase',
                    'filter': ['haystack_edgengram']
                },
                'synonym_en': {
                    'tokenizer': 'whitespace',
                    'filter': ['synonyms_en']
                },
                'synonym_es': {
                    'tokenizer': 'whitespace',
                    'filter': ['synonyms_es']
                },
            },
            'tokenizer': {
                'haystack_ngram_tokenizer': {
                    'type': 'nGram',
                    'min_gram': 3,
                    'max_gram': 15,
                },
                'haystack_edgengram_tokenizer': {
                    'type': 'edgeNGram',
                    'min_gram': 3,
                    'max_gram': 15,
                    'side': 'front'
                },
            },
            'filter': {
                'haystack_ngram': {
                    'type': 'nGram',
                    'min_gram': 3,
                    'max_gram': 15
                },
                'haystack_edgengram': {
                    'type': 'edgeNGram',
                    'min_gram': 3,
                    'max_gram': 15
                },
                'synonyms_en': {
                    'type': 'synonym',
                    'synonyms_path': 'analysis/synonyms_en.txt'
                },
                'synonyms_es': {
                    'type': 'synonym',
                    'synonyms_path': 'analysis/synonyms_es.txt'
                },
            }
        }
    }
}
ELASTICSEARCH_DEFAULT_ANALYZER = 'snowball'

# S3 Configuration
# https://django-storages.readthedocs.io/en/latest/backends/amazon-S3.html#settings
AWS_LOCATION = 'f'  # A path prefix that will be prepended to all uploads
AWS_QUERYSTRING_AUTH = False  # do not add auth-related query params to URL
AWS_S3_FILE_OVERWRITE = False
AWS_S3_SECURE_URLS = True  # True = use https; False = use http
AWS_STORAGE_BUCKET_NAME = os.environ.get('AWS_STORAGE_BUCKET_NAME')
AWS_DEFAULT_ACL = None  # Default to using the ACL of the bucket

if os.environ.get('S3_ENABLED', 'False') == 'True':
    AWS_ACCESS_KEY_ID = os.environ['AWS_ACCESS_KEY_ID']
    AWS_SECRET_ACCESS_KEY = os.environ['AWS_SECRET_ACCESS_KEY']
    if os.environ.get('AWS_S3_CUSTOM_DOMAIN'):
        AWS_S3_CUSTOM_DOMAIN = os.environ['AWS_S3_CUSTOM_DOMAIN']
    DEFAULT_FILE_STORAGE = 'storages.backends.s3boto3.S3Boto3Storage'
    MEDIA_URL = os.path.join(os.environ.get('AWS_S3_URL'), AWS_LOCATION, '')

# GovDelivery
GOVDELIVERY_ACCOUNT_CODE = os.environ.get('GOVDELIVERY_ACCOUNT_CODE')

# LOAD OPTIONAL APPS
# code from https://gist.github.com/msabramo/945406

for app in OPTIONAL_APPS:
    try:
        __import__(app["import"])
        for name in app.get("apps", ()):
            if name not in INSTALLED_APPS:
                INSTALLED_APPS += (name,)
        MIDDLEWARE_CLASSES += app.get("middleware", ())
    except ImportError:
        pass

# Removes wagtail version update check banner from admin page.
WAGTAIL_ENABLE_UPDATE_CHECK = False

# Email
ADMINS = admin_emails(os.environ.get('ADMIN_EMAILS'))

if DEPLOY_ENVIRONMENT:
    EMAIL_SUBJECT_PREFIX = u'[{}] '.format(DEPLOY_ENVIRONMENT.title())

EMAIL_BACKEND = 'django.core.mail.backends.console.EmailBackend'
WAGTAILADMIN_NOTIFICATION_FROM_EMAIL = os.environ.get(
    'WAGTAILADMIN_NOTIFICATION_FROM_EMAIL')


# Password Policies
# cfpb_common password rules
CFPB_COMMON_PASSWORD_RULES = [
    [r'.{12,}', 'Minimum allowed length is 12 characters'],
    [r'[A-Z]', 'Password must include at least one capital letter'],
    [r'[a-z]', 'Password must include at least one lowercase letter'],
    [r'[0-9]', 'Password must include at least one digit'],
    [
        r'[@#$%&!]',
        'Password must include at least one special character (@#$%&!)'
    ],
]
# cfpb_common login rules
# in seconds
LOGIN_FAIL_TIME_PERIOD = os.environ.get('LOGIN_FAIL_TIME_PERIOD', 120 * 60)
# number of failed attempts
LOGIN_FAILS_ALLOWED = os.environ.get('LOGIN_FAILS_ALLOWED', 5)
LOGIN_REDIRECT_URL = '/login/welcome/'
LOGIN_URL = "/login/"

# When we generate an full HTML version of the regulation, we want to
# write it out somewhere. This is where.
OFFLINE_OUTPUT_DIR = ''

DATE_FORMAT = 'n/j/Y'

GOOGLE_ANALYTICS_ID = ''
GOOGLE_ANALYTICS_SITE = ''

# Regulations.gov environment variables
REGSGOV_BASE_URL = os.environ.get('REGSGOV_BASE_URL')
REGSGOV_API_KEY = os.environ.get('REGSGOV_API_KEY')

# CDNs
WAGTAILFRONTENDCACHE = {}

ENABLE_AKAMAI_CACHE_PURGE = os.environ.get('ENABLE_AKAMAI_CACHE_PURGE', False)
if ENABLE_AKAMAI_CACHE_PURGE:
    WAGTAILFRONTENDCACHE['akamai'] = {
        'BACKEND': 'v1.models.caching.AkamaiBackend',
        'CLIENT_TOKEN': os.environ.get('AKAMAI_CLIENT_TOKEN'),
        'CLIENT_SECRET': os.environ.get('AKAMAI_CLIENT_SECRET'),
        'ACCESS_TOKEN': os.environ.get('AKAMAI_ACCESS_TOKEN')
    }

ENABLE_CLOUDFRONT_CACHE_PURGE = os.environ.get('ENABLE_CLOUDFRONT_CACHE_PURGE', False)
if ENABLE_CLOUDFRONT_CACHE_PURGE:
    WAGTAILFRONTENDCACHE['files'] = {
        'BACKEND': 'wagtail.contrib.wagtailfrontendcache.backends.CloudfrontBackend',
        'DISTRIBUTION_ID': {
            'files.consumerfinance.gov': os.environ.get('CLOUDFRONT_DISTRIBUTION_ID_FILES')
        }
    }

# CSP Whitelists

# These specify what is allowed in <script> tags.
CSP_SCRIPT_SRC = (
    "'self'",
    "'unsafe-inline'",
    "'unsafe-eval'",
    '*.google-analytics.com',
    '*.googletagmanager.com',
    'tagmanager.google.com',
    'optimize.google.com',
    'ajax.googleapis.com',
    'search.usa.gov',
    'api.mapbox.com',
    'js-agent.newrelic.com',
    'dnn506yrbagrg.cloudfront.net',
    'bam.nr-data.net',
    '*.youtube.com',
    '*.ytimg.com',
    'trk.cetrk.com',
    'universal.iperceptions.com',
    'cdn.mouseflow.com',
    'n2.mouseflow.com',
    'geocoding.geo.census.gov',
    'tigerweb.geo.census.gov',
    'about:',
    'connect.facebook.net',
    'www.federalregister.gov',
    'storage.googleapis.com',
    'api.consumerfinance.gov'
)

# These specify valid sources of CSS code
CSP_STYLE_SRC = (
    "'self'",
    "'unsafe-inline'",
    'fast.fonts.net',
    'tagmanager.google.com',
    'optimize.google.com',
    'api.mapbox.com',
    'fonts.googleapis.com',
)

# These specify valid image sources
CSP_IMG_SRC = (
    "'self'",
    'www.ecfr.gov',
    's3.amazonaws.com',
    'www.gstatic.com',
    'ssl.gstatic.com',
    'stats.g.doubleclick.net',
    'files.consumerfinance.gov',
    'img.youtube.com',
    '*.google-analytics.com',
    'trk.cetrk.com',
    'searchstats.usa.gov',
    'gtrk.s3.amazonaws.com',
    '*.googletagmanager.com',
    'tagmanager.google.com',
    'maps.googleapis.com',
    'optimize.google.com',
    'api.mapbox.com',
    '*.tiles.mapbox.com',
    'stats.search.usa.gov',
    'blob:',
    'data:',
    'www.facebook.com',
    'www.gravatar.com',
)

# These specify what URL's we allow to appear in frames/iframes
CSP_FRAME_SRC = (
    "'self'",
    '*.googletagmanager.com',
    '*.google-analytics.com',
    'optimize.google.com',
    'www.youtube.com',
    '*.doubleclick.net',
    'universal.iperceptions.com',
    'www.facebook.com',
    'staticxx.facebook.com',
    'mediasite.yorkcast.com',
)

# These specify where we allow fonts to come from
CSP_FONT_SRC = (
    "'self'",
    "data:",
    "fast.fonts.net",
    "fonts.google.com",
    "fonts.gstatic.com",
    "files.consumerfinance.gov"
)

# These specify hosts we can make (potentially) cross-domain AJAX requests to.
CSP_CONNECT_SRC = (
    "'self'",
    '*.google-analytics.com',
    '*.tiles.mapbox.com',
    'bam.nr-data.net',
    'files.consumerfinance.gov',
    's3.amazonaws.com',
    'public.govdelivery.com',
    'n2.mouseflow.com',
    'api.iperceptions.com'
)

# Feature flags
# All feature flags must be listed here with a dict of any hard-coded
# conditions or an empty dict. If the conditions dict is empty the flag will
# only be enabled if database conditions are added.
FLAGS = {
    # Ask CFPB search spelling correction support
    # When enabled, spelling suggestions will appear in Ask CFPB search and
    # will be used when the given search term provides no results.
    'ASK_SEARCH_TYPOS': [],

    # Beta banner, seen on beta.consumerfinance.gov
    # When enabled, a banner appears across the top of the site proclaiming
    # "This beta site is a work in progress."
    'BETA_NOTICE': [('environment is', 'beta')],

    # When enabled, include a recruitment code comment in the base template.
    'CFPB_RECRUITING': [],

    # When enabled, display a "technical issues" banner on /complaintdatabase.
    'CCDB_TECHNICAL_ISSUES': [],

    # When enabled, display a banner stating the complaint intake form is down.
    'COMPLAINT_INTAKE_TECHNICAL_ISSUES': [
        {'condition': 'path matches', 'value': r'^/complaint', 'required': True},
        # Boolean to turn it off explicitly unless enabled by another condition
        {'condition': 'boolean', 'value': False}
    ],

    # When enabled, display a banner stating that the complaint intake form is
    # offline for maintenance. A combination of 'after date'/'before date'
    # conditions is expected.
    'COMPLAINT_INTAKE_MAINTENANCE': [
        {'condition': 'path matches', 'value': r'^/complaint', 'required': True},
        # Boolean to turn it off explicitly unless enabled by another condition
        {'condition': 'boolean', 'value': False}
    ],

    # Fix for margin-top when using the text inset
    # When enabled, the top margin of full-width text insets is increased
    'INSET_TEST': [],

    # The next version of the public consumer complaint database
    'CCDB5_RELEASE': [],

    # Google Optimize code snippets for A/B testing
    # When enabled this flag will add various Google Optimize code snippets.
    # Intended for use with path conditions.
    'AB_TESTING': [],

    # Email popups.
    'EMAIL_POPUP_OAH': [('boolean', True)],
    'EMAIL_POPUP_DEBT': [('boolean', True)],

    # Search.gov API-based site-search
    'SEARCH_DOTGOV_API': [],

    # Turbolinks is a JS library that speeds up page loads
    # https://github.com/turbolinks/turbolinks
    'TURBOLINKS': [],

    # Ping google on page publication in production only
    'PING_GOOGLE_ON_PUBLISH': [('environment is', 'production')],

    # SPLIT TESTING FLAGS

    # Ask CFPB page titles as H1s instead of H2s
    'ASK_CFPB_H1': [
        ('in split testing cluster', 'ASK_CFPB_H1')
    ],

    # Test financial well-being hub pages on Beta
    'FINANCIAL_WELLBEING_HUB': [('environment is', 'beta')],

    # Publish new HMDA Explore page
    # Delete after HMDA API is deprecated (hopefully Summer 2019)
    'HMDA_LEGACY_PUBLISH': [],

    # The HMDA API and HMDA explorer pages will temporarily be taken down at
    # TBD intervals. We use a GET parameter during downtime to trigger an
    # explanatory banner about the outages.
    # Delete after HMDA API is deprecated (hopefully Summer 2019)
    'HMDA_OUTAGE': [
        {'condition': 'parameter', 'value': 'hmda-outage', 'required': True},
        {'condition': 'path matches', 'value': r'^/data-research', 'required': True}
    ],

    # Add HowTo schema markup to answer page
    # Intended for use with path conditions in admin for specific ask pages,
    # such as: is enabled when path matches ^/ask-cfpb/what-is-an-ach-en-1065/
    # Delete after Google schema pilot completes and schema usage is
    # discontinued or implemented with a toggle in answer page admin.
    'HOW_TO_SCHEMA': [],

    # Manually enabled when Beta is being used for an external test.
    # Controls the /beta_external_testing endpoint, which Jenkins jobs
    # query to determine whether to refresh Beta database.
    'BETA_EXTERNAL_TESTING': [],

    # Used to hide new youth employment success pages prior to public launch.
    'YOUTH_EMPLOYMENT_SUCCESS': [],

    # Release of prepaid agreements database search
    'PREPAID_AGREEMENTS_SEARCH': [],

    # Used to hide CCDB landing page updates prior to public launch.
    'CCDB_CONTENT_UPDATES': [],
}


# Watchman tokens, used to authenticate global status endpoint
WATCHMAN_TOKENS = os.environ.get('WATCHMAN_TOKENS', os.urandom(32))

# This specifies what checks Watchman should run and include in its output
# https://github.com/mwarkentin/django-watchman#custom-checks
WATCHMAN_CHECKS = (
    'watchman.checks.databases',
    'watchman.checks.storage',
    'watchman.checks.caches',
    'alerts.checks.check_clock_drift',
)

# Used to check server's time against in check_clock_drift
NTP_TIME_SERVER = 'north-america.pool.ntp.org'

# If server's clock drifts from NTP by more than specified offset
# (in seconds), check_clock_drift will fail
MAX_ALLOWED_TIME_OFFSET = 5

# Search.gov values
SEARCH_DOT_GOV_AFFILIATE = os.environ.get('SEARCH_DOT_GOV_AFFILIATE')
SEARCH_DOT_GOV_ACCESS_KEY = os.environ.get('SEARCH_DOT_GOV_ACCESS_KEY')

# We want the ability to serve the latest drafts of some pages on beta.
# This value is read by v1.wagtail_hooks.
SERVE_LATEST_DRAFT_PAGES = []

# To expose a previously-published page's latest draft version on beta,
# add its primary key to the list below.
if DEPLOY_ENVIRONMENT == 'beta':
    SERVE_LATEST_DRAFT_PAGES = []

# Email popup configuration. See v1.templatetags.email_popup.
EMAIL_POPUP_URLS = {
    'debt': [
        '/ask-cfpb/what-is-a-statute-of-limitations-on-a-debt-en-1389/',
        '/ask-cfpb/what-is-the-best-way-to-negotiate-a-settlement-with-a-debt-collector-en-1447/',  # noqa 501
        '/ask-cfpb/what-should-i-do-when-a-debt-collector-contacts-me-en-1695/',   # noqa 501
        '/consumer-tools/debt-collection/',
    ],
    'oah': [
        '/owning-a-home/',
        '/owning-a-home/mortgage-estimate/',
    ],
}

REGULATIONS_REFERENCE_MAPPING = [
    (
        r'(?P<section>[\w]+)-(?P<paragraph>[\w-]*-Interp)',
        'Interp-{section}',
        '{section}-{paragraph}'
    ),
]

# Optionally enable cache for general template fragments
if os.environ.get('ENABLE_DEFAULT_FRAGMENT_CACHE'):
    CACHES = {
        'default_fragment_cache': {
            'BACKEND': 'django.core.cache.backends.db.DatabaseCache',
            'LOCATION': 'default_fragment_cache',
            'TIMEOUT': None,
        }
    }
else:
    CACHES = {
        'default_fragment_cache': {
            'BACKEND': 'django.core.cache.backends.dummy.DummyCache',
            'TIMEOUT': 0,
        }
    }


# See core.middleware.ParseLinksMiddleware. Normally all HTML responses get
# processed by this middleware so that their link content gets the proper
# markup (e.g., download icons). We want to exclude certain pages from this
# middleware. This list of regular expressions defines a set of URLs against
# which we don't want this logic to be run.
PARSE_LINKS_EXCLUSION_LIST = [
    # Wagtail admin pages, except preview and draft views
    r'^/admin/(?!pages/\d+/(edit/preview|view_draft)/)',
    # Django admin pages
    r'^/django-admin/',
    # Our custom login pages
    r'^/login/',
    # Regulations pages that have their own link markup
    r'^/policy-compliance/rulemaking/regulations/\d+/'
]

# Required by django-extensions to determine the execution directory used by
# scripts executed with the "runscript" management command.
# See https://django-extensions.readthedocs.io/en/latest/runscript.html.
BASE_DIR = 'scripts'<|MERGE_RESOLUTION|>--- conflicted
+++ resolved
@@ -94,11 +94,8 @@
     'treemodeladmin',
     'housing_counselor',
     'hmda',
-<<<<<<< HEAD
-    'diversity_inclusion'
-=======
     'youth_employment',
->>>>>>> 4326b349
+    'diversity_inclusion',
 )
 
 OPTIONAL_APPS = [
