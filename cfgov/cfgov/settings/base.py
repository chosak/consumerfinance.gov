import os
from unipath import Path

# Repository root is 4 levels above this file
REPOSITORY_ROOT = Path(__file__).ancestor(4)

# This is the root of the Django project, 'cfgov'
PROJECT_ROOT = REPOSITORY_ROOT.child('cfgov')
V1_TEMPLATE_ROOT = PROJECT_ROOT.child('jinja2', 'v1')

SECRET_KEY = os.environ.get('SECRET_KEY', os.urandom(32))
# Application definition

INSTALLED_APPS = (
    'wagtail.wagtailforms',
    'wagtail.wagtailredirects',
    'wagtail.wagtailembeds',
    'wagtail.wagtailsites',
    'wagtail.wagtailusers',
    'wagtail.wagtailsnippets',
    'wagtail.wagtaildocs',
    'wagtail.wagtailimages',
    'wagtail.wagtailsearch',
    'wagtail.wagtailadmin',
    'wagtail.wagtailcore',

    'modelcluster',
    'compressor',
    'taggit',

    'django.contrib.admin',
    'django.contrib.auth',
    'django.contrib.contenttypes',
    'django.contrib.sessions',
    'django.contrib.messages',
    'django.contrib.staticfiles',
    'v1',
    'core',
    'sheerlike',
)

MIDDLEWARE_CLASSES = (
    'sheerlike.middleware.GlobalRequestMiddleware',
    'django.contrib.sessions.middleware.SessionMiddleware',
    'django.middleware.common.CommonMiddleware',
    'django.middleware.csrf.CsrfViewMiddleware',
    'django.contrib.auth.middleware.AuthenticationMiddleware',
    'django.contrib.auth.middleware.SessionAuthenticationMiddleware',
    'django.contrib.messages.middleware.MessageMiddleware',
    'django.middleware.clickjacking.XFrameOptionsMiddleware',
    'django.middleware.security.SecurityMiddleware',

    'wagtail.wagtailcore.middleware.SiteMiddleware',

    'wagtail.wagtailredirects.middleware.RedirectMiddleware',
)

ROOT_URLCONF = 'cfgov.urls'

TEMPLATES = [
    {
        'BACKEND': 'django.template.backends.django.DjangoTemplates',
        'DIRS': [PROJECT_ROOT.child('templates')],
        'APP_DIRS': True,
        'OPTIONS': {
            'context_processors': [
                'django.template.context_processors.debug',
                'django.template.context_processors.request',
                'django.contrib.auth.context_processors.auth',
                'django.contrib.messages.context_processors.messages',
            ],
        }
    },
    {
        'NAME': 'wagtail-env',
        'BACKEND': 'django.template.backends.jinja2.Jinja2',
        'DIRS': [PROJECT_ROOT.child('static_built')],
        'APP_DIRS': True,
        'OPTIONS': {
            'environment': 'v1.environment'
        }
    },
]

WSGI_APPLICATION = 'cfgov.wsgi.application'


# Database
# https://docs.djangoproject.com/en/1.8/ref/settings/#databases

DATABASES = {
    'default': {
<<<<<<< HEAD
        'ENGINE': 'django.db.backends.sqlite3',
        'NAME': REPOSITORY_ROOT.child('db.sqlite3'),
    }
=======
        'ENGINE': 'django.db.backends.mysql',
        'NAME': os.environ.get('MYSQL_NAME'),
        'USER': os.environ.get('MYSQL_USER'),
        'PASSWORD': os.environ.get('MYSQL_PW', ''),
        'HOST': os.environ.get('MYSQL_HOST', ''),  # empty string == localhost
        'PORT': os.environ.get('MYSQL_PORT', ''),  # empty string == default
    },
>>>>>>> ae6d6121
}


# Internationalization
# https://docs.djangoproject.com/en/1.8/topics/i18n/

LANGUAGE_CODE = 'en-us'

TIME_ZONE = 'UTC'

USE_I18N = True

USE_L10N = True

USE_TZ = True


# Static files (CSS, JavaScript, Images)
# https://docs.djangoproject.com/en/1.8/howto/static-files/
STATIC_URL = '/static/'

# Absolute path to the directory static files should be collected to.
STATIC_ROOT = '/var/www/html/static'

# List of finder classes that know how to find static files in
# various locations.
STATICFILES_FINDERS = (
    'django.contrib.staticfiles.finders.FileSystemFinder',
    'django.contrib.staticfiles.finders.AppDirectoriesFinder',
)

STATICFILES_STORAGE = 'django.contrib.staticfiles.storage.StaticFilesStorage'

# Used to include directories not traditionally found,
# app-specific 'static' directories.
STATICFILES_DIRS = (
    PROJECT_ROOT.child('static_built'),
    PROJECT_ROOT.child('static'),
    ('legacy', PROJECT_ROOT.child('v1','static-legacy')),
)

ALLOWED_HOSTS = ['*']

# Wagtail settings

WAGTAIL_SITE_NAME = 'v1'

SHEER_SITES = [V1_TEMPLATE_ROOT]
SHEER_ELASTICSEARCH_SERVER = os.environ.get('ES_HOST', 'localhost') + ':' + os.environ.get('ES_PORT', '9200')
SHEER_ELASTICSEARCH_INDEX = os.environ.get('SHEER_ELASTICSEARCH_INDEX', 'content')<|MERGE_RESOLUTION|>--- conflicted
+++ resolved
@@ -90,11 +90,6 @@
 
 DATABASES = {
     'default': {
-<<<<<<< HEAD
-        'ENGINE': 'django.db.backends.sqlite3',
-        'NAME': REPOSITORY_ROOT.child('db.sqlite3'),
-    }
-=======
         'ENGINE': 'django.db.backends.mysql',
         'NAME': os.environ.get('MYSQL_NAME'),
         'USER': os.environ.get('MYSQL_USER'),
@@ -102,7 +97,6 @@
         'HOST': os.environ.get('MYSQL_HOST', ''),  # empty string == localhost
         'PORT': os.environ.get('MYSQL_PORT', ''),  # empty string == default
     },
->>>>>>> ae6d6121
 }
 
 
