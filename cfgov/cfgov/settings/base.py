import os
import sys

from django.conf import global_settings
from django.utils.translation import ugettext_lazy as _

from unipath import Path

from ..util import admin_emails

# Repository root is 4 levels above this file
REPOSITORY_ROOT = Path(__file__).ancestor(4)

# This is the root of the Django project, 'cfgov'
PROJECT_ROOT = REPOSITORY_ROOT.child('cfgov')
V1_TEMPLATE_ROOT = PROJECT_ROOT.child('jinja2', 'v1')

SECRET_KEY = os.environ.get('SECRET_KEY', os.urandom(32))

# Deploy environment
DEPLOY_ENVIRONMENT = os.getenv('DEPLOY_ENVIRONMENT')

# signal that tells us that this is a proxied HTTPS request
# effects how request.is_secure() responds
SECURE_PROXY_SSL_HEADER = ('HTTP_X_FORWARDED_PROTO', 'https')
USE_X_FORWARDED_HOST = True

# Use the django default password hashing
PASSWORD_HASHERS = global_settings.PASSWORD_HASHERS

# see https://docs.djangoproject.com/en/1.8/ref/settings/#std:setting-USE_ETAGS
USE_ETAGS = True

# Application definition

INSTALLED_APPS = (
    'wagtail.wagtailcore',
    'wagtail.wagtailadmin',
    'wagtail.wagtaildocs',
    'wagtail.wagtailsnippets',
    'wagtail.wagtailusers',
    'wagtail.wagtailimages',
    'wagtail.wagtailembeds',
    'wagtail.contrib.wagtailfrontendcache',
#    'wagtail.wagtailsearch', # TODO: conflicts with haystack, will need to revisit.
    'wagtail.wagtailredirects',
    'wagtail.wagtailforms',
    'wagtail.wagtailsites',

    'wagtail.contrib.modeladmin',
    'wagtail.contrib.table_block',
    'wagtail.contrib.wagtailroutablepage',
    'localflavor',
    'modelcluster',
    'compressor',
    'taggit',
    'wagtailinventory',
    'wagtailsharing',
    'flags',
    'watchman',
    'haystack',
    'ask_cfpb',
    'agreements',
    'overextends',
    'django.contrib.admin',
    'django.contrib.auth',
    'django.contrib.contenttypes',
    'django.contrib.sessions',
    'django.contrib.messages',
    'django.contrib.staticfiles',
    'django.contrib.humanize',
    'storages',
    'data_research',
    'v1',
    'core',
    'sheerlike',
    'legacy',
    'django_extensions',
    'reversion',
    'tinymce',
    'jobmanager',
    'wellbeing',
)

OPTIONAL_APPS = [
    {'import': 'comparisontool', 'apps': ('comparisontool', 'haystack',)},
    {'import': 'paying_for_college',
     'apps': ('paying_for_college', 'haystack',)},
    {'import': 'hud_api_replace', 'apps': ('hud_api_replace',)},
    {'import': 'retirement_api', 'apps': ('retirement_api',)},
    {'import': 'complaint', 'apps': ('complaint',
     'complaintdatabase', 'complaint_common',)},
    {'import': 'ratechecker', 'apps': ('ratechecker', 'rest_framework')},
    {'import': 'countylimits', 'apps': ('countylimits', 'rest_framework')},
    {'import': 'regcore', 'apps': ('regcore', 'regcore_read', 'regcore_write')},
    {'import': 'eregsip', 'apps': ('eregsip',)},
    {'import': 'regulations', 'apps': ('regulations',)},
    {'import': 'complaint_search', 'apps': ('complaint_search', 'rest_framework')},
    {'import': 'ccdb5_ui', 'apps': ('ccdb5_ui', )},
]

if DEPLOY_ENVIRONMENT == 'build':
    OPTIONAL_APPS += [
        {'import': 'eregs_core', 'apps': ('eregs_core',)},
    ]

MIDDLEWARE_CLASSES = (
    'sheerlike.middleware.GlobalRequestMiddleware',
    'django.contrib.sessions.middleware.SessionMiddleware',
    'django.middleware.locale.LocaleMiddleware',
    'django.middleware.common.CommonMiddleware',
    'django.middleware.csrf.CsrfViewMiddleware',
    'django.contrib.auth.middleware.AuthenticationMiddleware',
    'django.contrib.auth.middleware.SessionAuthenticationMiddleware',
    'django.contrib.messages.middleware.MessageMiddleware',
    'django.middleware.clickjacking.XFrameOptionsMiddleware',
    'django.middleware.security.SecurityMiddleware',
    'wagtail.wagtailcore.middleware.SiteMiddleware',
    'wagtail.wagtailredirects.middleware.RedirectMiddleware',
    'v1.middleware.StagingMiddleware',
    'core.middleware.DownstreamCacheControlMiddleware'
)

CSP_MIDDLEWARE_CLASSES = ('csp.middleware.CSPMiddleware', )

if ('CSP_ENFORCE' in os.environ):
    MIDDLEWARE_CLASSES += CSP_MIDDLEWARE_CLASSES


ROOT_URLCONF = 'cfgov.urls'

TEMPLATES = [
    {
        'BACKEND': 'django.template.backends.django.DjangoTemplates',
        'DIRS': [PROJECT_ROOT.child('templates')],
        'APP_DIRS': True,
        'OPTIONS': {
            'context_processors': [
                'django.template.context_processors.debug',
                'django.template.context_processors.request',
                'django.contrib.auth.context_processors.auth',
                'django.contrib.messages.context_processors.messages',
            ],
        }
    },
    {
        'NAME': 'wagtail-env',
        'BACKEND': 'django.template.backends.jinja2.Jinja2',
        'DIRS': [
            V1_TEMPLATE_ROOT,
            V1_TEMPLATE_ROOT.child('_includes'),
            V1_TEMPLATE_ROOT.child('_layouts'),
            PROJECT_ROOT.child('static_built'),
        ],
        'APP_DIRS': True,
        'OPTIONS': {
            'environment': 'v1.environment',
            'extensions': [
                'v1.jinja2tags.images',
                'wagtail.wagtailcore.jinja2tags.core',
                'wagtail.wagtailadmin.jinja2tags.userbar',
                'wagtail.wagtailimages.jinja2tags.images',
            ],
        }
    },
]


WSGI_APPLICATION = 'cfgov.wsgi.application'

# Admin Url Access
ALLOW_ADMIN_URL = os.environ.get('ALLOW_ADMIN_URL', False)

DATABASE_ROUTERS = ['v1.db_router.CFGOVRouter']


# Internationalization
# https://docs.djangoproject.com/en/1.8/topics/i18n/

LANGUAGE_CODE = 'en-us'

LANGUAGES = (
    ('en', _('English')),
    ('es', _('Spanish')),
)

LOCALE_PATHS = (
    os.path.join(PROJECT_ROOT, 'locale'),
)

TIME_ZONE = 'America/New_York'

USE_I18N = True

USE_L10N = True

USE_TZ = True


# Static files (CSS, JavaScript, Images)
# https://docs.djangoproject.com/en/1.8/howto/static-files/
STATIC_URL = '/static/'

# Absolute path to the directory static files should be collected to.
STATIC_ROOT = os.environ.get('DJANGO_STATIC_ROOT', '/var/www/html/static')

MEDIA_ROOT = os.environ.get('MEDIA_ROOT',
                            os.path.join(PROJECT_ROOT, 'f'))
MEDIA_URL = '/f/'


#Enabling compression for use in base.html
COMPRESS_ENABLED = True

COMPRESS_JS_FILTERS = []

# List of finder classes that know how to find static files in
# various locations.
STATICFILES_FINDERS = (
    'sheerlike.finders.SheerlikeStaticFinder',
    'django.contrib.staticfiles.finders.AppDirectoriesFinder',
    'django.contrib.staticfiles.finders.FileSystemFinder',
    'compressor.finders.CompressorFinder',
)

STATICFILES_STORAGE = 'django.contrib.staticfiles.storage.StaticFilesStorage'

# Used to include directories not traditionally found,
# app-specific 'static' directories.
STATICFILES_DIRS = [
    PROJECT_ROOT.child('static_built'),
    PROJECT_ROOT.child('templates', 'wagtailadmin')
]


ALLOWED_HOSTS = ['*']

EXTERNAL_URL_WHITELIST = (r'^https:\/\/facebook\.com\/cfpb$',
                          r'^https:\/\/twitter\.com\/cfpb$',
                          r'^https:\/\/www\.linkedin\.com\/company\/consumer-financial-protection-bureau$',
                          r'^https:\/\/www\.youtube\.com\/user\/cfpbvideo$',
                          r'https:\/\/www\.flickr\.com\/photos\/cfpbphotos$'
                          )
EXTERNAL_LINK_PATTERN = r'https?:\/\/(?:www\.)?(?![^\?]+gov)(?!(content\.)?localhost).*'
NONCFPB_LINK_PATTERN = r'(https?:\/\/(?:www\.)?(?![^\?]*(cfpb|consumerfinance).gov)(?!(content\.)?localhost).*)'
FILES_LINK_PATTERN = r'https?:\/\/files\.consumerfinance.gov\/f\/\S+\.[a-z]+'
DOWNLOAD_LINK_PATTERN = r'(\.pdf|\.doc|\.docx|\.xls|\.xlsx|\.csv|\.zip)$'

# Wagtail settings

WAGTAIL_SITE_NAME = 'consumerfinance.gov'
WAGTAILIMAGES_IMAGE_MODEL = 'v1.CFGOVImage'
TAGGIT_CASE_INSENSITIVE = True

WAGTAIL_USER_CREATION_FORM = 'v1.auth_forms.UserCreationForm'
WAGTAIL_USER_EDIT_FORM = 'v1.auth_forms.UserEditForm'

SHEER_ELASTICSEARCH_SERVER = os.environ.get('ES_HOST', 'localhost') + ':' + os.environ.get('ES_PORT', '9200')
SHEER_ELASTICSEARCH_INDEX = os.environ.get('SHEER_ELASTICSEARCH_INDEX', 'content')
ELASTICSEARCH_BIGINT = 50000

MAPPINGS = PROJECT_ROOT.child('es_mappings')

SHEER_ELASTICSEARCH_SETTINGS = \
    {
        "settings": {
            "analysis": {
                "analyzer": {
                    "my_edge_ngram_analyzer": {
                        "tokenizer": "my_edge_ngram_tokenizer"
                    },
                    "tag_analyzer": {
                       "tokenizer": "keyword",
                       "filter": "lowercase"
                    }
                },
                "tokenizer": {
                    "my_edge_ngram_tokenizer": {
                        "type": "edgeNGram",
                        "min_gram": "2",
                        "max_gram": "5",
                        "token_chars": [
                            "letter",
                            "digit"
                        ]
                    }
                }
            }
        }
    }


# PDFReactor
PDFREACTOR_LIB = os.environ.get('PDFREACTOR_LIB', '/opt/PDFreactor/wrappers/python/lib')

#LEGACY APPS

STATIC_VERSION = ''

# DJANGO HUD API
DJANGO_HUD_API_ENDPOINT= os.environ.get('HUD_API_ENDPOINT', 'http://localhost/hud-api-replace/')
# in seconds, 2592000 == 30 days. Google allows no more than a month of caching
DJANGO_HUD_GEODATA_EXPIRATION_INTERVAL = 2592000
MAPBOX_ACCESS_TOKEN = os.environ.get('MAPBOX_ACCESS_TOKEN')
HOUSING_COUNSELOR_S3_PATH_TEMPLATE = (
    'a/assets/hud/{format}s/{zipcode}.{format}'
)


HAYSTACK_CONNECTIONS = {
    'default': {
        'ENGINE': 'search.backends.CFGOVElasticsearch2SearchEngine',
        'URL': SHEER_ELASTICSEARCH_SERVER,
        'INDEX_NAME': os.environ.get('HAYSTACK_ELASTICSEARCH_INDEX',
                                     SHEER_ELASTICSEARCH_INDEX+'_haystack'),
        'INCLUDE_SPELLING': True,
    }
}
ELASTICSEARCH_INDEX_SETTINGS = {
    'settings': {
        'analysis': {
            'analyzer': {
                'ngram_analyzer': {
                    'type': 'custom',
                    'tokenizer': 'lowercase',
                    'filter': ['haystack_ngram']
                },
                'edgengram_analyzer': {
                    'type': 'custom',
                    'tokenizer': 'lowercase',
                    'filter': ['haystack_edgengram']
                },
                'synonym' : {
                    'tokenizer' : 'whitespace',
                    'filter' : ['synonym']
                }
            },
            'tokenizer': {
                'haystack_ngram_tokenizer': {
                    'type': 'nGram',
                    'min_gram': 3,
                    'max_gram': 15,
                },
                'haystack_edgengram_tokenizer': {
                    'type': 'edgeNGram',
                    'min_gram': 3,
                    'max_gram': 15,
                    'side': 'front'
                }
            },
            'filter': {
                'haystack_ngram': {
                    'type': 'nGram',
                    'min_gram': 3,
                    'max_gram': 15
                },
                'haystack_edgengram': {
                    'type': 'edgeNGram',
                    'min_gram': 3,
                    'max_gram': 15
                },
                'synonym': {
                    'type': 'synonym',
                    'synonyms': [
                        # 'auto,car,vehicle',
                    ],
                }
            }
        }
    }
}
ELASTICSEARCH_DEFAULT_ANALYZER = 'snowball'

# S3 Configuration
AWS_QUERYSTRING_AUTH = False  # do not add auth-related query params to URL
AWS_S3_CALLING_FORMAT = 'boto.s3.connection.OrdinaryCallingFormat'
AWS_S3_ROOT = os.environ.get('AWS_S3_ROOT', 'f')
AWS_S3_SECURE_URLS = True  # True = use https; False = use http
AWS_STORAGE_BUCKET_NAME = os.environ.get('AWS_STORAGE_BUCKET_NAME')

if os.environ.get('S3_ENABLED', 'False') == 'True':
    DEFAULT_FILE_STORAGE = 'v1.s3utils.MediaRootS3BotoStorage'
    AWS_S3_ACCESS_KEY_ID = os.environ.get('AWS_S3_ACCESS_KEY_ID')
    AWS_S3_SECRET_ACCESS_KEY = os.environ.get('AWS_S3_SECRET_ACCESS_KEY')
    MEDIA_URL = os.path.join(os.environ.get('AWS_S3_URL'), AWS_S3_ROOT, '')

# Govdelivery

GOVDELIVERY_USER = os.environ.get('GOVDELIVERY_USER')
GOVDELIVERY_PASSWORD = os.environ.get('GOVDELIVERY_PASSWORD')
GOVDELIVERY_ACCOUNT_CODE = os.environ.get('GOVDELIVERY_ACCOUNT_CODE')

# LOAD OPTIONAL APPS
# code from https://gist.github.com/msabramo/945406

for app in OPTIONAL_APPS:
    try:
        __import__(app["import"])
        for name in app.get("apps", ()):
            if name not in INSTALLED_APPS:
                INSTALLED_APPS += (name,)
        MIDDLEWARE_CLASSES += app.get("middleware", ())
    except ImportError:
        pass

WAGTAIL_ENABLE_UPDATE_CHECK = False  # Removes wagtail version update check banner from admin page.

# Email
ADMINS = admin_emails(os.environ.get('ADMIN_EMAILS'))

if DEPLOY_ENVIRONMENT:
    EMAIL_SUBJECT_PREFIX = u'[{}] '.format(DEPLOY_ENVIRONMENT.title())

EMAIL_BACKEND = 'django.core.mail.backends.console.EmailBackend'
WAGTAILADMIN_NOTIFICATION_FROM_EMAIL = os.environ.get(
    'WAGTAILADMIN_NOTIFICATION_FROM_EMAIL')


# Password Policies
# cfpb_common password rules
CFPB_COMMON_PASSWORD_RULES = [
    [r'.{12,}', 'Minimum allowed length is 12 characters'],
    [r'[A-Z]', 'Password must include at least one capital letter'],
    [r'[a-z]', 'Password must include at least one lowercase letter'],
    [r'[0-9]', 'Password must include at least one digit'],
    [r'[@#$%&!]', 'Password must include at least one special character (@#$%&!)'],
]
# cfpb_common login rules
# in seconds
LOGIN_FAIL_TIME_PERIOD = os.environ.get('LOGIN_FAIL_TIME_PERIOD', 120 * 60)
# number of failed attempts
LOGIN_FAILS_ALLOWED = os.environ.get('LOGIN_FAILS_ALLOWED', 5)
LOGIN_REDIRECT_URL = '/login/welcome/'
LOGIN_URL = "/login/"


SHEER_SITES = {
    'assets': V1_TEMPLATE_ROOT,
    'owning-a-home':
        Path(os.environ.get('OAH_SHEER_PATH') or
             Path(REPOSITORY_ROOT, '../owning-a-home/dist')),
}

# The base URL for the API that we use to access layers and the regulation.
API_BASE = os.environ.get('EREGS_API_BASE', '')

# When we generate an full HTML version of the regulation, we want to
# write it out somewhere. This is where.
OFFLINE_OUTPUT_DIR = ''

DATE_FORMAT = 'n/j/Y'

GOOGLE_ANALYTICS_ID = ''
GOOGLE_ANALYTICS_SITE = ''

CACHE_MIDDLEWARE_ALIAS = 'default'
CACHE_MIDDLEWARE_KEY_PREFIX = 'eregs'
CACHE_MIDDLEWARE_SECONDS = 1800

# eRegs
BACKENDS = {
    'regulations': 'regcore.db.django_models.DMRegulations',
    'layers': 'regcore.db.django_models.DMLayers',
    'notices': 'regcore.db.django_models.DMNotices',
    'diffs': 'regcore.db.django_models.DMDiffs',
}

# GovDelivery environment variables
ACCOUNT_CODE = os.environ.get('GOVDELIVERY_ACCOUNT_CODE')

# Regulations.gov environment variables
REGSGOV_BASE_URL = os.environ.get('REGSGOV_BASE_URL')
REGSGOV_API_KEY = os.environ.get('REGSGOV_API_KEY')

# Akamai
ENABLE_AKAMAI_CACHE_PURGE = os.environ.get('ENABLE_AKAMAI_CACHE_PURGE', False)
if ENABLE_AKAMAI_CACHE_PURGE:
    WAGTAILFRONTENDCACHE = {
        'akamai': {
            'BACKEND': 'v1.models.akamai_backend.AkamaiBackend',
            'CLIENT_TOKEN': os.environ.get('AKAMAI_CLIENT_TOKEN'),
            'CLIENT_SECRET': os.environ.get('AKAMAI_CLIENT_SECRET'),
            'ACCESS_TOKEN': os.environ.get('AKAMAI_ACCESS_TOKEN')
        },
    }


# Staging site
STAGING_HOSTNAME = os.environ.get('DJANGO_STAGING_HOSTNAME')

# CSP Whitelists

# These specify what is allowed in <script> tags.
CSP_SCRIPT_SRC = ("'self'",
                  "'unsafe-inline'",
                  "'unsafe-eval'",
                  '*.google-analytics.com',
                  '*.googletagmanager.com',
                  'tagmanager.google.com',
                  'optimize.google.com',
                  'ajax.googleapis.com',
                  'search.usa.gov',
                  'api.mapbox.com',
                  'js-agent.newrelic.com',
                  'dnn506yrbagrg.cloudfront.net',
                  '*.doubleclick.net',
                  'bam.nr-data.net',
                  '*.youtube.com',
                  '*.ytimg.com',
                  'trk.cetrk.com',
                  'universal.iperceptions.com',
                  'sample.crazyegg.com',
                  'about:',
                  'connect.facebook.net',
                  'www.federalregister.gov',
                  )

# These specify valid sources of CSS code
CSP_STYLE_SRC = (
    "'self'",
    "'unsafe-inline'",
    'fast.fonts.net',
    'tagmanager.google.com',
    'optimize.google.com',
    'api.mapbox.com',
    'fonts.googleapis.com',)

# These specify valid image sources
CSP_IMG_SRC = (
    "'self'",
    's3.amazonaws.com',
    'www.gstatic.com',
    'ssl.gstatic.com',
    'stats.g.doubleclick.net',
    'files.consumerfinance.gov',
    'img.youtube.com',
    '*.google-analytics.com',
    'trk.cetrk.com',
    'searchstats.usa.gov',
    'gtrk.s3.amazonaws.com',
    '*.googletagmanager.com',
    'tagmanager.google.com',
    'maps.googleapis.com',
    'optimize.google.com',
    'api.mapbox.com',
    '*.tiles.mapbox.com',
    'stats.search.usa.gov',
    'data:',
    'www.facebook.com')

# These specify what URL's we allow to appear in frames/iframes
CSP_FRAME_SRC = (
    "'self'",
    '*.googletagmanager.com',
    '*.google-analytics.com',
    'optimize.google.com',
    'www.youtube.com',
    '*.doubleclick.net',
    'universal.iperceptions.com',
    'www.facebook.com',
    'staticxx.facebook.com')

# These specify where we allow fonts to come from
CSP_FONT_SRC = ("'self'", "data:", "fast.fonts.net", "fonts.google.com", "fonts.gstatic.com")

# These specify hosts we can make (potentially) cross-domain AJAX requests to.
CSP_CONNECT_SRC = ("'self'",
                   '*.tiles.mapbox.com',
                   'bam.nr-data.net',
                   'files.consumerfinance.gov',
                   's3.amazonaws.com',
                   'api.iperceptions.com')

# Feature flags
# All feature flags must be listed here with a dict of any hard-coded
# conditions or an empty dict. If the conditions dict is empty the flag will
# only be enabled if database conditions are added.
FLAGS = {
    # Beta banner, seen on beta.consumerfinance.gov
    # When enabled, a banner appears across the top of the site proclaiming
    # "This beta site is a work in progress."
    'BETA_NOTICE': {
        'site': 'beta.consumerfinance.gov',
    },

    # When enabled, include a recruitment code comment in the base template.
    'CFPB_RECRUITING': {},

    # When enabled, display a "techical issues" banner on /complaintdatabase
    'CCDB_TECHNICAL_ISSUES': {},

    # IA changes to mega menu for user testing
    # When enabled, the mega menu under "Consumer Tools" is arranged by topic
    'IA_USER_TESTING_MENU': {},

    # Fix for margin-top when using the text inset
    # When enabled, the top margin of full-width text insets is increased
    'INSET_TEST': {},

    # When enabled, serves `/es/` pages from this
    # repo ( excluding /obtener-respuestas/ pages ).
    'ES_CONV_FLAG': {},

    # The next version of the public consumer complaint database
    'CCDB5_RELEASE': {},

    # To be enabled when mortgage-performance data visualizations go live
    'MORTGAGE_PERFORMANCE_RELEASE': {},

    # Google Optimize code snippets for A/B testing
    # When enabled this flag will add various Google Optimize code snippets.
    # Intended for use with path conditions.
    'AB_TESTING': {},

    # When enabled, should display the email popup.
    'EMAIL_POPUP': {},

    # The next version of eRegulations
    'EREGS20': {
        'boolean': DEPLOY_ENVIRONMENT == 'build',
    },

<<<<<<< HEAD
    # Add sortable tables to Wagtail
    # When enabled, the sortable tables option will be added to the Wagtail Admin
    # The template will render for the front-end, but the sortable code is missing
    # and the table will not be sortable until cf-tables from CF 4.x is implemented
    'SORTABLE_TABLES': {},

    # The release of the consumer Financial Well Being Scale app
    'FWB_RELEASE': {},

    # Menu draft state
    'DRAFT_MENU': {},

=======
>>>>>>> e8d45383
    # The release of new Whistleblowers content/pages
    'WHISTLEBLOWER_RELEASE': {},
}


# Watchman tokens, used to authenticate global status endpoint
WATCHMAN_TOKENS = os.environ.get('WATCHMAN_TOKENS', os.urandom(32))

# This specifies what checks Watchman should run and include in its output
# https://github.com/mwarkentin/django-watchman#custom-checks
WATCHMAN_CHECKS = (
    'watchman.checks.databases',
    'watchman.checks.storage',
    'watchman.checks.caches',
    'alerts.checks.check_clock_drift',
)

# Used to check server's time against in check_clock_drift
NTP_TIME_SERVER = 'north-america.pool.ntp.org'

# If server's clock drifts from NTP by more than specified offset
# (in seconds), check_clock_drift will fail
MAX_ALLOWED_TIME_OFFSET = 5<|MERGE_RESOLUTION|>--- conflicted
+++ resolved
@@ -620,21 +620,9 @@
         'boolean': DEPLOY_ENVIRONMENT == 'build',
     },
 
-<<<<<<< HEAD
-    # Add sortable tables to Wagtail
-    # When enabled, the sortable tables option will be added to the Wagtail Admin
-    # The template will render for the front-end, but the sortable code is missing
-    # and the table will not be sortable until cf-tables from CF 4.x is implemented
-    'SORTABLE_TABLES': {},
-
-    # The release of the consumer Financial Well Being Scale app
-    'FWB_RELEASE': {},
-
     # Menu draft state
     'DRAFT_MENU': {},
 
-=======
->>>>>>> e8d45383
     # The release of new Whistleblowers content/pages
     'WHISTLEBLOWER_RELEASE': {},
 }
