--- conflicted
+++ resolved
@@ -7,8 +7,6 @@
     }
 }
 
-<<<<<<< HEAD
 EMAIL_BACKEND = 'django.core.mail.backends.locmem.EmailBackend'
-=======
-TEST_RUNNER = 'cfgov.test.TestDataTestRunner'
->>>>>>> bb0e3e3b
+
+TEST_RUNNER = 'cfgov.test.TestDataTestRunner'