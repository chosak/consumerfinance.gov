--- conflicted
+++ resolved
@@ -58,15 +58,14 @@
     help='Mattermost user that is posting the message'
 )
 parser.add_argument(
-<<<<<<< HEAD
+    '--mattermost_icon_url',
+    help='URL to an icon to use for the Mattermost user'
+)
+parser.add_argument(
     '-v', '--verbose',
     action='count',
     default=0,
     help='Increase verbosity, up to three times'
-=======
-    '--mattermost_icon_url',
-    help='URL to an icon to use for the Mattermost user'
->>>>>>> f39d6b07
 )
 
 
