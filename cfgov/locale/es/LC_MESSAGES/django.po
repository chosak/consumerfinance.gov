# SOME DESCRIPTIVE TITLE.
# Copyright (C) YEAR THE PACKAGE'S COPYRIGHT HOLDER
# This file is distributed under the same license as the PACKAGE package.
# FIRST AUTHOR <EMAIL@ADDRESS>, YEAR.
#
#, fuzzy
msgid ""
msgstr ""
<<<<<<< HEAD
"Project-Id-Version: PACKAGE VERSION\n"
"Report-Msgid-Bugs-To: \n"
"POT-Creation-Date: 2020-03-17 18:34+0000\n"
"PO-Revision-Date: YEAR-MO-DA HO:MI+ZONE\n"
"Last-Translator: FULL NAME <EMAIL@ADDRESS>\n"
"Language-Team: LANGUAGE <LL@li.org>\n"
"Language: \n"
=======
"Report-Msgid-Bugs-To: \n"
"POT-Creation-Date: 2020-03-24 17:54+0000\n"
"Language: es\n"
>>>>>>> bde3db17
"MIME-Version: 1.0\n"
"Content-Type: text/plain; charset=UTF-8\n"
"Content-Transfer-Encoding: 8bit\n"
"Plural-Forms: nplurals=2; plural=(n != 1);\n"

#: ask_cfpb/models/pages.py:251
msgid "for"
<<<<<<< HEAD
msgstr ""

#: ask_cfpb/models/pages.py:255
msgid "Showing "
msgstr ""

#: ask_cfpb/models/pages.py:256
msgid "result"
msgstr ""

#: ask_cfpb/models/pages.py:258
#: jinja2/v1/ask-cfpb/answer-search-results.html:27
msgid "Showing"
msgstr ""

#: ask_cfpb/models/pages.py:259
msgid "results"
msgstr ""

#: ask_cfpb/models/pages.py:269 ask_cfpb/models/pages.py:280
#: ask_cfpb/models/pages.py:288
msgid "within"
msgstr ""

#: ask_cfpb/models/pages.py:272
msgid "See all results within"
msgstr ""

#: ask_cfpb/templates/admin/export.html:3
msgid "Export Ask data"
msgstr ""

#: cfgov/settings/base.py:229
msgid "English"
msgstr ""

#: cfgov/settings/base.py:230
msgid "Spanish"
msgstr ""

#: core/forms.py:39
msgid "Signature validation failed"
msgstr ""

#: core/forms.py:42
msgid ""
"URL must either be allowed by settings.EXTERNAL_URL_WHITELIST or have a "
"valid signature"
msgstr ""

#: jinja2/v1/_includes/ask/tip.html:19
msgid "Tip"
msgstr ""

#: jinja2/v1/_includes/atoms/tagline.html:16
msgid "An official website of the United States government"
msgstr ""

#: jinja2/v1/_includes/blocks/feedback.html:53
msgid "Yes"
msgstr ""

#: jinja2/v1/_includes/blocks/feedback.html:90
msgid "Additional comment"
msgstr ""

#: jinja2/v1/_includes/blocks/feedback.html:91
msgid "optional"
msgstr ""

#: jinja2/v1/_includes/blocks/feedback.html:95
msgid ""
"Please do not share any personally identifiable information (PII), "
"including, but not limited to: your name, address, phone number, email "
"address, Social Security number, account information, or any other "
"information of a sensitive nature."
msgstr ""

#: jinja2/v1/_includes/molecules/global-header-cta.html:27
msgid "Submit a Complaint"
msgstr ""

#: jinja2/v1/_includes/molecules/global-search.html:23
#: jinja2/v1/_includes/molecules/global-search.html:58
#: jinja2/v1/_includes/molecules/global-search.html:77
#: jinja2/v1/_includes/organisms/ask-search.html:56
#: jinja2/v1/ask-cfpb/see-all.html:52
msgid "Search"
msgstr ""

#: jinja2/v1/_includes/molecules/global-search.html:27
msgid "Close"
msgstr ""

#: jinja2/v1/_includes/molecules/global-search.html:63
#: jinja2/v1/_includes/molecules/global-search.html:66
msgid "Search the CFPB"
msgstr ""

#: jinja2/v1/_includes/molecules/global-search.html:72
#: jinja2/v1/ask-cfpb/see-all.html:56
msgid "Clear search"
msgstr ""

#: jinja2/v1/_includes/molecules/global-search.html:82
msgid "Suggested search terms:"
msgstr ""

#: jinja2/v1/_includes/molecules/global-search.html:86
msgid "Regulations"
msgstr ""

#: jinja2/v1/_includes/molecules/global-search.html:91
msgid "Compliance guides"
msgstr ""

#: jinja2/v1/_includes/molecules/global-search.html:96
msgid "Mortgage"
msgstr ""

#: jinja2/v1/_includes/molecules/global-search.html:101
msgid "College loans"
msgstr ""

#: jinja2/v1/_includes/molecules/pagination.html:69
msgid "Page"
msgstr ""

#: jinja2/v1/_includes/molecules/pagination.html:98
msgid "Go"
msgstr ""

#: jinja2/v1/_includes/molecules/related-posts.html:112
msgid "View more"
msgstr ""

#: jinja2/v1/_includes/organisms/ask-search.html:31
#: jinja2/v1/ask-cfpb/see-all.html:78
msgid "/ask-cfpb/search/"
msgstr ""

#: jinja2/v1/_includes/organisms/ask-search.html:34
msgid "Search for your question"
msgstr ""

#: jinja2/v1/_includes/organisms/email-signup.html:53
msgid "Email address"
msgstr ""

#: jinja2/v1/_includes/organisms/email-signup.html:64
msgid "Sign up"
msgstr ""

#: jinja2/v1/_includes/organisms/email-signup.html:69
msgid "See Privacy Act statement"
msgstr ""

#: jinja2/v1/_includes/organisms/expandable.html:50
#: regulations3k/jinja2/regulations3k/inline_interps.html:15
#: regulations3k/jinja2/regulations3k/regulations3k-secondary-navigation.html:48
#: wellbeing/jinja2/wellbeing/results.html:339
msgid "Show"
msgstr ""

#: jinja2/v1/_includes/organisms/expandable.html:58
#: regulations3k/jinja2/regulations3k/inline_interps.html:21
#: regulations3k/jinja2/regulations3k/regulations3k-secondary-navigation.html:55
#: wellbeing/jinja2/wellbeing/results.html:345
msgid "Hide"
msgstr ""

#: jinja2/v1/_includes/organisms/footer.html:32
msgid "Back to top"
msgstr ""

#: jinja2/v1/_includes/organisms/footer.html:175
msgid "https://usa.gov/"
msgstr ""

#: jinja2/v1/_includes/organisms/footer.html:175
msgid "USA.gov"
msgstr ""

#: jinja2/v1/_layouts/base.html:52
#: legacy/templates/front/base_nonresponsive.html:32
#: legacy/templates/front/base_update.html:52 v1/jinja2/v1/home_page.html:7
#: v1/jinja2/v1/home_page.html:13
msgid "Consumer Financial Protection Bureau"
msgstr ""

#: jinja2/v1/ask-cfpb/answer-page.html:38
msgid "updated"
msgstr ""

#: jinja2/v1/ask-cfpb/answer-page.html:65
msgid "Read full answer"
msgstr ""

#: jinja2/v1/ask-cfpb/answer-page.html:69
msgid "Hide full answer"
msgstr ""

#: jinja2/v1/ask-cfpb/answer-page.html:77
#: jinja2/v1/ask-cfpb/landing-page.html:85 jinja2/v1/ask-cfpb/see-all.html:78
msgid "Don't see what you're looking for?"
msgstr ""

#: jinja2/v1/ask-cfpb/answer-page.html:80
msgid "Browse related questions"
msgstr ""

#: jinja2/v1/ask-cfpb/answer-page.html:93
#: jinja2/v1/ask-cfpb/landing-page.html:72
msgid "Learn more about"
msgstr ""

#: jinja2/v1/ask-cfpb/answer-search-results.html:16
msgid "Search our library of answers"
msgstr ""

#: jinja2/v1/ask-cfpb/answer-search-results.html:25
#: jinja2/v1/ask-cfpb/answer-search-results.html:34
#: jinja2/v1/ask-cfpb/answer-search-results.html:36
msgid "Showing results for "
msgstr ""

#: jinja2/v1/ask-cfpb/answer-search-results.html:27
msgid "of"
msgstr ""

#: jinja2/v1/ask-cfpb/answer-search-results.html:27
msgid "results for"
msgstr ""

#: jinja2/v1/ask-cfpb/answer-search-results.html:30
#: jinja2/v1/ask-cfpb/answer-search-results.html:79
msgid "Search instead for"
msgstr ""

#: jinja2/v1/ask-cfpb/answer-search-results.html:30
#: jinja2/v1/ask-cfpb/answer-search-results.html:79
msgid "/ask-cfpb/search"
msgstr ""

#: jinja2/v1/ask-cfpb/answer-search-results.html:72
#: jinja2/v1/ask-cfpb/answer-search-results.html:74
msgid "No results found for"
msgstr ""

#: jinja2/v1/ask-cfpb/answer-search-results.html:83
msgid "Can't find your question?"
msgstr ""

#: jinja2/v1/ask-cfpb/answer-search-results.html:83
msgid "/ask-cfpb/"
msgstr ""

#: jinja2/v1/ask-cfpb/answer-search-results.html:83
#: jinja2/v1/ask-cfpb/landing-page.html:21
msgid "Browse questions by category"
msgstr ""

#: jinja2/v1/ask-cfpb/answer-search-results.html:94
msgid "Please enter a search term in the box above."
msgstr ""

#: jinja2/v1/ask-cfpb/article-page.html:28
msgid "In this article"
msgstr ""

#: jinja2/v1/ask-cfpb/see-all.html:27
msgid "Read more"
msgstr ""

#: jinja2/v1/ask-cfpb/see-all.html:42
msgid "Narrow your results"
msgstr ""

#: jinja2/v1/ask-cfpb/see-all.html:78
msgid "Search our full library of answers"
msgstr ""
=======
msgstr "para"

#: ask_cfpb/models/pages.py:255
msgid "Showing "
msgstr "Se muestra "

#: ask_cfpb/models/pages.py:256
msgid "result"
msgstr "resultado"

#: ask_cfpb/models/pages.py:258
#: jinja2/v1/ask-cfpb/answer-search-results.html:27
msgid "Showing"
msgstr "Se muestran"

#: ask_cfpb/models/pages.py:259
msgid "results"
msgstr "resultados"

#: ask_cfpb/models/pages.py:269 ask_cfpb/models/pages.py:280
#: ask_cfpb/models/pages.py:288
msgid "within"
msgstr "en"

#: ask_cfpb/models/pages.py:272
msgid "See all results within"
msgstr "Ver todos los resultados para"

#: ask_cfpb/templates/admin/export.html:3
msgid "Export Ask data"
msgstr ""

#: cfgov/settings/base.py:229
msgid "English"
msgstr ""

#: cfgov/settings/base.py:230
msgid "Spanish"
msgstr ""

#: core/forms.py:39
msgid "Signature validation failed"
msgstr ""

#: core/forms.py:42
msgid ""
"URL must either be allowed by settings.EXTERNAL_URL_WHITELIST or have a "
"valid signature"
msgstr ""

#: jinja2/v1/_includes/ask/tip.html:19
msgid "Tip"
msgstr "Consejo"

#: jinja2/v1/_includes/atoms/tagline.html:16
msgid "An official website of the United States government"
msgstr "Un sitio web oficial del gobierno federal de los Estados Unidos"

#: jinja2/v1/_includes/blocks/feedback.html:53
msgid "Yes"
msgstr "Sí"

#: jinja2/v1/_includes/blocks/feedback.html:90
msgid "Additional comment"
msgstr "Comentario adicional"

#: jinja2/v1/_includes/blocks/feedback.html:91
msgid "optional"
msgstr "opcional"

#: jinja2/v1/_includes/blocks/feedback.html:95
msgid ""
"Please do not share any personally identifiable information (PII), "
"including, but not limited to: your name, address, phone number, email "
"address, Social Security number, account information, or any other "
"information of a sensitive nature."
msgstr ""
"No incluya información confidencial, como su nombre, información de "
"contacto, número de cuenta o número de seguro social en este campo."

#: jinja2/v1/_includes/molecules/global-header-cta.html:27
msgid "Submit a Complaint"
msgstr "Enviar una queja"

#: jinja2/v1/_includes/molecules/global-search.html:23
#: jinja2/v1/_includes/molecules/global-search.html:58
#: jinja2/v1/_includes/molecules/global-search.html:77
#: jinja2/v1/_includes/organisms/ask-search.html:56
#: jinja2/v1/ask-cfpb/see-all.html:52
msgid "Search"
msgstr "Buscar"

#: jinja2/v1/_includes/molecules/global-search.html:27
msgid "Close"
msgstr "Cerrar"

#: jinja2/v1/_includes/molecules/global-search.html:63
#: jinja2/v1/_includes/molecules/global-search.html:66
msgid "Search the CFPB"
msgstr "Buscar la CFPB"

#: jinja2/v1/_includes/molecules/global-search.html:72
#: jinja2/v1/ask-cfpb/see-all.html:56
msgid "Clear search"
msgstr "Borrar búsqueda"

#: jinja2/v1/_includes/molecules/global-search.html:82
msgid "Suggested search terms:"
msgstr ""

#: jinja2/v1/_includes/molecules/global-search.html:86
#, fuzzy
#| msgid "Related questions"
msgid "Regulations"
msgstr "Otras preguntas"

#: jinja2/v1/_includes/molecules/global-search.html:91
msgid "Compliance guides"
msgstr ""

#: jinja2/v1/_includes/molecules/global-search.html:96
msgid "Mortgage"
msgstr "Hipoteca"

#: jinja2/v1/_includes/molecules/global-search.html:101
#, fuzzy
#| msgid "Auto loans"
msgid "College loans"
msgstr "Préstamos para vehículos"

#: jinja2/v1/_includes/molecules/pagination.html:69
msgid "Page"
msgstr "Página"

#: jinja2/v1/_includes/molecules/pagination.html:98
msgid "Go"
msgstr "Ir"

#: jinja2/v1/_includes/molecules/related-posts.html:112
msgid "View more"
msgstr "Ver más"

#: jinja2/v1/_includes/organisms/ask-search.html:31
#: jinja2/v1/ask-cfpb/see-all.html:78
msgid "/ask-cfpb/search/"
msgstr "/es/obtener-respuestas/buscar/"

#: jinja2/v1/_includes/organisms/ask-search.html:34
msgid "Search for your question"
msgstr "Busca su pregunta"

#: jinja2/v1/_includes/organisms/email-signup.html:53
msgid "Email address"
msgstr "Dirección email"

#: jinja2/v1/_includes/organisms/email-signup.html:64
msgid "Sign up"
msgstr "Suscribir"

#: jinja2/v1/_includes/organisms/email-signup.html:69
msgid "See Privacy Act statement"
msgstr "Lea la declaración de privacidad"

#: jinja2/v1/_includes/organisms/expandable.html:50
#: regulations3k/jinja2/regulations3k/inline_interps.html:15
#: regulations3k/jinja2/regulations3k/regulations3k-secondary-navigation.html:48
#: wellbeing/jinja2/wellbeing/results.html:339
msgid "Show"
msgstr "Mostrar"

#: jinja2/v1/_includes/organisms/expandable.html:58
#: regulations3k/jinja2/regulations3k/inline_interps.html:21
#: regulations3k/jinja2/regulations3k/regulations3k-secondary-navigation.html:55
#: wellbeing/jinja2/wellbeing/results.html:345
msgid "Hide"
msgstr "Ocultar"

#: jinja2/v1/_includes/organisms/footer.html:32
msgid "Back to top"
msgstr "Ir arriba"

#: jinja2/v1/_includes/organisms/footer.html:175
msgid "https://usa.gov/"
msgstr "https://gobiernousa.gov/"

#: jinja2/v1/_includes/organisms/footer.html:175
msgid "USA.gov"
msgstr "GobiernoUSA.gov"

#: jinja2/v1/_layouts/base.html:52
#: legacy/templates/front/base_nonresponsive.html:32
#: legacy/templates/front/base_update.html:52 v1/jinja2/v1/home_page.html:7
#: v1/jinja2/v1/home_page.html:13
msgid "Consumer Financial Protection Bureau"
msgstr "Oficina para la Protección Financiera del Consumidor"

#: jinja2/v1/ask-cfpb/answer-page.html:38
msgid "updated"
msgstr "actualizado"

#: jinja2/v1/ask-cfpb/answer-page.html:65
msgid "Read full answer"
msgstr "Leer más"

#: jinja2/v1/ask-cfpb/answer-page.html:69
msgid "Hide full answer"
msgstr "Esconder la respuesta completa"

#: jinja2/v1/ask-cfpb/answer-page.html:77
#: jinja2/v1/ask-cfpb/landing-page.html:85 jinja2/v1/ask-cfpb/see-all.html:78
msgid "Don't see what you're looking for?"
msgstr "¿No encuentra lo que busca?"

#: jinja2/v1/ask-cfpb/answer-page.html:80
msgid "Browse related questions"
msgstr "Otras preguntas"

#: jinja2/v1/ask-cfpb/answer-page.html:93
#: jinja2/v1/ask-cfpb/landing-page.html:72
msgid "Learn more about"
msgstr "Sepa más sobre"

#: jinja2/v1/ask-cfpb/answer-search-results.html:16
msgid "Search our library of answers"
msgstr "Buscar en nuestra lista de respuestas"

#: jinja2/v1/ask-cfpb/answer-search-results.html:25
#: jinja2/v1/ask-cfpb/answer-search-results.html:34
#: jinja2/v1/ask-cfpb/answer-search-results.html:36
msgid "Showing results for "
msgstr "Se muestran resultados para "

#: jinja2/v1/ask-cfpb/answer-search-results.html:27
msgid "of"
msgstr "de"

#: jinja2/v1/ask-cfpb/answer-search-results.html:27
msgid "results for"
msgstr "resultados para"

#: jinja2/v1/ask-cfpb/answer-search-results.html:30
#: jinja2/v1/ask-cfpb/answer-search-results.html:79
msgid "Search instead for"
msgstr "Busca de"

#: jinja2/v1/ask-cfpb/answer-search-results.html:30
#: jinja2/v1/ask-cfpb/answer-search-results.html:79
msgid "/ask-cfpb/search"
msgstr "/es/obtener-respuestas/buscar"

#: jinja2/v1/ask-cfpb/answer-search-results.html:72
#: jinja2/v1/ask-cfpb/answer-search-results.html:74
msgid "No results found for"
msgstr "No se encontraron resultados para"

#: jinja2/v1/ask-cfpb/answer-search-results.html:83
msgid "Can't find your question?"
msgstr "¿No encuentra su pregunta?"

#: jinja2/v1/ask-cfpb/answer-search-results.html:83
msgid "/ask-cfpb/"
msgstr "/es/obtener-respuestas/"

#: jinja2/v1/ask-cfpb/answer-search-results.html:83
#: jinja2/v1/ask-cfpb/landing-page.html:21
msgid "Browse questions by category"
msgstr "Examinar las preguntas por categoría"

#: jinja2/v1/ask-cfpb/answer-search-results.html:94
msgid "Please enter a search term in the box above."
msgstr "Por favor escriba su búsqueda arriba"

#: jinja2/v1/ask-cfpb/article-page.html:28
msgid "In this article"
msgstr "En este artículo"

#: jinja2/v1/ask-cfpb/see-all.html:27
msgid "Read more"
msgstr "Leer más"

#: jinja2/v1/ask-cfpb/see-all.html:42
msgid "Narrow your results"
msgstr "Búsqueda especial"

#: jinja2/v1/ask-cfpb/see-all.html:78
msgid "Search our full library of answers"
msgstr "Buscar en toda la lista de respuestas"

#: legacy/templates/common/forgot_password.html:24
msgid "Email"
msgstr ""

#: legacy/templates/common/forgot_password.html:28
msgid "Continue"
msgstr ""

#: legacy/templates/common/login.html:29
msgid "Password:"
msgstr ""

#: legacy/templates/common/login.html:37
msgid "Log in"
msgstr ""

#: legacy/templates/common/password_change_confirm.html:9
#: legacy/templates/common/password_change_form.html:9
msgid "Documentation"
msgstr ""

#: legacy/templates/common/password_change_confirm.html:10
#: legacy/templates/common/password_change_form.html:11
msgid "Change password"
msgstr ""

#: legacy/templates/common/password_change_confirm.html:12
#: legacy/templates/common/password_change_form.html:13
msgid "Log out"
msgstr ""

#: legacy/templates/common/password_change_confirm.html:16
#: legacy/templates/common/password_change_form.html:18
msgid "Home"
msgstr ""

#: legacy/templates/common/password_change_confirm.html:17
#: legacy/templates/common/password_change_confirm.html:21
#: legacy/templates/common/password_change_form.html:19
#: legacy/templates/common/password_change_form.html:23
#: legacy/templates/common/password_change_form.html:49
msgid "Password change"
msgstr ""

#: legacy/templates/common/password_change_form.html:33
msgid ""
"\n"
"        Please correct the error below."
msgid_plural ""
"Please correct the errors below.\n"
"        "
msgstr[0] ""
msgstr[1] ""

#: legacy/templates/common/password_change_form.html:51
msgid ""
"Please enter your old password, for security's sake, and then enter your new "
"password twice so we can verify you typed it in correctly."
msgstr ""

#: legacy/templates/common/password_change_form.html:67
msgid "Old password"
msgstr ""

#: legacy/templates/common/password_change_form.html:72
msgid "New password"
msgstr ""

#: legacy/templates/common/password_change_form.html:77
msgid "Password (again)"
msgstr ""

#: legacy/templates/common/password_change_form.html:84
msgid "Change my password"
msgstr ""

#: legacy/templates/common/reset_password_confirm.html:5
msgid "Login"
msgstr ""

#: legacy/templates/common/reset_password_confirm.html:5
msgid "login"
msgstr ""

#: legacy/templates/common/reset_password_email.html:3
msgid "Please follow the link below to reset your password:"
msgstr ""

#: legacy/templates/common/reset_password_email.html:7
msgid "Your username (in case you've forgotten):"
msgstr ""

#: legacy/templates/front/base_nonresponsive.html:23
#: legacy/templates/front/base_nonresponsive.html:24
#: legacy/templates/front/base_nonresponsive.html:25
#: legacy/templates/front/base_nonresponsive.html:26
#: legacy/templates/front/base_update.html:29
#: legacy/templates/front/base_update.html:30
#: legacy/templates/front/base_update.html:31
#: legacy/templates/front/base_update.html:32
#: legacy/templates/front/base_update.html:33
msgid "en-US"
msgstr ""

#: legacy/templates/front/base_nonresponsive.html:113
#: legacy/templates/front/base_update.html:163
msgid "en"
msgstr ""

#: mega_menu/wagtail_hooks.py:16
#, fuzzy
#| msgid "Previous"
msgid "Preview"
msgstr "Anterior"

#: mega_menu/wagtail_hooks.py:21
#, python-format
msgid "Preview this %s"
msgstr ""

#: permissions_viewer/templates/permissions_viewer/group.html:3
msgid "Roster and Permissions for"
msgstr ""

#: permissions_viewer/templates/permissions_viewer/index.html:3
msgid "Permissions Viewer"
msgstr ""

#: permissions_viewer/templates/permissions_viewer/user.html:3
msgid "Permissions for"
msgstr ""

#: permissions_viewer/templates/wagtailusers/groups/list.html:6
msgid "Name"
msgstr ""

#: permissions_viewer/wagtail_hooks.py:31
msgid "View Permissions"
msgstr ""

#: permissions_viewer/wagtail_hooks.py:33
msgid "View permissions for this user"
msgstr ""

#: search/templates/search/_list_explore_revised.html:17
msgid "Edit this page"
msgstr ""

#: search/templates/search/_list_explore_revised.html:37
msgid "Edit"
msgstr ""

#: search/templates/search/_list_explore_revised.html:47
#, fuzzy
#| msgid "View more"
msgid "View Draft"
msgstr "Ver más"

#: search/templates/search/_list_explore_revised.html:57
#, fuzzy
#| msgid "View more"
msgid "View Live"
msgstr "Ver más"

#: search/templates/search/external_links.html:4
msgid "External Links Management"
msgstr ""

#: templates/wagtailadmin/access_denied.html:7
msgid "Sorry!"
msgstr ""

#: templates/wagtailadmin/access_denied.html:8
msgid "You do not have permission to access this page."
msgstr ""

#: templates/wagtailadmin/access_denied.html:16
msgid "Otherwise, you may want to"
msgstr ""

#: templates/wagtailadmin/access_denied.html:16
msgid "LOG OUT "
msgstr ""

#: templates/wagtailadmin/account/password_reset/confirm.html:3
#: templates/wagtailadmin/account/password_reset/confirm.html:27
msgid "Set your new password"
msgstr ""

#: templates/wagtailadmin/account/password_reset/confirm.html:38
msgid "Reset password"
msgstr ""

#: templates/wagtailadmin/export_data.html:3
msgid "Export data"
msgstr ""

#: templates/wagtailadmin/login.html:50
msgid "Forgotten it?"
msgstr ""

#: templates/wagtailadmin/login.html:65
msgid "Signing in..."
msgstr ""

#: templates/wagtailadmin/login.html:65
msgid "Sign in"
msgstr ""

#: templates/wagtailadmin/pages/listing/_button_with_dropdown.html:9
msgid "Delete"
msgstr ""

#: templates/welcome.html:7
msgid "Welcome"
msgstr ""

#: v1/jinja2/v1/home_page.html:13
msgid "homepage"
msgstr ""

#: v1/models/base.py:35
msgid "Author"
msgstr ""

#: v1/models/base.py:36
msgid "Authors"
msgstr ""

#: v1/models/base.py:43
msgid "Tag"
msgstr ""

#: v1/models/base.py:44
msgid "Tags"
msgstr ""

#: v1/models/base.py:342
msgid "password"
msgstr ""

#: v1/templates/cdnadmin/disabled.html:3 v1/templates/cdnadmin/index.html:5
msgid "CDN Manager"
msgstr ""

#: v1/templates/v1/export_feedback.html:3
msgid "Export feedback"
msgstr ""

#: v1/tests/management/commands/test_makemessages_data/__init__.py:4
msgid "Test string from Python file."
msgstr ""

#: v1/tests/management/commands/test_makemessages_data/templates/test.html:2
msgid "Test string from Django template."
msgstr ""

#: v1/views/__init__.py:51
msgid "Your password has been changed successfully!"
msgstr ""

#: v1/views/__init__.py:176
msgid "Enter new password"
msgstr ""

#: v1/views/__init__.py:189
msgid "Password reset unsuccessful"
msgstr ""

#: wellbeing/jinja2/wellbeing/about.html:4
#: wellbeing/jinja2/wellbeing/about.html:34
msgid "Why financial well-being?"
msgstr ""

#: wellbeing/jinja2/wellbeing/about.html:8
#: wellbeing/jinja2/wellbeing/about.html:12
msgid "Learn about the financial well-being scale and why we created it."
msgstr ""

#: wellbeing/jinja2/wellbeing/about.html:26
#: wellbeing/jinja2/wellbeing/results.html:213
msgid "Back to the questionnaire"
msgstr ""

#: wellbeing/jinja2/wellbeing/about.html:65
msgid "Why doesn’t this questionnaire ask about financial details?"
msgstr ""

#: wellbeing/jinja2/wellbeing/about.html:72
msgid "Instead,"
msgstr ""

#: wellbeing/jinja2/wellbeing/about.html:74
msgid "we asked people around the country"
msgstr ""

#: wellbeing/jinja2/wellbeing/about.html:76
msgid "what financial well-being meant to them, and we listened."
msgstr ""

#: wellbeing/jinja2/wellbeing/about.html:85
msgid "Have control over day-to-day, month-to-month finances"
msgstr ""

#: wellbeing/jinja2/wellbeing/about.html:86
msgid "Have the capacity to absorb a financial shock"
msgstr ""

#: wellbeing/jinja2/wellbeing/about.html:87
msgid "Are on track to meet your financial goals"
msgstr ""

#: wellbeing/jinja2/wellbeing/about.html:88
msgid ""
"Have the financial freedom to make the choices that allow you to enjoy life"
msgstr ""

#: wellbeing/jinja2/wellbeing/about.html:95
msgid "How does financial well-being look across America?"
msgstr ""

#: wellbeing/jinja2/wellbeing/about.html:106
msgid "See the report"
msgstr ""

#: wellbeing/jinja2/wellbeing/error.html:7
msgid "Financial well-being questionnaire submission problem"
msgstr ""

#: wellbeing/jinja2/wellbeing/error.html:11
msgid "Please go back and retake the questionnaire to receive your score."
msgstr ""

#: wellbeing/jinja2/wellbeing/error.html:15
msgid "There was a problem with your submission"
msgstr ""

#: wellbeing/jinja2/wellbeing/home.html:4
#: wellbeing/jinja2/wellbeing/home.html:45
msgid "Find out your financial well-being"
msgstr ""

#: wellbeing/jinja2/wellbeing/home.html:8
msgid ""
"Answer ten questions to measure your own current financial well-being and "
"see steps you can take to improve it."
msgstr ""

#: wellbeing/jinja2/wellbeing/home.html:12
msgid ""
"Find out your financial well-being by answering ten questions, and then see "
"steps you can take to improve it."
msgstr ""

#: wellbeing/jinja2/wellbeing/home.html:48
msgid ""
"Answer ten questions to measure your current financial well-being and see "
"steps you can take to improve it."
msgstr ""

#: wellbeing/jinja2/wellbeing/home.html:60
msgid "Here’s how it works:"
msgstr ""

#: wellbeing/jinja2/wellbeing/home.html:63
msgid "Answer the questions and get your score."
msgstr ""

#: wellbeing/jinja2/wellbeing/home.html:66
msgid "See how and why we developed it."
msgstr ""

#: wellbeing/jinja2/wellbeing/home.html:69
msgid "Review steps you can take"
msgstr ""

#: wellbeing/jinja2/wellbeing/home.html:70
msgid "if you want to be able to answer the questions differently."
msgstr ""

#: wellbeing/jinja2/wellbeing/home.html:74
msgid "See how your score compares"
msgstr ""

#: wellbeing/jinja2/wellbeing/home.html:75
msgid "to other U.S. adults from our national survey."
msgstr ""

#: wellbeing/jinja2/wellbeing/home.html:84
msgid "We never collect or store the answers you provide."
msgstr ""

#: wellbeing/jinja2/wellbeing/home.html:90
msgid "See how your privacy is protected."
msgstr ""

#: wellbeing/jinja2/wellbeing/home.html:99
msgid "Part 1: How well does this statement describe you or your situation?"
msgstr ""

#: wellbeing/jinja2/wellbeing/home.html:103
msgid "I could handle a major unexpected expense"
msgstr ""

#: wellbeing/jinja2/wellbeing/home.html:105
#: wellbeing/jinja2/wellbeing/home.html:178
#: wellbeing/jinja2/wellbeing/home.html:251
#: wellbeing/jinja2/wellbeing/home.html:324
#: wellbeing/jinja2/wellbeing/home.html:397
#: wellbeing/jinja2/wellbeing/home.html:470
msgid "This statement describes me"
msgstr ""

#: wellbeing/jinja2/wellbeing/home.html:117
#: wellbeing/jinja2/wellbeing/home.html:190
#: wellbeing/jinja2/wellbeing/home.html:263
#: wellbeing/jinja2/wellbeing/home.html:336
#: wellbeing/jinja2/wellbeing/home.html:409
#: wellbeing/jinja2/wellbeing/home.html:482
msgid "Completely"
msgstr ""

#: wellbeing/jinja2/wellbeing/home.html:130
#: wellbeing/jinja2/wellbeing/home.html:203
#: wellbeing/jinja2/wellbeing/home.html:276
#: wellbeing/jinja2/wellbeing/home.html:349
#: wellbeing/jinja2/wellbeing/home.html:422
#: wellbeing/jinja2/wellbeing/home.html:495
msgid "Very well"
msgstr ""

#: wellbeing/jinja2/wellbeing/home.html:143
#: wellbeing/jinja2/wellbeing/home.html:216
#: wellbeing/jinja2/wellbeing/home.html:289
#: wellbeing/jinja2/wellbeing/home.html:362
#: wellbeing/jinja2/wellbeing/home.html:435
#: wellbeing/jinja2/wellbeing/home.html:508
msgid "Somewhat"
msgstr ""

#: wellbeing/jinja2/wellbeing/home.html:156
#: wellbeing/jinja2/wellbeing/home.html:229
#: wellbeing/jinja2/wellbeing/home.html:302
#: wellbeing/jinja2/wellbeing/home.html:375
#: wellbeing/jinja2/wellbeing/home.html:448
#: wellbeing/jinja2/wellbeing/home.html:521
msgid "Very little"
msgstr ""

#: wellbeing/jinja2/wellbeing/home.html:169
#: wellbeing/jinja2/wellbeing/home.html:242
#: wellbeing/jinja2/wellbeing/home.html:315
#: wellbeing/jinja2/wellbeing/home.html:388
#: wellbeing/jinja2/wellbeing/home.html:461
#: wellbeing/jinja2/wellbeing/home.html:534
msgid "Not at all"
msgstr ""

#: wellbeing/jinja2/wellbeing/home.html:176
msgid "I am securing my financial future"
msgstr ""

#: wellbeing/jinja2/wellbeing/home.html:249
msgid ""
"Because of my money situation, I feel like I will never have the things I "
"want in life"
msgstr ""

#: wellbeing/jinja2/wellbeing/home.html:322
msgid "I can enjoy life because of the way I’m managing my money"
msgstr ""

#: wellbeing/jinja2/wellbeing/home.html:395
msgid "I am just getting by financially"
msgstr ""

#: wellbeing/jinja2/wellbeing/home.html:468
msgid "I am concerned that the money I have or will save won’t last"
msgstr ""

#: wellbeing/jinja2/wellbeing/home.html:542
msgid "Part 2: How often does this statement apply to you?"
msgstr ""

#: wellbeing/jinja2/wellbeing/home.html:546
msgid ""
"Giving a gift for a wedding, birthday or other occasion would put a strain "
"on my finances for the month"
msgstr ""

#: wellbeing/jinja2/wellbeing/home.html:548
#: wellbeing/jinja2/wellbeing/home.html:621
#: wellbeing/jinja2/wellbeing/home.html:693
#: wellbeing/jinja2/wellbeing/home.html:766
msgid "This statement applies to me"
msgstr ""

#: wellbeing/jinja2/wellbeing/home.html:560
#: wellbeing/jinja2/wellbeing/home.html:632
#: wellbeing/jinja2/wellbeing/home.html:705
#: wellbeing/jinja2/wellbeing/home.html:778
msgid "Always"
msgstr ""

#: wellbeing/jinja2/wellbeing/home.html:573
#: wellbeing/jinja2/wellbeing/home.html:645
#: wellbeing/jinja2/wellbeing/home.html:718
#: wellbeing/jinja2/wellbeing/home.html:791
msgid "Often"
msgstr ""

#: wellbeing/jinja2/wellbeing/home.html:586
#: wellbeing/jinja2/wellbeing/home.html:658
#: wellbeing/jinja2/wellbeing/home.html:731
#: wellbeing/jinja2/wellbeing/home.html:804
msgid "Sometimes"
msgstr ""

#: wellbeing/jinja2/wellbeing/home.html:599
#: wellbeing/jinja2/wellbeing/home.html:671
#: wellbeing/jinja2/wellbeing/home.html:744
#: wellbeing/jinja2/wellbeing/home.html:817
msgid "Rarely"
msgstr ""

#: wellbeing/jinja2/wellbeing/home.html:612
#: wellbeing/jinja2/wellbeing/home.html:684
#: wellbeing/jinja2/wellbeing/home.html:757
#: wellbeing/jinja2/wellbeing/home.html:830
msgid "Never"
msgstr ""

#: wellbeing/jinja2/wellbeing/home.html:619
msgid "I have money left over at the end of the month"
msgstr ""

#: wellbeing/jinja2/wellbeing/home.html:691
msgid "I am behind with my finances"
msgstr ""

#: wellbeing/jinja2/wellbeing/home.html:764
msgid "My finances control my life"
msgstr ""

#: wellbeing/jinja2/wellbeing/home.html:838
msgid "About you"
msgstr ""

#: wellbeing/jinja2/wellbeing/home.html:843
msgid "Select your age group. This changes the scoring calculation."
msgstr ""

#: wellbeing/jinja2/wellbeing/home.html:882
msgid ""
"Select how you completed the questionnaire. This changes the scoring "
"calculation."
msgstr ""

#: wellbeing/jinja2/wellbeing/home.html:897
msgid "I read and answered the questions myself"
msgstr ""

#: wellbeing/jinja2/wellbeing/home.html:912
msgid "I read the questions to someone else and recorded their answers"
msgstr ""

#: wellbeing/jinja2/wellbeing/home.html:928
msgid "Get my score"
msgstr ""

#: wellbeing/jinja2/wellbeing/home.html:952
#: wellbeing/jinja2/wellbeing/results.html:638
msgid "About this questionnaire"
msgstr ""

#: wellbeing/jinja2/wellbeing/home.html:961
msgid "See more background"
msgstr ""

#: wellbeing/jinja2/wellbeing/results.html:9
#: wellbeing/jinja2/wellbeing/results.html:233
msgid "Your financial well-being score"
msgstr ""

#: wellbeing/jinja2/wellbeing/results.html:13
#: wellbeing/jinja2/wellbeing/results.html:17
msgid ""
"See your survey results and learn how you may be able to improve your score."
msgstr ""

#: wellbeing/jinja2/wellbeing/results.html:272
msgid "Print"
msgstr ""

#: wellbeing/jinja2/wellbeing/results.html:283
msgid "Save as PDF"
msgstr ""

#: wellbeing/jinja2/wellbeing/results.html:288
#, fuzzy
#| msgid " results"
msgid "Your result"
msgstr " resultados"

#: wellbeing/jinja2/wellbeing/results.html:297
msgid "Your score:"
msgstr ""

#: wellbeing/jinja2/wellbeing/results.html:300
msgid "More score comparisons"
msgstr ""

#: wellbeing/jinja2/wellbeing/results.html:307
msgid "U.S. average:"
msgstr ""

#: wellbeing/jinja2/wellbeing/results.html:318
msgid "Financial well-being score"
msgstr ""

#: wellbeing/jinja2/wellbeing/results.html:334
#, fuzzy
#| msgid "Read full answer"
msgid "Review your answers"
msgstr "Leer más"

#: wellbeing/jinja2/wellbeing/results.html:355
msgid "Question"
msgstr ""

#: wellbeing/jinja2/wellbeing/results.html:356
#, fuzzy
#| msgid "answers"
msgid "Your answer"
msgstr "respuestas"
>>>>>>> bde3db17

#: wellbeing/jinja2/wellbeing/results.html:374
msgid "What would you like to do next?"
msgstr ""

#: wellbeing/jinja2/wellbeing/results.html:382
msgid "Take control of day-to-day money management"
msgstr ""

#: wellbeing/jinja2/wellbeing/results.html:385
msgid "Track where your money goes."
msgstr ""

#: wellbeing/jinja2/wellbeing/results.html:386
msgid "Fill out the"
msgstr ""

<<<<<<< HEAD
#: legacy/templates/common/password_change_confirm.html:9
#: legacy/templates/common/password_change_form.html:9
msgid "Documentation"
msgstr ""

#: legacy/templates/common/password_change_confirm.html:10
#: legacy/templates/common/password_change_form.html:11
msgid "Change password"
msgstr ""

#: legacy/templates/common/password_change_confirm.html:12
#: legacy/templates/common/password_change_form.html:13
msgid "Log out"
=======
#: wellbeing/jinja2/wellbeing/results.html:390
msgid "bill calendar"
msgstr ""

#: wellbeing/jinja2/wellbeing/results.html:393
msgid "and"
msgstr ""

#: wellbeing/jinja2/wellbeing/results.html:397
msgid "spending tracker"
>>>>>>> bde3db17
msgstr ""

#: wellbeing/jinja2/wellbeing/results.html:400
msgid "to see and manage your everyday expenses."
msgstr ""

#: wellbeing/jinja2/wellbeing/results.html:403
msgid "Get a grip on debt."
msgstr ""

#: wellbeing/jinja2/wellbeing/results.html:404
msgid "Stay on top of what you owe with our"
msgstr ""

#: wellbeing/jinja2/wellbeing/results.html:408
msgid "debt log"
msgstr ""

#: wellbeing/jinja2/wellbeing/results.html:411
msgid "and find templates to help you communicate with"
msgstr ""

#: wellbeing/jinja2/wellbeing/results.html:412
#, fuzzy
#| msgid "Debt collection"
msgid "debt collectors"
msgstr "Cobro de deudas"

#: wellbeing/jinja2/wellbeing/results.html:415
#, fuzzy
#| msgid "Student loans"
msgid "Repay student loans wisely."
msgstr "Préstamos para educación"

#: wellbeing/jinja2/wellbeing/results.html:416
msgid "Use our tool to see your choices about how you"
msgstr ""

#: wellbeing/jinja2/wellbeing/results.html:418
msgid "repay your student debt"
msgstr ""

#: wellbeing/jinja2/wellbeing/results.html:424
msgid "Get on track for your financial future"
msgstr ""

#: wellbeing/jinja2/wellbeing/results.html:427
msgid "Look toward home ownership."
msgstr ""

#: wellbeing/jinja2/wellbeing/results.html:428
#, fuzzy
#| msgid "result for"
msgid "Consult our"
msgstr "resultado para"

#: wellbeing/jinja2/wellbeing/results.html:429
#, fuzzy
#| msgid "Buying a House?"
msgid "Buying a House"
msgstr "¿Quiere comprar una vivienda?"

#: wellbeing/jinja2/wellbeing/results.html:430
msgid "tools and resources."
msgstr ""

<<<<<<< HEAD
#: legacy/templates/common/reset_password_email.html:3
msgid "Please follow the link below to reset your password:"
msgstr ""

#: legacy/templates/common/reset_password_email.html:7
msgid "Your username (in case you've forgotten):"
msgstr ""

#: legacy/templates/front/base_nonresponsive.html:23
#: legacy/templates/front/base_nonresponsive.html:24
#: legacy/templates/front/base_nonresponsive.html:25
#: legacy/templates/front/base_nonresponsive.html:26
#: legacy/templates/front/base_update.html:29
#: legacy/templates/front/base_update.html:30
#: legacy/templates/front/base_update.html:31
#: legacy/templates/front/base_update.html:32
#: legacy/templates/front/base_update.html:33
msgid "en-US"
msgstr ""

#: legacy/templates/front/base_nonresponsive.html:113
#: legacy/templates/front/base_update.html:163
msgid "en"
msgstr ""

#: mega_menu/wagtail_hooks.py:16
msgid "Preview"
msgstr ""

#: mega_menu/wagtail_hooks.py:21
#, python-format
msgid "Preview this %s"
msgstr ""

#: permissions_viewer/templates/permissions_viewer/group.html:3
msgid "Roster and Permissions for"
msgstr ""

#: permissions_viewer/templates/permissions_viewer/index.html:3
msgid "Permissions Viewer"
msgstr ""

#: permissions_viewer/templates/permissions_viewer/user.html:3
msgid "Permissions for"
=======
#: wellbeing/jinja2/wellbeing/results.html:433
msgid "Create an action plan to meet your goals."
msgstr ""

#: wellbeing/jinja2/wellbeing/results.html:434
#: wellbeing/jinja2/wellbeing/results.html:451
msgid "Use our"
msgstr ""

#: wellbeing/jinja2/wellbeing/results.html:438
msgid "worksheet"
msgstr ""

#: wellbeing/jinja2/wellbeing/results.html:445
msgid "budgeting tool"
msgstr ""

#: wellbeing/jinja2/wellbeing/results.html:450
msgid "Consider the right age for claiming Social Security."
msgstr ""

#: wellbeing/jinja2/wellbeing/results.html:452
msgid "Planning for Retirement"
>>>>>>> bde3db17
msgstr ""

#: wellbeing/jinja2/wellbeing/results.html:453
msgid "tool before you make your decision."
msgstr ""

#: wellbeing/jinja2/wellbeing/results.html:456
msgid "Build and maintain your credit record."
msgstr ""

#: wellbeing/jinja2/wellbeing/results.html:457
msgid "Understand"
msgstr ""

<<<<<<< HEAD
#: search/templates/search/_list_explore_revised.html:17
msgid "Edit this page"
msgstr ""

#: search/templates/search/_list_explore_revised.html:37
msgid "Edit"
msgstr ""

#: search/templates/search/_list_explore_revised.html:47
msgid "View Draft"
msgstr ""

#: search/templates/search/_list_explore_revised.html:57
msgid "View Live"
msgstr ""

#: search/templates/search/external_links.html:4
msgid "External Links Management"
=======
#: wellbeing/jinja2/wellbeing/results.html:459
#, fuzzy
#| msgid "Credit reports and scores"
msgid "credit reports and scores"
msgstr "Informes y puntajes de crédito"

#: wellbeing/jinja2/wellbeing/results.html:461
msgid "and their effect on your cost of borrowing."
msgstr ""

#: wellbeing/jinja2/wellbeing/results.html:467
msgid "Get personalized help"
msgstr ""

#: wellbeing/jinja2/wellbeing/results.html:476
msgid "A nonprofit credit counselor"
>>>>>>> bde3db17
msgstr ""

#: wellbeing/jinja2/wellbeing/results.html:481
msgid "tips for choosing a credit counselor"
msgstr ""

#: wellbeing/jinja2/wellbeing/results.html:484
msgid "A HUD-certified housing counselor"
msgstr ""

#: wellbeing/jinja2/wellbeing/results.html:487
msgid "Find one in your area."
msgstr ""

#: wellbeing/jinja2/wellbeing/results.html:490
msgid "A financial coach"
msgstr ""

#: wellbeing/jinja2/wellbeing/results.html:491
msgid ""
"can assess your situation and work with you over time to resolve issues and "
"get ahead."
msgstr ""

#: wellbeing/jinja2/wellbeing/results.html:493
msgid "Find out about the CFPB coaching initiative."
msgstr ""

<<<<<<< HEAD
#: templates/wagtailadmin/export_data.html:3
msgid "Export data"
msgstr ""

#: templates/wagtailadmin/login.html:50
msgid "Forgotten it?"
=======
#: wellbeing/jinja2/wellbeing/results.html:497
msgid "Your local library"
>>>>>>> bde3db17
msgstr ""

#: wellbeing/jinja2/wellbeing/results.html:498
msgid "can often connect you with organizations and people in your area."
msgstr ""

#: wellbeing/jinja2/wellbeing/results.html:506
msgid "See how your score compares to group averages"
msgstr ""

#: wellbeing/jinja2/wellbeing/results.html:521
msgid "Compare by"
msgstr ""

#: wellbeing/jinja2/wellbeing/results.html:529
msgid "Age"
msgstr ""

<<<<<<< HEAD
#: v1/jinja2/v1/home_page.html:13
msgid "homepage"
msgstr ""

#: v1/models/base.py:35
msgid "Author"
msgstr ""

#: v1/models/base.py:36
msgid "Authors"
msgstr ""

#: v1/models/base.py:43
msgid "Tag"
msgstr ""

#: v1/models/base.py:44
msgid "Tags"
msgstr ""

#: v1/models/base.py:342
msgid "password"
msgstr ""

#: v1/templates/cdnadmin/disabled.html:3 v1/templates/cdnadmin/index.html:5
msgid "CDN Manager"
msgstr ""

#: v1/templates/v1/export_feedback.html:3
msgid "Export feedback"
msgstr ""

#: v1/tests/management/commands/test_makemessages_data/__init__.py:4
msgid "Test string from Python file."
msgstr ""

#: v1/tests/management/commands/test_makemessages_data/templates/test.html:2
msgid "Test string from Django template."
msgstr ""

#: v1/views/__init__.py:51
msgid "Your password has been changed successfully!"
msgstr ""

#: v1/views/__init__.py:176
msgid "Enter new password"
msgstr ""

#: v1/views/__init__.py:189
msgid "Password reset unsuccessful"
msgstr ""

#: wellbeing/jinja2/wellbeing/about.html:4
#: wellbeing/jinja2/wellbeing/about.html:34
msgid "Why financial well-being?"
msgstr ""

#: wellbeing/jinja2/wellbeing/about.html:8
#: wellbeing/jinja2/wellbeing/about.html:12
msgid "Learn about the financial well-being scale and why we created it."
msgstr ""

#: wellbeing/jinja2/wellbeing/about.html:26
#: wellbeing/jinja2/wellbeing/results.html:213
msgid "Back to the questionnaire"
msgstr ""

#: wellbeing/jinja2/wellbeing/about.html:65
msgid "Why doesn’t this questionnaire ask about financial details?"
msgstr ""

#: wellbeing/jinja2/wellbeing/about.html:72
msgid "Instead,"
msgstr ""

#: wellbeing/jinja2/wellbeing/about.html:74
msgid "we asked people around the country"
msgstr ""

#: wellbeing/jinja2/wellbeing/about.html:76
msgid "what financial well-being meant to them, and we listened."
msgstr ""

#: wellbeing/jinja2/wellbeing/about.html:85
msgid "Have control over day-to-day, month-to-month finances"
msgstr ""

#: wellbeing/jinja2/wellbeing/about.html:86
msgid "Have the capacity to absorb a financial shock"
msgstr ""

#: wellbeing/jinja2/wellbeing/about.html:87
msgid "Are on track to meet your financial goals"
msgstr ""

#: wellbeing/jinja2/wellbeing/about.html:88
msgid ""
"Have the financial freedom to make the choices that allow you to enjoy life"
msgstr ""

#: wellbeing/jinja2/wellbeing/about.html:95
msgid "How does financial well-being look across America?"
msgstr ""

#: wellbeing/jinja2/wellbeing/about.html:106
msgid "See the report"
msgstr ""

#: wellbeing/jinja2/wellbeing/error.html:7
msgid "Financial well-being questionnaire submission problem"
msgstr ""

#: wellbeing/jinja2/wellbeing/error.html:11
msgid "Please go back and retake the questionnaire to receive your score."
msgstr ""

#: wellbeing/jinja2/wellbeing/error.html:15
msgid "There was a problem with your submission"
msgstr ""

#: wellbeing/jinja2/wellbeing/home.html:4
#: wellbeing/jinja2/wellbeing/home.html:45
msgid "Find out your financial well-being"
msgstr ""

#: wellbeing/jinja2/wellbeing/home.html:8
msgid ""
"Answer ten questions to measure your own current financial well-being and "
"see steps you can take to improve it."
msgstr ""

#: wellbeing/jinja2/wellbeing/home.html:12
msgid ""
"Find out your financial well-being by answering ten questions, and then see "
"steps you can take to improve it."
msgstr ""

#: wellbeing/jinja2/wellbeing/home.html:48
msgid ""
"Answer ten questions to measure your current financial well-being and see "
"steps you can take to improve it."
msgstr ""

#: wellbeing/jinja2/wellbeing/home.html:60
msgid "Here’s how it works:"
msgstr ""

#: wellbeing/jinja2/wellbeing/home.html:63
msgid "Answer the questions and get your score."
msgstr ""

#: wellbeing/jinja2/wellbeing/home.html:66
msgid "See how and why we developed it."
msgstr ""

#: wellbeing/jinja2/wellbeing/home.html:69
msgid "Review steps you can take"
msgstr ""

#: wellbeing/jinja2/wellbeing/home.html:70
msgid "if you want to be able to answer the questions differently."
msgstr ""

#: wellbeing/jinja2/wellbeing/home.html:74
msgid "See how your score compares"
msgstr ""

#: wellbeing/jinja2/wellbeing/home.html:75
msgid "to other U.S. adults from our national survey."
msgstr ""

#: wellbeing/jinja2/wellbeing/home.html:84
msgid "We never collect or store the answers you provide."
msgstr ""

#: wellbeing/jinja2/wellbeing/home.html:90
msgid "See how your privacy is protected."
msgstr ""

#: wellbeing/jinja2/wellbeing/home.html:99
msgid "Part 1: How well does this statement describe you or your situation?"
msgstr ""

#: wellbeing/jinja2/wellbeing/home.html:103
msgid "I could handle a major unexpected expense"
msgstr ""

#: wellbeing/jinja2/wellbeing/home.html:105
#: wellbeing/jinja2/wellbeing/home.html:178
#: wellbeing/jinja2/wellbeing/home.html:251
#: wellbeing/jinja2/wellbeing/home.html:324
#: wellbeing/jinja2/wellbeing/home.html:397
#: wellbeing/jinja2/wellbeing/home.html:470
msgid "This statement describes me"
msgstr ""

#: wellbeing/jinja2/wellbeing/home.html:117
#: wellbeing/jinja2/wellbeing/home.html:190
#: wellbeing/jinja2/wellbeing/home.html:263
#: wellbeing/jinja2/wellbeing/home.html:336
#: wellbeing/jinja2/wellbeing/home.html:409
#: wellbeing/jinja2/wellbeing/home.html:482
msgid "Completely"
msgstr ""

#: wellbeing/jinja2/wellbeing/home.html:130
#: wellbeing/jinja2/wellbeing/home.html:203
#: wellbeing/jinja2/wellbeing/home.html:276
#: wellbeing/jinja2/wellbeing/home.html:349
#: wellbeing/jinja2/wellbeing/home.html:422
#: wellbeing/jinja2/wellbeing/home.html:495
msgid "Very well"
msgstr ""

#: wellbeing/jinja2/wellbeing/home.html:143
#: wellbeing/jinja2/wellbeing/home.html:216
#: wellbeing/jinja2/wellbeing/home.html:289
#: wellbeing/jinja2/wellbeing/home.html:362
#: wellbeing/jinja2/wellbeing/home.html:435
#: wellbeing/jinja2/wellbeing/home.html:508
msgid "Somewhat"
msgstr ""

#: wellbeing/jinja2/wellbeing/home.html:156
#: wellbeing/jinja2/wellbeing/home.html:229
#: wellbeing/jinja2/wellbeing/home.html:302
#: wellbeing/jinja2/wellbeing/home.html:375
#: wellbeing/jinja2/wellbeing/home.html:448
#: wellbeing/jinja2/wellbeing/home.html:521
msgid "Very little"
msgstr ""

#: wellbeing/jinja2/wellbeing/home.html:169
#: wellbeing/jinja2/wellbeing/home.html:242
#: wellbeing/jinja2/wellbeing/home.html:315
#: wellbeing/jinja2/wellbeing/home.html:388
#: wellbeing/jinja2/wellbeing/home.html:461
#: wellbeing/jinja2/wellbeing/home.html:534
msgid "Not at all"
msgstr ""

#: wellbeing/jinja2/wellbeing/home.html:176
msgid "I am securing my financial future"
msgstr ""

#: wellbeing/jinja2/wellbeing/home.html:249
msgid ""
"Because of my money situation, I feel like I will never have the things I "
"want in life"
msgstr ""

#: wellbeing/jinja2/wellbeing/home.html:322
msgid "I can enjoy life because of the way I’m managing my money"
msgstr ""

#: wellbeing/jinja2/wellbeing/home.html:395
msgid "I am just getting by financially"
msgstr ""

#: wellbeing/jinja2/wellbeing/home.html:468
msgid "I am concerned that the money I have or will save won’t last"
msgstr ""

#: wellbeing/jinja2/wellbeing/home.html:542
msgid "Part 2: How often does this statement apply to you?"
msgstr ""

#: wellbeing/jinja2/wellbeing/home.html:546
msgid ""
"Giving a gift for a wedding, birthday or other occasion would put a strain "
"on my finances for the month"
msgstr ""

#: wellbeing/jinja2/wellbeing/home.html:548
#: wellbeing/jinja2/wellbeing/home.html:621
#: wellbeing/jinja2/wellbeing/home.html:693
#: wellbeing/jinja2/wellbeing/home.html:766
msgid "This statement applies to me"
msgstr ""

#: wellbeing/jinja2/wellbeing/home.html:560
#: wellbeing/jinja2/wellbeing/home.html:632
#: wellbeing/jinja2/wellbeing/home.html:705
#: wellbeing/jinja2/wellbeing/home.html:778
msgid "Always"
msgstr ""

#: wellbeing/jinja2/wellbeing/home.html:573
#: wellbeing/jinja2/wellbeing/home.html:645
#: wellbeing/jinja2/wellbeing/home.html:718
#: wellbeing/jinja2/wellbeing/home.html:791
msgid "Often"
msgstr ""

#: wellbeing/jinja2/wellbeing/home.html:586
#: wellbeing/jinja2/wellbeing/home.html:658
#: wellbeing/jinja2/wellbeing/home.html:731
#: wellbeing/jinja2/wellbeing/home.html:804
msgid "Sometimes"
msgstr ""

#: wellbeing/jinja2/wellbeing/home.html:599
#: wellbeing/jinja2/wellbeing/home.html:671
#: wellbeing/jinja2/wellbeing/home.html:744
#: wellbeing/jinja2/wellbeing/home.html:817
msgid "Rarely"
msgstr ""

#: wellbeing/jinja2/wellbeing/home.html:612
#: wellbeing/jinja2/wellbeing/home.html:684
#: wellbeing/jinja2/wellbeing/home.html:757
#: wellbeing/jinja2/wellbeing/home.html:830
msgid "Never"
msgstr ""

#: wellbeing/jinja2/wellbeing/home.html:619
msgid "I have money left over at the end of the month"
msgstr ""

#: wellbeing/jinja2/wellbeing/home.html:691
msgid "I am behind with my finances"
msgstr ""

#: wellbeing/jinja2/wellbeing/home.html:764
msgid "My finances control my life"
msgstr ""

#: wellbeing/jinja2/wellbeing/home.html:838
msgid "About you"
msgstr ""

#: wellbeing/jinja2/wellbeing/home.html:843
msgid "Select your age group. This changes the scoring calculation."
msgstr ""

#: wellbeing/jinja2/wellbeing/home.html:882
msgid ""
"Select how you completed the questionnaire. This changes the scoring "
"calculation."
msgstr ""

#: wellbeing/jinja2/wellbeing/home.html:897
msgid "I read and answered the questions myself"
msgstr ""

#: wellbeing/jinja2/wellbeing/home.html:912
msgid "I read the questions to someone else and recorded their answers"
msgstr ""

#: wellbeing/jinja2/wellbeing/home.html:928
msgid "Get my score"
msgstr ""

#: wellbeing/jinja2/wellbeing/home.html:952
#: wellbeing/jinja2/wellbeing/results.html:638
msgid "About this questionnaire"
msgstr ""

#: wellbeing/jinja2/wellbeing/home.html:961
msgid "See more background"
msgstr ""

#: wellbeing/jinja2/wellbeing/results.html:9
#: wellbeing/jinja2/wellbeing/results.html:233
msgid "Your financial well-being score"
msgstr ""

#: wellbeing/jinja2/wellbeing/results.html:13
#: wellbeing/jinja2/wellbeing/results.html:17
msgid ""
"See your survey results and learn how you may be able to improve your score."
msgstr ""

#: wellbeing/jinja2/wellbeing/results.html:272
msgid "Print"
msgstr ""

#: wellbeing/jinja2/wellbeing/results.html:283
msgid "Save as PDF"
msgstr ""

#: wellbeing/jinja2/wellbeing/results.html:288
msgid "Your result"
msgstr ""

#: wellbeing/jinja2/wellbeing/results.html:297
msgid "Your score:"
msgstr ""

#: wellbeing/jinja2/wellbeing/results.html:300
msgid "More score comparisons"
msgstr ""

#: wellbeing/jinja2/wellbeing/results.html:307
msgid "U.S. average:"
msgstr ""

#: wellbeing/jinja2/wellbeing/results.html:318
msgid "Financial well-being score"
msgstr ""

#: wellbeing/jinja2/wellbeing/results.html:334
msgid "Review your answers"
msgstr ""

#: wellbeing/jinja2/wellbeing/results.html:355
msgid "Question"
msgstr ""

#: wellbeing/jinja2/wellbeing/results.html:356
msgid "Your answer"
msgstr ""

#: wellbeing/jinja2/wellbeing/results.html:374
msgid "What would you like to do next?"
msgstr ""

#: wellbeing/jinja2/wellbeing/results.html:382
msgid "Take control of day-to-day money management"
msgstr ""

#: wellbeing/jinja2/wellbeing/results.html:385
msgid "Track where your money goes."
msgstr ""

#: wellbeing/jinja2/wellbeing/results.html:386
msgid "Fill out the"
msgstr ""

#: wellbeing/jinja2/wellbeing/results.html:390
msgid "bill calendar"
msgstr ""

#: wellbeing/jinja2/wellbeing/results.html:393
msgid "and"
msgstr ""

#: wellbeing/jinja2/wellbeing/results.html:397
msgid "spending tracker"
msgstr ""

#: wellbeing/jinja2/wellbeing/results.html:400
msgid "to see and manage your everyday expenses."
msgstr ""

#: wellbeing/jinja2/wellbeing/results.html:403
msgid "Get a grip on debt."
msgstr ""

#: wellbeing/jinja2/wellbeing/results.html:404
msgid "Stay on top of what you owe with our"
msgstr ""

#: wellbeing/jinja2/wellbeing/results.html:408
msgid "debt log"
msgstr ""

#: wellbeing/jinja2/wellbeing/results.html:411
msgid "and find templates to help you communicate with"
msgstr ""

#: wellbeing/jinja2/wellbeing/results.html:412
msgid "debt collectors"
msgstr ""

#: wellbeing/jinja2/wellbeing/results.html:415
msgid "Repay student loans wisely."
msgstr ""

#: wellbeing/jinja2/wellbeing/results.html:416
msgid "Use our tool to see your choices about how you"
msgstr ""

#: wellbeing/jinja2/wellbeing/results.html:418
msgid "repay your student debt"
msgstr ""

#: wellbeing/jinja2/wellbeing/results.html:424
msgid "Get on track for your financial future"
msgstr ""

#: wellbeing/jinja2/wellbeing/results.html:427
msgid "Look toward home ownership."
msgstr ""

#: wellbeing/jinja2/wellbeing/results.html:428
msgid "Consult our"
msgstr ""

#: wellbeing/jinja2/wellbeing/results.html:429
msgid "Buying a House"
msgstr ""

#: wellbeing/jinja2/wellbeing/results.html:430
msgid "tools and resources."
msgstr ""

#: wellbeing/jinja2/wellbeing/results.html:433
msgid "Create an action plan to meet your goals."
msgstr ""

#: wellbeing/jinja2/wellbeing/results.html:434
#: wellbeing/jinja2/wellbeing/results.html:451
msgid "Use our"
msgstr ""

#: wellbeing/jinja2/wellbeing/results.html:438
msgid "worksheet"
msgstr ""

#: wellbeing/jinja2/wellbeing/results.html:445
msgid "budgeting tool"
msgstr ""

#: wellbeing/jinja2/wellbeing/results.html:450
msgid "Consider the right age for claiming Social Security."
msgstr ""

#: wellbeing/jinja2/wellbeing/results.html:452
msgid "Planning for Retirement"
msgstr ""

#: wellbeing/jinja2/wellbeing/results.html:453
msgid "tool before you make your decision."
msgstr ""

#: wellbeing/jinja2/wellbeing/results.html:456
msgid "Build and maintain your credit record."
msgstr ""

#: wellbeing/jinja2/wellbeing/results.html:457
msgid "Understand"
msgstr ""

#: wellbeing/jinja2/wellbeing/results.html:459
msgid "credit reports and scores"
msgstr ""

#: wellbeing/jinja2/wellbeing/results.html:461
msgid "and their effect on your cost of borrowing."
msgstr ""

#: wellbeing/jinja2/wellbeing/results.html:467
msgid "Get personalized help"
msgstr ""

#: wellbeing/jinja2/wellbeing/results.html:476
msgid "A nonprofit credit counselor"
msgstr ""

#: wellbeing/jinja2/wellbeing/results.html:481
msgid "tips for choosing a credit counselor"
msgstr ""

#: wellbeing/jinja2/wellbeing/results.html:484
msgid "A HUD-certified housing counselor"
msgstr ""

#: wellbeing/jinja2/wellbeing/results.html:487
msgid "Find one in your area."
msgstr ""

#: wellbeing/jinja2/wellbeing/results.html:490
msgid "A financial coach"
msgstr ""

#: wellbeing/jinja2/wellbeing/results.html:491
msgid ""
"can assess your situation and work with you over time to resolve issues and "
"get ahead."
msgstr ""

#: wellbeing/jinja2/wellbeing/results.html:493
msgid "Find out about the CFPB coaching initiative."
msgstr ""

#: wellbeing/jinja2/wellbeing/results.html:497
msgid "Your local library"
msgstr ""

#: wellbeing/jinja2/wellbeing/results.html:498
msgid "can often connect you with organizations and people in your area."
msgstr ""

#: wellbeing/jinja2/wellbeing/results.html:506
msgid "See how your score compares to group averages"
msgstr ""

#: wellbeing/jinja2/wellbeing/results.html:521
msgid "Compare by"
msgstr ""

#: wellbeing/jinja2/wellbeing/results.html:529
msgid "Age"
msgstr ""

#: wellbeing/jinja2/wellbeing/results.html:537
msgid "Household income"
msgstr ""

#: wellbeing/jinja2/wellbeing/results.html:545
msgid "Employment status"
msgstr ""

#: wellbeing/jinja2/wellbeing/results.html:555
msgid "Your score"
msgstr ""

#: wellbeing/jinja2/wellbeing/results.html:563
msgid "U.S. average"
msgstr ""

#: wellbeing/jinja2/wellbeing/results.html:584
msgid "Source:"
msgstr ""

#: wellbeing/jinja2/wellbeing/results.html:586
msgid "Financial Well-Being in America report"
msgstr ""

#: wellbeing/jinja2/wellbeing/results.html:587
msgid "Download CSV file"
msgstr ""

#: wellbeing/jinja2/wellbeing/results.html:590
msgid "Date published:"
msgstr ""

#: wellbeing/jinja2/wellbeing/results.html:591
msgid "September 26, 2017"
msgstr ""
=======
#: wellbeing/jinja2/wellbeing/results.html:537
msgid "Household income"
msgstr ""

#: wellbeing/jinja2/wellbeing/results.html:545
msgid "Employment status"
msgstr ""

#: wellbeing/jinja2/wellbeing/results.html:555
msgid "Your score"
msgstr ""

#: wellbeing/jinja2/wellbeing/results.html:563
msgid "U.S. average"
msgstr ""

#: wellbeing/jinja2/wellbeing/results.html:584
msgid "Source:"
msgstr ""

#: wellbeing/jinja2/wellbeing/results.html:586
msgid "Financial Well-Being in America report"
msgstr ""

#: wellbeing/jinja2/wellbeing/results.html:587
msgid "Download CSV file"
msgstr ""

#: wellbeing/jinja2/wellbeing/results.html:590
msgid "Date published:"
msgstr ""

#: wellbeing/jinja2/wellbeing/results.html:591
msgid "September 26, 2017"
msgstr ""

#~ msgid "Take the next step"
#~ msgstr "Dar el siguiente paso"

#~ msgid "Featured"
#~ msgstr "Destacado"

#~ msgid "Clear"
#~ msgstr "Borrar"

#~ msgid "Mortgages"
#~ msgstr "Hipotecas"

#~ msgid "Buying a Home?"
#~ msgstr "¿Quiere comprar una vivienda?"

#~ msgid "Sign up for email tips and info to help you through the process."
#~ msgstr ""
#~ "Suscríbase a nuestra lista de email con consejos útiles sobre hipotecas."

#~ msgid "Read answer"
#~ msgstr "Leer la respuesta"

#~ msgid "Next"
#~ msgstr "Siguiente"

#~ msgid "Return to top"
#~ msgstr "Ir arriba"

#~ msgid "Ask CFPB"
#~ msgstr "Obtener respuestas"

#~ msgid "result within"
#~ msgstr "resultado de"

#~ msgid "results within"
#~ msgstr "resultados de"

#~ msgid "Was this answer helpful to you?"
#~ msgstr "¿Te resultó útil esta respuesta?"

#~ msgid "Explore"
#~ msgstr "Explorar"

#~ msgid ""
#~ "Don't see what you're looking for? <span class=\"break\">Search for your "
#~ "question.</span>"
#~ msgstr ""
#~ "¿No encuentra lo que busca? <span class=\"break\">Busca su pregunta.</"
#~ "span>"

#~ msgid "Search for your question."
#~ msgstr "Busca su pregunta."

#~ msgid "answers within"
#~ msgstr "respuestas dentro de"

#~ msgid " of "
#~ msgstr " de "

#~ msgid "In this section"
#~ msgstr "En esta sección"

#~ msgid "Bank accounts"
#~ msgstr "Cuentas bancarias"

#~ msgid "Credit cards"
#~ msgstr "Tarjetas de crédito"

#~ msgid "Fraud and scams"
#~ msgstr "Fraudes y estafas"

#~ msgid "Money transfers"
#~ msgstr "Transferencias y envíos de dinero"

#~ msgid "Payday loans"
#~ msgstr "Préstamos del día de pago"

#~ msgid "Prepaid cards"
#~ msgstr "Tarjetas prepagadas"

#~ msgid "Reverse mortgages"
#~ msgstr "Hipotecas inversas"

#~ msgid "Basics"
#~ msgstr "Lo que debe saber"

#~ msgid "Common issues"
#~ msgstr "Problemas comunes"

#~ msgid "How-to"
#~ msgstr "Paso a paso"

#~ msgid "How to"
#~ msgstr "Paso a paso"

#~ msgid "How-to guides"
#~ msgstr "Paso a paso"

#~ msgid "Key terms"
#~ msgstr "Palabras claves"

#~ msgid "Know your rights"
#~ msgstr "Conozca sus derechos"

#~ msgid "(required)"
#~ msgstr "(se requiere)"
>>>>>>> bde3db17
<|MERGE_RESOLUTION|>--- conflicted
+++ resolved
@@ -6,19 +6,10 @@
 #, fuzzy
 msgid ""
 msgstr ""
-<<<<<<< HEAD
 "Project-Id-Version: PACKAGE VERSION\n"
-"Report-Msgid-Bugs-To: \n"
-"POT-Creation-Date: 2020-03-17 18:34+0000\n"
-"PO-Revision-Date: YEAR-MO-DA HO:MI+ZONE\n"
-"Last-Translator: FULL NAME <EMAIL@ADDRESS>\n"
-"Language-Team: LANGUAGE <LL@li.org>\n"
-"Language: \n"
-=======
 "Report-Msgid-Bugs-To: \n"
 "POT-Creation-Date: 2020-03-24 17:54+0000\n"
 "Language: es\n"
->>>>>>> bde3db17
 "MIME-Version: 1.0\n"
 "Content-Type: text/plain; charset=UTF-8\n"
 "Content-Transfer-Encoding: 8bit\n"
@@ -26,289 +17,6 @@
 
 #: ask_cfpb/models/pages.py:251
 msgid "for"
-<<<<<<< HEAD
-msgstr ""
-
-#: ask_cfpb/models/pages.py:255
-msgid "Showing "
-msgstr ""
-
-#: ask_cfpb/models/pages.py:256
-msgid "result"
-msgstr ""
-
-#: ask_cfpb/models/pages.py:258
-#: jinja2/v1/ask-cfpb/answer-search-results.html:27
-msgid "Showing"
-msgstr ""
-
-#: ask_cfpb/models/pages.py:259
-msgid "results"
-msgstr ""
-
-#: ask_cfpb/models/pages.py:269 ask_cfpb/models/pages.py:280
-#: ask_cfpb/models/pages.py:288
-msgid "within"
-msgstr ""
-
-#: ask_cfpb/models/pages.py:272
-msgid "See all results within"
-msgstr ""
-
-#: ask_cfpb/templates/admin/export.html:3
-msgid "Export Ask data"
-msgstr ""
-
-#: cfgov/settings/base.py:229
-msgid "English"
-msgstr ""
-
-#: cfgov/settings/base.py:230
-msgid "Spanish"
-msgstr ""
-
-#: core/forms.py:39
-msgid "Signature validation failed"
-msgstr ""
-
-#: core/forms.py:42
-msgid ""
-"URL must either be allowed by settings.EXTERNAL_URL_WHITELIST or have a "
-"valid signature"
-msgstr ""
-
-#: jinja2/v1/_includes/ask/tip.html:19
-msgid "Tip"
-msgstr ""
-
-#: jinja2/v1/_includes/atoms/tagline.html:16
-msgid "An official website of the United States government"
-msgstr ""
-
-#: jinja2/v1/_includes/blocks/feedback.html:53
-msgid "Yes"
-msgstr ""
-
-#: jinja2/v1/_includes/blocks/feedback.html:90
-msgid "Additional comment"
-msgstr ""
-
-#: jinja2/v1/_includes/blocks/feedback.html:91
-msgid "optional"
-msgstr ""
-
-#: jinja2/v1/_includes/blocks/feedback.html:95
-msgid ""
-"Please do not share any personally identifiable information (PII), "
-"including, but not limited to: your name, address, phone number, email "
-"address, Social Security number, account information, or any other "
-"information of a sensitive nature."
-msgstr ""
-
-#: jinja2/v1/_includes/molecules/global-header-cta.html:27
-msgid "Submit a Complaint"
-msgstr ""
-
-#: jinja2/v1/_includes/molecules/global-search.html:23
-#: jinja2/v1/_includes/molecules/global-search.html:58
-#: jinja2/v1/_includes/molecules/global-search.html:77
-#: jinja2/v1/_includes/organisms/ask-search.html:56
-#: jinja2/v1/ask-cfpb/see-all.html:52
-msgid "Search"
-msgstr ""
-
-#: jinja2/v1/_includes/molecules/global-search.html:27
-msgid "Close"
-msgstr ""
-
-#: jinja2/v1/_includes/molecules/global-search.html:63
-#: jinja2/v1/_includes/molecules/global-search.html:66
-msgid "Search the CFPB"
-msgstr ""
-
-#: jinja2/v1/_includes/molecules/global-search.html:72
-#: jinja2/v1/ask-cfpb/see-all.html:56
-msgid "Clear search"
-msgstr ""
-
-#: jinja2/v1/_includes/molecules/global-search.html:82
-msgid "Suggested search terms:"
-msgstr ""
-
-#: jinja2/v1/_includes/molecules/global-search.html:86
-msgid "Regulations"
-msgstr ""
-
-#: jinja2/v1/_includes/molecules/global-search.html:91
-msgid "Compliance guides"
-msgstr ""
-
-#: jinja2/v1/_includes/molecules/global-search.html:96
-msgid "Mortgage"
-msgstr ""
-
-#: jinja2/v1/_includes/molecules/global-search.html:101
-msgid "College loans"
-msgstr ""
-
-#: jinja2/v1/_includes/molecules/pagination.html:69
-msgid "Page"
-msgstr ""
-
-#: jinja2/v1/_includes/molecules/pagination.html:98
-msgid "Go"
-msgstr ""
-
-#: jinja2/v1/_includes/molecules/related-posts.html:112
-msgid "View more"
-msgstr ""
-
-#: jinja2/v1/_includes/organisms/ask-search.html:31
-#: jinja2/v1/ask-cfpb/see-all.html:78
-msgid "/ask-cfpb/search/"
-msgstr ""
-
-#: jinja2/v1/_includes/organisms/ask-search.html:34
-msgid "Search for your question"
-msgstr ""
-
-#: jinja2/v1/_includes/organisms/email-signup.html:53
-msgid "Email address"
-msgstr ""
-
-#: jinja2/v1/_includes/organisms/email-signup.html:64
-msgid "Sign up"
-msgstr ""
-
-#: jinja2/v1/_includes/organisms/email-signup.html:69
-msgid "See Privacy Act statement"
-msgstr ""
-
-#: jinja2/v1/_includes/organisms/expandable.html:50
-#: regulations3k/jinja2/regulations3k/inline_interps.html:15
-#: regulations3k/jinja2/regulations3k/regulations3k-secondary-navigation.html:48
-#: wellbeing/jinja2/wellbeing/results.html:339
-msgid "Show"
-msgstr ""
-
-#: jinja2/v1/_includes/organisms/expandable.html:58
-#: regulations3k/jinja2/regulations3k/inline_interps.html:21
-#: regulations3k/jinja2/regulations3k/regulations3k-secondary-navigation.html:55
-#: wellbeing/jinja2/wellbeing/results.html:345
-msgid "Hide"
-msgstr ""
-
-#: jinja2/v1/_includes/organisms/footer.html:32
-msgid "Back to top"
-msgstr ""
-
-#: jinja2/v1/_includes/organisms/footer.html:175
-msgid "https://usa.gov/"
-msgstr ""
-
-#: jinja2/v1/_includes/organisms/footer.html:175
-msgid "USA.gov"
-msgstr ""
-
-#: jinja2/v1/_layouts/base.html:52
-#: legacy/templates/front/base_nonresponsive.html:32
-#: legacy/templates/front/base_update.html:52 v1/jinja2/v1/home_page.html:7
-#: v1/jinja2/v1/home_page.html:13
-msgid "Consumer Financial Protection Bureau"
-msgstr ""
-
-#: jinja2/v1/ask-cfpb/answer-page.html:38
-msgid "updated"
-msgstr ""
-
-#: jinja2/v1/ask-cfpb/answer-page.html:65
-msgid "Read full answer"
-msgstr ""
-
-#: jinja2/v1/ask-cfpb/answer-page.html:69
-msgid "Hide full answer"
-msgstr ""
-
-#: jinja2/v1/ask-cfpb/answer-page.html:77
-#: jinja2/v1/ask-cfpb/landing-page.html:85 jinja2/v1/ask-cfpb/see-all.html:78
-msgid "Don't see what you're looking for?"
-msgstr ""
-
-#: jinja2/v1/ask-cfpb/answer-page.html:80
-msgid "Browse related questions"
-msgstr ""
-
-#: jinja2/v1/ask-cfpb/answer-page.html:93
-#: jinja2/v1/ask-cfpb/landing-page.html:72
-msgid "Learn more about"
-msgstr ""
-
-#: jinja2/v1/ask-cfpb/answer-search-results.html:16
-msgid "Search our library of answers"
-msgstr ""
-
-#: jinja2/v1/ask-cfpb/answer-search-results.html:25
-#: jinja2/v1/ask-cfpb/answer-search-results.html:34
-#: jinja2/v1/ask-cfpb/answer-search-results.html:36
-msgid "Showing results for "
-msgstr ""
-
-#: jinja2/v1/ask-cfpb/answer-search-results.html:27
-msgid "of"
-msgstr ""
-
-#: jinja2/v1/ask-cfpb/answer-search-results.html:27
-msgid "results for"
-msgstr ""
-
-#: jinja2/v1/ask-cfpb/answer-search-results.html:30
-#: jinja2/v1/ask-cfpb/answer-search-results.html:79
-msgid "Search instead for"
-msgstr ""
-
-#: jinja2/v1/ask-cfpb/answer-search-results.html:30
-#: jinja2/v1/ask-cfpb/answer-search-results.html:79
-msgid "/ask-cfpb/search"
-msgstr ""
-
-#: jinja2/v1/ask-cfpb/answer-search-results.html:72
-#: jinja2/v1/ask-cfpb/answer-search-results.html:74
-msgid "No results found for"
-msgstr ""
-
-#: jinja2/v1/ask-cfpb/answer-search-results.html:83
-msgid "Can't find your question?"
-msgstr ""
-
-#: jinja2/v1/ask-cfpb/answer-search-results.html:83
-msgid "/ask-cfpb/"
-msgstr ""
-
-#: jinja2/v1/ask-cfpb/answer-search-results.html:83
-#: jinja2/v1/ask-cfpb/landing-page.html:21
-msgid "Browse questions by category"
-msgstr ""
-
-#: jinja2/v1/ask-cfpb/answer-search-results.html:94
-msgid "Please enter a search term in the box above."
-msgstr ""
-
-#: jinja2/v1/ask-cfpb/article-page.html:28
-msgid "In this article"
-msgstr ""
-
-#: jinja2/v1/ask-cfpb/see-all.html:27
-msgid "Read more"
-msgstr ""
-
-#: jinja2/v1/ask-cfpb/see-all.html:42
-msgid "Narrow your results"
-msgstr ""
-
-#: jinja2/v1/ask-cfpb/see-all.html:78
-msgid "Search our full library of answers"
-msgstr ""
-=======
 msgstr "para"
 
 #: ask_cfpb/models/pages.py:255
@@ -1232,7 +940,6 @@
 #| msgid "answers"
 msgid "Your answer"
 msgstr "respuestas"
->>>>>>> bde3db17
 
 #: wellbeing/jinja2/wellbeing/results.html:374
 msgid "What would you like to do next?"
@@ -1250,21 +957,6 @@
 msgid "Fill out the"
 msgstr ""
 
-<<<<<<< HEAD
-#: legacy/templates/common/password_change_confirm.html:9
-#: legacy/templates/common/password_change_form.html:9
-msgid "Documentation"
-msgstr ""
-
-#: legacy/templates/common/password_change_confirm.html:10
-#: legacy/templates/common/password_change_form.html:11
-msgid "Change password"
-msgstr ""
-
-#: legacy/templates/common/password_change_confirm.html:12
-#: legacy/templates/common/password_change_form.html:13
-msgid "Log out"
-=======
 #: wellbeing/jinja2/wellbeing/results.html:390
 msgid "bill calendar"
 msgstr ""
@@ -1275,7 +967,6 @@
 
 #: wellbeing/jinja2/wellbeing/results.html:397
 msgid "spending tracker"
->>>>>>> bde3db17
 msgstr ""
 
 #: wellbeing/jinja2/wellbeing/results.html:400
@@ -1342,52 +1033,6 @@
 msgid "tools and resources."
 msgstr ""
 
-<<<<<<< HEAD
-#: legacy/templates/common/reset_password_email.html:3
-msgid "Please follow the link below to reset your password:"
-msgstr ""
-
-#: legacy/templates/common/reset_password_email.html:7
-msgid "Your username (in case you've forgotten):"
-msgstr ""
-
-#: legacy/templates/front/base_nonresponsive.html:23
-#: legacy/templates/front/base_nonresponsive.html:24
-#: legacy/templates/front/base_nonresponsive.html:25
-#: legacy/templates/front/base_nonresponsive.html:26
-#: legacy/templates/front/base_update.html:29
-#: legacy/templates/front/base_update.html:30
-#: legacy/templates/front/base_update.html:31
-#: legacy/templates/front/base_update.html:32
-#: legacy/templates/front/base_update.html:33
-msgid "en-US"
-msgstr ""
-
-#: legacy/templates/front/base_nonresponsive.html:113
-#: legacy/templates/front/base_update.html:163
-msgid "en"
-msgstr ""
-
-#: mega_menu/wagtail_hooks.py:16
-msgid "Preview"
-msgstr ""
-
-#: mega_menu/wagtail_hooks.py:21
-#, python-format
-msgid "Preview this %s"
-msgstr ""
-
-#: permissions_viewer/templates/permissions_viewer/group.html:3
-msgid "Roster and Permissions for"
-msgstr ""
-
-#: permissions_viewer/templates/permissions_viewer/index.html:3
-msgid "Permissions Viewer"
-msgstr ""
-
-#: permissions_viewer/templates/permissions_viewer/user.html:3
-msgid "Permissions for"
-=======
 #: wellbeing/jinja2/wellbeing/results.html:433
 msgid "Create an action plan to meet your goals."
 msgstr ""
@@ -1411,7 +1056,6 @@
 
 #: wellbeing/jinja2/wellbeing/results.html:452
 msgid "Planning for Retirement"
->>>>>>> bde3db17
 msgstr ""
 
 #: wellbeing/jinja2/wellbeing/results.html:453
@@ -1426,26 +1070,6 @@
 msgid "Understand"
 msgstr ""
 
-<<<<<<< HEAD
-#: search/templates/search/_list_explore_revised.html:17
-msgid "Edit this page"
-msgstr ""
-
-#: search/templates/search/_list_explore_revised.html:37
-msgid "Edit"
-msgstr ""
-
-#: search/templates/search/_list_explore_revised.html:47
-msgid "View Draft"
-msgstr ""
-
-#: search/templates/search/_list_explore_revised.html:57
-msgid "View Live"
-msgstr ""
-
-#: search/templates/search/external_links.html:4
-msgid "External Links Management"
-=======
 #: wellbeing/jinja2/wellbeing/results.html:459
 #, fuzzy
 #| msgid "Credit reports and scores"
@@ -1462,7 +1086,6 @@
 
 #: wellbeing/jinja2/wellbeing/results.html:476
 msgid "A nonprofit credit counselor"
->>>>>>> bde3db17
 msgstr ""
 
 #: wellbeing/jinja2/wellbeing/results.html:481
@@ -1491,17 +1114,8 @@
 msgid "Find out about the CFPB coaching initiative."
 msgstr ""
 
-<<<<<<< HEAD
-#: templates/wagtailadmin/export_data.html:3
-msgid "Export data"
-msgstr ""
-
-#: templates/wagtailadmin/login.html:50
-msgid "Forgotten it?"
-=======
 #: wellbeing/jinja2/wellbeing/results.html:497
 msgid "Your local library"
->>>>>>> bde3db17
 msgstr ""
 
 #: wellbeing/jinja2/wellbeing/results.html:498
@@ -1520,639 +1134,6 @@
 msgid "Age"
 msgstr ""
 
-<<<<<<< HEAD
-#: v1/jinja2/v1/home_page.html:13
-msgid "homepage"
-msgstr ""
-
-#: v1/models/base.py:35
-msgid "Author"
-msgstr ""
-
-#: v1/models/base.py:36
-msgid "Authors"
-msgstr ""
-
-#: v1/models/base.py:43
-msgid "Tag"
-msgstr ""
-
-#: v1/models/base.py:44
-msgid "Tags"
-msgstr ""
-
-#: v1/models/base.py:342
-msgid "password"
-msgstr ""
-
-#: v1/templates/cdnadmin/disabled.html:3 v1/templates/cdnadmin/index.html:5
-msgid "CDN Manager"
-msgstr ""
-
-#: v1/templates/v1/export_feedback.html:3
-msgid "Export feedback"
-msgstr ""
-
-#: v1/tests/management/commands/test_makemessages_data/__init__.py:4
-msgid "Test string from Python file."
-msgstr ""
-
-#: v1/tests/management/commands/test_makemessages_data/templates/test.html:2
-msgid "Test string from Django template."
-msgstr ""
-
-#: v1/views/__init__.py:51
-msgid "Your password has been changed successfully!"
-msgstr ""
-
-#: v1/views/__init__.py:176
-msgid "Enter new password"
-msgstr ""
-
-#: v1/views/__init__.py:189
-msgid "Password reset unsuccessful"
-msgstr ""
-
-#: wellbeing/jinja2/wellbeing/about.html:4
-#: wellbeing/jinja2/wellbeing/about.html:34
-msgid "Why financial well-being?"
-msgstr ""
-
-#: wellbeing/jinja2/wellbeing/about.html:8
-#: wellbeing/jinja2/wellbeing/about.html:12
-msgid "Learn about the financial well-being scale and why we created it."
-msgstr ""
-
-#: wellbeing/jinja2/wellbeing/about.html:26
-#: wellbeing/jinja2/wellbeing/results.html:213
-msgid "Back to the questionnaire"
-msgstr ""
-
-#: wellbeing/jinja2/wellbeing/about.html:65
-msgid "Why doesn’t this questionnaire ask about financial details?"
-msgstr ""
-
-#: wellbeing/jinja2/wellbeing/about.html:72
-msgid "Instead,"
-msgstr ""
-
-#: wellbeing/jinja2/wellbeing/about.html:74
-msgid "we asked people around the country"
-msgstr ""
-
-#: wellbeing/jinja2/wellbeing/about.html:76
-msgid "what financial well-being meant to them, and we listened."
-msgstr ""
-
-#: wellbeing/jinja2/wellbeing/about.html:85
-msgid "Have control over day-to-day, month-to-month finances"
-msgstr ""
-
-#: wellbeing/jinja2/wellbeing/about.html:86
-msgid "Have the capacity to absorb a financial shock"
-msgstr ""
-
-#: wellbeing/jinja2/wellbeing/about.html:87
-msgid "Are on track to meet your financial goals"
-msgstr ""
-
-#: wellbeing/jinja2/wellbeing/about.html:88
-msgid ""
-"Have the financial freedom to make the choices that allow you to enjoy life"
-msgstr ""
-
-#: wellbeing/jinja2/wellbeing/about.html:95
-msgid "How does financial well-being look across America?"
-msgstr ""
-
-#: wellbeing/jinja2/wellbeing/about.html:106
-msgid "See the report"
-msgstr ""
-
-#: wellbeing/jinja2/wellbeing/error.html:7
-msgid "Financial well-being questionnaire submission problem"
-msgstr ""
-
-#: wellbeing/jinja2/wellbeing/error.html:11
-msgid "Please go back and retake the questionnaire to receive your score."
-msgstr ""
-
-#: wellbeing/jinja2/wellbeing/error.html:15
-msgid "There was a problem with your submission"
-msgstr ""
-
-#: wellbeing/jinja2/wellbeing/home.html:4
-#: wellbeing/jinja2/wellbeing/home.html:45
-msgid "Find out your financial well-being"
-msgstr ""
-
-#: wellbeing/jinja2/wellbeing/home.html:8
-msgid ""
-"Answer ten questions to measure your own current financial well-being and "
-"see steps you can take to improve it."
-msgstr ""
-
-#: wellbeing/jinja2/wellbeing/home.html:12
-msgid ""
-"Find out your financial well-being by answering ten questions, and then see "
-"steps you can take to improve it."
-msgstr ""
-
-#: wellbeing/jinja2/wellbeing/home.html:48
-msgid ""
-"Answer ten questions to measure your current financial well-being and see "
-"steps you can take to improve it."
-msgstr ""
-
-#: wellbeing/jinja2/wellbeing/home.html:60
-msgid "Here’s how it works:"
-msgstr ""
-
-#: wellbeing/jinja2/wellbeing/home.html:63
-msgid "Answer the questions and get your score."
-msgstr ""
-
-#: wellbeing/jinja2/wellbeing/home.html:66
-msgid "See how and why we developed it."
-msgstr ""
-
-#: wellbeing/jinja2/wellbeing/home.html:69
-msgid "Review steps you can take"
-msgstr ""
-
-#: wellbeing/jinja2/wellbeing/home.html:70
-msgid "if you want to be able to answer the questions differently."
-msgstr ""
-
-#: wellbeing/jinja2/wellbeing/home.html:74
-msgid "See how your score compares"
-msgstr ""
-
-#: wellbeing/jinja2/wellbeing/home.html:75
-msgid "to other U.S. adults from our national survey."
-msgstr ""
-
-#: wellbeing/jinja2/wellbeing/home.html:84
-msgid "We never collect or store the answers you provide."
-msgstr ""
-
-#: wellbeing/jinja2/wellbeing/home.html:90
-msgid "See how your privacy is protected."
-msgstr ""
-
-#: wellbeing/jinja2/wellbeing/home.html:99
-msgid "Part 1: How well does this statement describe you or your situation?"
-msgstr ""
-
-#: wellbeing/jinja2/wellbeing/home.html:103
-msgid "I could handle a major unexpected expense"
-msgstr ""
-
-#: wellbeing/jinja2/wellbeing/home.html:105
-#: wellbeing/jinja2/wellbeing/home.html:178
-#: wellbeing/jinja2/wellbeing/home.html:251
-#: wellbeing/jinja2/wellbeing/home.html:324
-#: wellbeing/jinja2/wellbeing/home.html:397
-#: wellbeing/jinja2/wellbeing/home.html:470
-msgid "This statement describes me"
-msgstr ""
-
-#: wellbeing/jinja2/wellbeing/home.html:117
-#: wellbeing/jinja2/wellbeing/home.html:190
-#: wellbeing/jinja2/wellbeing/home.html:263
-#: wellbeing/jinja2/wellbeing/home.html:336
-#: wellbeing/jinja2/wellbeing/home.html:409
-#: wellbeing/jinja2/wellbeing/home.html:482
-msgid "Completely"
-msgstr ""
-
-#: wellbeing/jinja2/wellbeing/home.html:130
-#: wellbeing/jinja2/wellbeing/home.html:203
-#: wellbeing/jinja2/wellbeing/home.html:276
-#: wellbeing/jinja2/wellbeing/home.html:349
-#: wellbeing/jinja2/wellbeing/home.html:422
-#: wellbeing/jinja2/wellbeing/home.html:495
-msgid "Very well"
-msgstr ""
-
-#: wellbeing/jinja2/wellbeing/home.html:143
-#: wellbeing/jinja2/wellbeing/home.html:216
-#: wellbeing/jinja2/wellbeing/home.html:289
-#: wellbeing/jinja2/wellbeing/home.html:362
-#: wellbeing/jinja2/wellbeing/home.html:435
-#: wellbeing/jinja2/wellbeing/home.html:508
-msgid "Somewhat"
-msgstr ""
-
-#: wellbeing/jinja2/wellbeing/home.html:156
-#: wellbeing/jinja2/wellbeing/home.html:229
-#: wellbeing/jinja2/wellbeing/home.html:302
-#: wellbeing/jinja2/wellbeing/home.html:375
-#: wellbeing/jinja2/wellbeing/home.html:448
-#: wellbeing/jinja2/wellbeing/home.html:521
-msgid "Very little"
-msgstr ""
-
-#: wellbeing/jinja2/wellbeing/home.html:169
-#: wellbeing/jinja2/wellbeing/home.html:242
-#: wellbeing/jinja2/wellbeing/home.html:315
-#: wellbeing/jinja2/wellbeing/home.html:388
-#: wellbeing/jinja2/wellbeing/home.html:461
-#: wellbeing/jinja2/wellbeing/home.html:534
-msgid "Not at all"
-msgstr ""
-
-#: wellbeing/jinja2/wellbeing/home.html:176
-msgid "I am securing my financial future"
-msgstr ""
-
-#: wellbeing/jinja2/wellbeing/home.html:249
-msgid ""
-"Because of my money situation, I feel like I will never have the things I "
-"want in life"
-msgstr ""
-
-#: wellbeing/jinja2/wellbeing/home.html:322
-msgid "I can enjoy life because of the way I’m managing my money"
-msgstr ""
-
-#: wellbeing/jinja2/wellbeing/home.html:395
-msgid "I am just getting by financially"
-msgstr ""
-
-#: wellbeing/jinja2/wellbeing/home.html:468
-msgid "I am concerned that the money I have or will save won’t last"
-msgstr ""
-
-#: wellbeing/jinja2/wellbeing/home.html:542
-msgid "Part 2: How often does this statement apply to you?"
-msgstr ""
-
-#: wellbeing/jinja2/wellbeing/home.html:546
-msgid ""
-"Giving a gift for a wedding, birthday or other occasion would put a strain "
-"on my finances for the month"
-msgstr ""
-
-#: wellbeing/jinja2/wellbeing/home.html:548
-#: wellbeing/jinja2/wellbeing/home.html:621
-#: wellbeing/jinja2/wellbeing/home.html:693
-#: wellbeing/jinja2/wellbeing/home.html:766
-msgid "This statement applies to me"
-msgstr ""
-
-#: wellbeing/jinja2/wellbeing/home.html:560
-#: wellbeing/jinja2/wellbeing/home.html:632
-#: wellbeing/jinja2/wellbeing/home.html:705
-#: wellbeing/jinja2/wellbeing/home.html:778
-msgid "Always"
-msgstr ""
-
-#: wellbeing/jinja2/wellbeing/home.html:573
-#: wellbeing/jinja2/wellbeing/home.html:645
-#: wellbeing/jinja2/wellbeing/home.html:718
-#: wellbeing/jinja2/wellbeing/home.html:791
-msgid "Often"
-msgstr ""
-
-#: wellbeing/jinja2/wellbeing/home.html:586
-#: wellbeing/jinja2/wellbeing/home.html:658
-#: wellbeing/jinja2/wellbeing/home.html:731
-#: wellbeing/jinja2/wellbeing/home.html:804
-msgid "Sometimes"
-msgstr ""
-
-#: wellbeing/jinja2/wellbeing/home.html:599
-#: wellbeing/jinja2/wellbeing/home.html:671
-#: wellbeing/jinja2/wellbeing/home.html:744
-#: wellbeing/jinja2/wellbeing/home.html:817
-msgid "Rarely"
-msgstr ""
-
-#: wellbeing/jinja2/wellbeing/home.html:612
-#: wellbeing/jinja2/wellbeing/home.html:684
-#: wellbeing/jinja2/wellbeing/home.html:757
-#: wellbeing/jinja2/wellbeing/home.html:830
-msgid "Never"
-msgstr ""
-
-#: wellbeing/jinja2/wellbeing/home.html:619
-msgid "I have money left over at the end of the month"
-msgstr ""
-
-#: wellbeing/jinja2/wellbeing/home.html:691
-msgid "I am behind with my finances"
-msgstr ""
-
-#: wellbeing/jinja2/wellbeing/home.html:764
-msgid "My finances control my life"
-msgstr ""
-
-#: wellbeing/jinja2/wellbeing/home.html:838
-msgid "About you"
-msgstr ""
-
-#: wellbeing/jinja2/wellbeing/home.html:843
-msgid "Select your age group. This changes the scoring calculation."
-msgstr ""
-
-#: wellbeing/jinja2/wellbeing/home.html:882
-msgid ""
-"Select how you completed the questionnaire. This changes the scoring "
-"calculation."
-msgstr ""
-
-#: wellbeing/jinja2/wellbeing/home.html:897
-msgid "I read and answered the questions myself"
-msgstr ""
-
-#: wellbeing/jinja2/wellbeing/home.html:912
-msgid "I read the questions to someone else and recorded their answers"
-msgstr ""
-
-#: wellbeing/jinja2/wellbeing/home.html:928
-msgid "Get my score"
-msgstr ""
-
-#: wellbeing/jinja2/wellbeing/home.html:952
-#: wellbeing/jinja2/wellbeing/results.html:638
-msgid "About this questionnaire"
-msgstr ""
-
-#: wellbeing/jinja2/wellbeing/home.html:961
-msgid "See more background"
-msgstr ""
-
-#: wellbeing/jinja2/wellbeing/results.html:9
-#: wellbeing/jinja2/wellbeing/results.html:233
-msgid "Your financial well-being score"
-msgstr ""
-
-#: wellbeing/jinja2/wellbeing/results.html:13
-#: wellbeing/jinja2/wellbeing/results.html:17
-msgid ""
-"See your survey results and learn how you may be able to improve your score."
-msgstr ""
-
-#: wellbeing/jinja2/wellbeing/results.html:272
-msgid "Print"
-msgstr ""
-
-#: wellbeing/jinja2/wellbeing/results.html:283
-msgid "Save as PDF"
-msgstr ""
-
-#: wellbeing/jinja2/wellbeing/results.html:288
-msgid "Your result"
-msgstr ""
-
-#: wellbeing/jinja2/wellbeing/results.html:297
-msgid "Your score:"
-msgstr ""
-
-#: wellbeing/jinja2/wellbeing/results.html:300
-msgid "More score comparisons"
-msgstr ""
-
-#: wellbeing/jinja2/wellbeing/results.html:307
-msgid "U.S. average:"
-msgstr ""
-
-#: wellbeing/jinja2/wellbeing/results.html:318
-msgid "Financial well-being score"
-msgstr ""
-
-#: wellbeing/jinja2/wellbeing/results.html:334
-msgid "Review your answers"
-msgstr ""
-
-#: wellbeing/jinja2/wellbeing/results.html:355
-msgid "Question"
-msgstr ""
-
-#: wellbeing/jinja2/wellbeing/results.html:356
-msgid "Your answer"
-msgstr ""
-
-#: wellbeing/jinja2/wellbeing/results.html:374
-msgid "What would you like to do next?"
-msgstr ""
-
-#: wellbeing/jinja2/wellbeing/results.html:382
-msgid "Take control of day-to-day money management"
-msgstr ""
-
-#: wellbeing/jinja2/wellbeing/results.html:385
-msgid "Track where your money goes."
-msgstr ""
-
-#: wellbeing/jinja2/wellbeing/results.html:386
-msgid "Fill out the"
-msgstr ""
-
-#: wellbeing/jinja2/wellbeing/results.html:390
-msgid "bill calendar"
-msgstr ""
-
-#: wellbeing/jinja2/wellbeing/results.html:393
-msgid "and"
-msgstr ""
-
-#: wellbeing/jinja2/wellbeing/results.html:397
-msgid "spending tracker"
-msgstr ""
-
-#: wellbeing/jinja2/wellbeing/results.html:400
-msgid "to see and manage your everyday expenses."
-msgstr ""
-
-#: wellbeing/jinja2/wellbeing/results.html:403
-msgid "Get a grip on debt."
-msgstr ""
-
-#: wellbeing/jinja2/wellbeing/results.html:404
-msgid "Stay on top of what you owe with our"
-msgstr ""
-
-#: wellbeing/jinja2/wellbeing/results.html:408
-msgid "debt log"
-msgstr ""
-
-#: wellbeing/jinja2/wellbeing/results.html:411
-msgid "and find templates to help you communicate with"
-msgstr ""
-
-#: wellbeing/jinja2/wellbeing/results.html:412
-msgid "debt collectors"
-msgstr ""
-
-#: wellbeing/jinja2/wellbeing/results.html:415
-msgid "Repay student loans wisely."
-msgstr ""
-
-#: wellbeing/jinja2/wellbeing/results.html:416
-msgid "Use our tool to see your choices about how you"
-msgstr ""
-
-#: wellbeing/jinja2/wellbeing/results.html:418
-msgid "repay your student debt"
-msgstr ""
-
-#: wellbeing/jinja2/wellbeing/results.html:424
-msgid "Get on track for your financial future"
-msgstr ""
-
-#: wellbeing/jinja2/wellbeing/results.html:427
-msgid "Look toward home ownership."
-msgstr ""
-
-#: wellbeing/jinja2/wellbeing/results.html:428
-msgid "Consult our"
-msgstr ""
-
-#: wellbeing/jinja2/wellbeing/results.html:429
-msgid "Buying a House"
-msgstr ""
-
-#: wellbeing/jinja2/wellbeing/results.html:430
-msgid "tools and resources."
-msgstr ""
-
-#: wellbeing/jinja2/wellbeing/results.html:433
-msgid "Create an action plan to meet your goals."
-msgstr ""
-
-#: wellbeing/jinja2/wellbeing/results.html:434
-#: wellbeing/jinja2/wellbeing/results.html:451
-msgid "Use our"
-msgstr ""
-
-#: wellbeing/jinja2/wellbeing/results.html:438
-msgid "worksheet"
-msgstr ""
-
-#: wellbeing/jinja2/wellbeing/results.html:445
-msgid "budgeting tool"
-msgstr ""
-
-#: wellbeing/jinja2/wellbeing/results.html:450
-msgid "Consider the right age for claiming Social Security."
-msgstr ""
-
-#: wellbeing/jinja2/wellbeing/results.html:452
-msgid "Planning for Retirement"
-msgstr ""
-
-#: wellbeing/jinja2/wellbeing/results.html:453
-msgid "tool before you make your decision."
-msgstr ""
-
-#: wellbeing/jinja2/wellbeing/results.html:456
-msgid "Build and maintain your credit record."
-msgstr ""
-
-#: wellbeing/jinja2/wellbeing/results.html:457
-msgid "Understand"
-msgstr ""
-
-#: wellbeing/jinja2/wellbeing/results.html:459
-msgid "credit reports and scores"
-msgstr ""
-
-#: wellbeing/jinja2/wellbeing/results.html:461
-msgid "and their effect on your cost of borrowing."
-msgstr ""
-
-#: wellbeing/jinja2/wellbeing/results.html:467
-msgid "Get personalized help"
-msgstr ""
-
-#: wellbeing/jinja2/wellbeing/results.html:476
-msgid "A nonprofit credit counselor"
-msgstr ""
-
-#: wellbeing/jinja2/wellbeing/results.html:481
-msgid "tips for choosing a credit counselor"
-msgstr ""
-
-#: wellbeing/jinja2/wellbeing/results.html:484
-msgid "A HUD-certified housing counselor"
-msgstr ""
-
-#: wellbeing/jinja2/wellbeing/results.html:487
-msgid "Find one in your area."
-msgstr ""
-
-#: wellbeing/jinja2/wellbeing/results.html:490
-msgid "A financial coach"
-msgstr ""
-
-#: wellbeing/jinja2/wellbeing/results.html:491
-msgid ""
-"can assess your situation and work with you over time to resolve issues and "
-"get ahead."
-msgstr ""
-
-#: wellbeing/jinja2/wellbeing/results.html:493
-msgid "Find out about the CFPB coaching initiative."
-msgstr ""
-
-#: wellbeing/jinja2/wellbeing/results.html:497
-msgid "Your local library"
-msgstr ""
-
-#: wellbeing/jinja2/wellbeing/results.html:498
-msgid "can often connect you with organizations and people in your area."
-msgstr ""
-
-#: wellbeing/jinja2/wellbeing/results.html:506
-msgid "See how your score compares to group averages"
-msgstr ""
-
-#: wellbeing/jinja2/wellbeing/results.html:521
-msgid "Compare by"
-msgstr ""
-
-#: wellbeing/jinja2/wellbeing/results.html:529
-msgid "Age"
-msgstr ""
-
-#: wellbeing/jinja2/wellbeing/results.html:537
-msgid "Household income"
-msgstr ""
-
-#: wellbeing/jinja2/wellbeing/results.html:545
-msgid "Employment status"
-msgstr ""
-
-#: wellbeing/jinja2/wellbeing/results.html:555
-msgid "Your score"
-msgstr ""
-
-#: wellbeing/jinja2/wellbeing/results.html:563
-msgid "U.S. average"
-msgstr ""
-
-#: wellbeing/jinja2/wellbeing/results.html:584
-msgid "Source:"
-msgstr ""
-
-#: wellbeing/jinja2/wellbeing/results.html:586
-msgid "Financial Well-Being in America report"
-msgstr ""
-
-#: wellbeing/jinja2/wellbeing/results.html:587
-msgid "Download CSV file"
-msgstr ""
-
-#: wellbeing/jinja2/wellbeing/results.html:590
-msgid "Date published:"
-msgstr ""
-
-#: wellbeing/jinja2/wellbeing/results.html:591
-msgid "September 26, 2017"
-msgstr ""
-=======
 #: wellbeing/jinja2/wellbeing/results.html:537
 msgid "Household income"
 msgstr ""
@@ -2294,5 +1275,4 @@
 #~ msgstr "Conozca sus derechos"
 
 #~ msgid "(required)"
-#~ msgstr "(se requiere)"
->>>>>>> bde3db17
+#~ msgstr "(se requiere)"