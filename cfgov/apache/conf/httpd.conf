#
# This is the main Apache HTTP server configuration file.  It contains the
# configuration directives that give the server its instructions.
# See <URL:http://httpd.apache.org/docs/2.4/> for detailed information.
# In particular, see
# <URL:http://httpd.apache.org/docs/2.4/mod/directives.html>
# for a discussion of each configuration directive.
#
# Do NOT simply read the instructions in here without understanding
# what they do.  They're here only as hints or reminders.  If you are unsure
# consult the online docs. You have been warned.
#
# Configuration and logfile names: If the filenames you specify for many
# of the server's control files begin with "/" (or "drive:/" for Win32), the
# server will use that explicit path.  If the filenames do *not* begin
# with "/", the value of ServerRoot is prepended -- so 'log/access_log'
# with ServerRoot set to '/www' will be interpreted by the
# server as '/www/log/access_log', where as '/log/access_log' will be
# interpreted as '/log/access_log'.

# Pass environment variables in to be referenced later.
PassEnv CFGOV_PATH
PassEnv CFGOV_CURRENT
PassEnv STATIC_PATH
PassEnv APACHE_SERVER_ROOT
PassEnv APACHE_PROCESS_COUNT
PassEnv ERROR_LOG
PassEnv ACCESS_LOG
PassEnv SCL_PYTHON_VERSION
PassEnv APACHE_UPLOADS_F_ALIAS
PassEnv APACHE_HTTPS_FORWARDED_HOST
PassEnv APACHE_PORT
PassEnv LIMIT_REQUEST_BODY
PassEnv APACHE_STATUS_ALLOW_FROM

#
# ServerRoot: The top of the directory tree under which the server's
# configuration, error, and log files are kept.
#
# Do not add a slash at the end of the directory path.  If you point
# ServerRoot at a non-local disk, be sure to specify a local disk on the
# Mutex directive, if file-based mutexes are used.  If you wish to share the
# same ServerRoot for multiple httpd daemons, you will need to change at
# least PidFile.
#
ServerRoot "${APACHE_SERVER_ROOT}"

#
# Listen: Allows you to bind Apache to specific IP addresses and/or
# ports, instead of the default. See also the <VirtualHost>
# directive.
#
# Change this to Listen on specific IP addresses as shown below to
# prevent Apache from glomming onto all bound IP addresses.
#
#Listen 12.34.56.78:80
Listen ${APACHE_PORT}

#
# Dynamic Shared Object (DSO) Support
#
# To be able to use the functionality of a module which was built as a DSO you
# have to place corresponding `LoadModule' lines at this location so the
# directives contained in it are actually available _before_ they are used.
# Statically compiled modules (those listed by `httpd -l') do not need
# to be loaded here.
#
# Example:
# LoadModule foo_module modules/mod_foo.so
Include conf.modules.d/*.conf

#
# If you wish httpd to run as a different user or group, you must run
# httpd as root initially and it will switch.
#
# User/Group: The name (or #number) of the user/group to run httpd as.
# It is usually good practice to create a dedicated user and group for
# running httpd, as with most system services.
#
User apache
Group apache

# 'Main' server configuration
#
# The directives in this section set up the values used by the 'main'
# server, which responds to any requests that aren't handled by a
# <VirtualHost> definition.  These values also provide defaults for
# any <VirtualHost> containers you may define later in the file.
#
# All of these directives may appear inside <VirtualHost> containers,
# in which case these default settings will be overridden for the
# virtual host being defined.
#

#
# ServerAdmin: Your address, where problems with the server should be
# e-mailed.  This address appears on some server-generated pages, such
# as error documents.  e.g. admin@your-domain.com
#
ServerAdmin root@localhost

#
# ServerName gives the name and port that the server uses to identify itself.
# This can often be determined automatically, but we recommend you specify
# it explicitly to prevent problems during startup.
#
# If your host doesn't have a registered DNS name, enter its IP address here.
#
#ServerName www.example.com:80

#
# Deny access to the entirety of your server's filesystem. You must
# explicitly permit access to web content directories in other
# <Directory> blocks below.
#
<Directory />
    AllowOverride none
    Require all denied
    Options None
</Directory>

#
# Note that from this point forward you must specifically allow
# particular features to be enabled - so if something's not working as
# you might expect, make sure that you have specifically enabled it
# below.
#

#
# DocumentRoot: The directory out of which you will serve your
# documents. By default, all requests are taken from this directory, but
# symbolic links and aliases may be used to point to other locations.
#
DocumentRoot "${STATIC_PATH}"


# Relax access to content within document root.
<Directory "${STATIC_PATH}">
    Options None
    Require all granted
</Directory>

#
# DirectoryIndex: sets the file that Apache will serve if a directory
# is requested.
#
<IfModule dir_module>
    DirectoryIndex index.html
</IfModule>

#
# The following lines prevent .htaccess and .htpasswd files from being
# viewed by Web clients.
#
<Files ".ht*">
    Require all denied
</Files>

#
# ErrorLog: The location of the error log file.
# If you do not specify an ErrorLog directive within a <VirtualHost>
# container, error messages relating to that virtual host will be
# logged here.  If you *do* define an error logfile for a <VirtualHost>
# container, that host's errors will be logged there and not here.
#
ErrorLog "${ERROR_LOG}"
ErrorLogFormat "%{cu}t - [ID:%L] [%l] [%m] - %M"

#
# LogLevel: Control the number of messages logged to the error_log.
# Possible values include: debug, info, notice, warn, error, crit,
# alert, emerg.
#
LogLevel info

<IfModule log_config_module>
    #
    # The following directives define some format nicknames for use with
    # a CustomLog directive (see below).
    #
    LogFormat "%h %A [%{X-Forwarded-For}i] %l %u %t \"%r\" %>s %b %{ms}T \"%{Referer}i\" \"%{User-Agent}i\"" combined
    LogFormat "%h %l %u %t \"%r\" %>s %b" common

    <IfModule logio_module>
      # You need to enable mod_logio.c to use %I and %O
      LogFormat "%h %l %u %t \"%r\" %>s %b \"%{Referer}i\" \"%{User-Agent}i\" %I %O" combinedio
    </IfModule>

    #
    # The location and format of the access logfile (Common Logfile Format).
    # If you do not define any access logfiles within a <VirtualHost>
    # container, they will be logged here.  Contrariwise, if you *do*
    # define per-<VirtualHost> access logfiles, transactions will be
    # logged therein and *not* in this file.
    #
    #CustomLog "logs/access_log" common

    #
    # If you prefer a logfile with access, agent, and referer information
    # (Combined Logfile Format) you can use the following directive.
    #
    CustomLog "${ACCESS_LOG}" combined
</IfModule>

<IfModule mime_module>
    #
    # TypesConfig points to the file containing the list of mappings from
    # filename extension to MIME-type.
    #
<<<<<<< HEAD
    TypesConfig /etc/apache2/mime.types
=======
    # TODO: Change to /etc/apache2/mime.types when RHEL is replaced
    TypesConfig /etc/mime.types
>>>>>>> 17422799

    #
    # AddType allows you to add to or override the MIME configuration
    # file specified in TypesConfig for specific file types.
    #
    #AddType application/x-gzip .tgz
    #
    # AddEncoding allows you to have certain browsers uncompress
    # information on the fly. Note: Not all browsers support this.
    #
    #AddEncoding x-compress .Z
    #AddEncoding x-gzip .gz .tgz
    #
    # If the AddEncoding directives above are commented-out, then you
    # probably should define those extensions to indicate media types:
    #
    AddType application/x-compress .Z
    AddType application/x-gzip .gz .tgz

    #
    # AddHandler allows you to map certain file extensions to "handlers":
    # actions unrelated to filetype. These can be either built into the server
    # or added with the Action directive (see below)
    #
    # To use CGI scripts outside of ScriptAliased directories:
    # (You will also need to add "ExecCGI" to the "Options" directive.)
    #
    #AddHandler cgi-script .cgi

    # For type maps (negotiated resources):
    #AddHandler type-map var

    #
    # Filters allow you to process content before it is sent to the client.
    #
    # To parse .shtml files for server-side includes (SSI):
    # (You will also need to add "Includes" to the "Options" directive.)
    #
    AddType text/html .shtml
    AddOutputFilter INCLUDES .shtml
</IfModule>

#
# Specify a default charset for all content served; this enables
# interpretation of all content as UTF-8 by default.  To use the
# default browser choice (ISO-8859-1), or to allow the META tags
# in HTML content to override this choice, comment out this
# directive:
#
AddDefaultCharset UTF-8

<IfModule mime_magic_module>
    #
    # The mod_mime_magic module allows the server to use various hints from the
    # contents of the file itself to determine its type.  The MIMEMagicFile
    # directive tells the module where the hint definitions are located.
    #
    MIMEMagicFile conf/magic
</IfModule>

#
# Customizable error responses come in three flavors:
# 1) plain text 2) local redirects 3) external redirects
#
# Some examples:
#ErrorDocument 500 "The server made a boo boo."
#ErrorDocument 404 /missing.html
#ErrorDocument 404 "/cgi-bin/missing_handler.pl"
#ErrorDocument 402 http://www.example.com/subscription_info.html
#

#
# EnableMMAP and EnableSendfile: On systems that support it,
# memory-mapping or the sendfile syscall may be used to deliver
# files.  This usually improves server performance, but must
# be turned off when serving from networked-mounted
# filesystems or if support for these functions is otherwise
# broken on your system.
# Defaults if commented: EnableMMAP On, EnableSendfile Off
#
#EnableMMAP off
EnableSendfile on

# Enable mod_rewrite globally
<IfModule rewrite_module>
    RewriteEngine on
</IfModule>

# Supplemental configuration
#
# Load config files in the "/etc/httpd/conf.d" directory, if any.
IncludeOptional conf.d/*.conf<|MERGE_RESOLUTION|>--- conflicted
+++ resolved
@@ -207,12 +207,8 @@
     # TypesConfig points to the file containing the list of mappings from
     # filename extension to MIME-type.
     #
-<<<<<<< HEAD
-    TypesConfig /etc/apache2/mime.types
-=======
     # TODO: Change to /etc/apache2/mime.types when RHEL is replaced
     TypesConfig /etc/mime.types
->>>>>>> 17422799
 
     #
     # AddType allows you to add to or override the MIME configuration
