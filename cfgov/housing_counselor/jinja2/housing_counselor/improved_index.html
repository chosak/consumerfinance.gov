{% extends "base.html" %}
{% import "molecules/social-media.html" as social_media with context %}

{% block title %}
    Find a Housing Counselor | Consumer Financial Protection Bureau
{% endblock %}

{% block css %}
<link rel='stylesheet'
      href='https://api.mapbox.com/mapbox.js/v2.4.0/mapbox.css' />
{{ super() }}
<link rel="stylesheet"
      href="{{ static('apps/find-a-housing-counselor/css/main.css') }}">
{% endblock %}

{% block content %}
    <main class="content" id="main" lang="en">
        <div class="wrapper content_wrapper">
            <div class="content_main">
                <section>
                    <div class="block block__flush-top block__flush-top">
                        <h1>Find a housing counselor</h1>
                        <p class="rich-text">
                            Housing counselors throughout the country can
                            provide advice on buying a home, renting,
                            defaults, foreclosures, and credit issues.
                            Using the search box below,
                            you can find one near you.
                            The counseling agencies on this list are
                            approved by the U.S. Department of Housing
                            and Urban Development (HUD) and they can
                            offer independent advice about whether a
                            particular set of mortgage loan terms is a
                            good fit based on your objectives and
                            circumstances, often at little
                            or no cost to you. This list will show you
                            several approved agencies in your area.
                            There is also a
                            <a class="a-link a-link__icon"
                               href="https://apps.hud.gov/offices/hsg/sfh/hcc/hcs.cfm">
                               <span class="a-link_text">
                                   list of nationwide
                                   HUD-approved counseling agencies
                               </span>
                               {{ svg_icon( 'external-link' ) }}</a>.
                        </p>
                    </div>
                    <div class="block block__border">

                        <section class="o-featured-content-module
                                        o-featured-content-module__right">
                            <div class="o-featured-content-module_text">
                                <form class="o-form" action=".">
                                    <div class="m-form-field-with-button">

                                        <div class="m-form-field">
                                            <label class="a-label a-label__heading" for="hud_hca_api_query">
                                                Search by ZIP code:
                                            </label>

                                            {% if zipcode and not zipcode_valid %}
                                            <div class="u-mb15">
                                                <div class="m-notification
                                                            m-notification__default
                                                            m-notification__error
                                                            m-notification__visible">
                                                    {{ svg_icon( 'warning-round' ) }}
                                                    <div class="m-notification_content" role="alert">
                                                        <div class="h4 m-notification_message">
                                                            Sorry, you have entered an invalid ZIP code.
                                                        </div>
                                                        <div class="m-notification_explanation">
                                                            Please enter a valid five-digit ZIP code below.
                                                        </div>
                                                    </div>
                                                </div>
                                            </div>
                                            {% endif %}

                                            <input id="hud_hca_api_query"
                                                   type="text"
                                                   name="zipcode"
                                                   class="a-text-input a-text-input__full"
                                                   value="{% if zipcode == false %}{{ zipcode }}{% endif %}"
                                                   placeholder="Please enter a five-digit ZIP code">
                                        </div>

                                        <div class="m-form-field-with-button_wrapper">
                                            <button class="a-btn a-btn__full-on-xs" type="submit">Find a counselor</button>
                                            <div class="m-form-field-with-button_info">
                                                <p>
                                                    This tool is powered by
                                                    <a class="a-link a-link__icon"
                                                       href="https://data.hud.gov/housing_counseling.html">
                                                    <span class="a-link_text">HUD's</span>
                                                    {{ svg_icon( 'external-link' ) }}</a>
                                                    official list of housing counselors.
                                                </p>
                                                <p>
                                                    If you notice errors in the housing counselor data,
                                                    contact <a href="mailto:housing.counseling@hud.gov">housing.counseling@hud.gov</a>.
                                                </p>
                                            </div>
                                        </div>
                                    </div>
                                </form>
<<<<<<< HEAD
                                {% if zipcode and zipcode_valid %}
                                <div class="skip-nav">
                                    <a class="skip-nav_link"
                                       href="#hud_results-list_container">
                                       Skip to results
                                    </a>
                                </div>
                                {% endif %}
=======
>>>>>>> 7d6fcd80
                            </div>
                            <div class="o-featured-content-module_visual">
                                <!-- Mapbox map is ignored during voiceover navigation
                                     as set by aria-hidden. -->
                                <div id="hud_hca_api_map_container"
                                     aria-hidden="true">
                                    <div id="hud_hca_api_map_canvas"></div>
                                </div><!-- end .hud_hca_api_map -->
                            </div>
                        </section>

                    </div>
                    {% if zipcode and zipcode_valid %}
                    <div class="block" id="hud_results-list_container">
                        <div class="results-header">
                            <ul class="m-list
                                       m-list__horizontal
                                       hud_hca_api_results_actions">
                                <li class="m-list_item">
                                    <a class="a-link a-link__icon"
                                       id="hud_print-page-link" href="#">
                                        <span class="a-link_text">
                                            Print list
                                        </span>
                                        {{ svg_icon( 'print' ) }}
                                    </a>
                                </li>
                                <li class="m-list_item">
                                    <a class="a-link a-link__icon"
                                       id="generate-pdf-link"
                                       href="{{ pdf_url }}"
                                       target="_blank"
                                       rel="noopener noreferrer">
                                        <span class="a-link_text">
                                            Save list as
                                            <abbr title="Portable Document Format">
                                              PDF
                                            </abbr>
                                        </span>
                                        {{ svg_icon( 'download' ) }}
                                    </a>
                                </li>
                            </ul>

                            <h2 class="h4">
                              Displaying the
                              {{ api_json.counseling_agencies | length }}
                              locations closest to ZIP code
                              {{ zipcode | escape }}
                            </h2>
                        </div>
                        <table class="o-table o-table__stack-on-small u-w100pct">
                            <thead>
                                <tr>
                                    <th scope="col">
                                        <div class="rich-text">
                                            <p>Agency</p>
                                        </div>
                                    </th>
                                    <th scope="col">
                                        <div class="rich-text">
                                            <p>Services</p>
                                        </div>
                                    </th>
                                    <th scope="col">
                                        <div class="rich-text">
                                            <p>Distance</p>
                                        </div>
                                    </th>
                                </tr>
                            </thead>
                            <tbody>
                                {% for counselor in api_json.counseling_agencies %}
                                <tr id="hud-result-{{ loop.index }}">
                                    <td data-label="Agency">
                                        <div class="rich-text">
                                            <p>
                                                <span class="result-number">{{ loop.index }}.</span>
                                                <a class="a-link a-link__icon" href="{{ counselor.weburl }}">
                                                  <span class="a-link_text">{{ counselor.nme }}</span>
                                                  {{ svg_icon( 'external-link' ) }}
                                                </a>
                                                <br>
                                                {{ counselor.adr1 }}
                                                {% if counselor.adr2 and counselor.adr2 != ' '  %}
                                                <br>
                                                {{ counselor.adr2 }}
                                                {% endif %}
                                                <br>
                                                {{ counselor.city }}, {{ counselor.statecd }} {{ counselor.zipcd }}
                                            </p>
                                            <p>
                                                <b>Website:</b>
                                                <a class="a-link a-link__icon" href="{{ counselor.weburl }}">
                                                    <span class="a-link_text">{{ counselor.weburl }}</span>
                                                    {{ svg_icon( 'external-link' ) }}
                                                </a>
                                                <br>
                                                <b>Phone:</b> {{ counselor.phone1 }}
                                                <br>
                                                <b>Email Address:</b> {{ counselor.email }}
                                                <br>
                                                <b>Languages:</b> {{ counselor.languages | join( ', ' ) }}
                                            </p>
                                        </div>
                                    </td>
                                    <td data-label="Services">
                                        <div class="rich-text">
                                            <ul>
                                                {% for service in counselor.services %}
                                                <li>{{ service }}</li>
                                                {% endfor %}
                                            </ul>
                                        </div>
                                    </td>
                                    <td data-label="Distance">
                                        <p class="rich-text">
                                            {{ counselor.distance | round( 1 ) }} miles
                                        </p>
                                    </td>
                                </tr>
                                {% endfor %}

                            </tbody>
                        </table>
                    </div>

                    {% endif %}

                    <div class="block">
                        <div class="o-full-width-text-group">
                            <div class="m-full-width-text">
                                <h3>Paperwork Reduction Act statement</h3>
                                <p class="block
                                          block__flush-top
                                          block__flush-bottom">
                                    According to the Paperwork Reduction
                                    Act of 1995, an agency may not conduct or
                                    sponsor, and a person is not required to
                                    respond to a collection of information
                                    unless it displays a valid OMB control
                                    number. The OMB control number for this
                                    collection is
                                    <a class="a-link a-link__icon"
                                       href="https://www.reginfo.gov/public/do/PRAOMBHistory?ombControlNumber=3170-0025">
                                       <span class="a-link_text">
                                           3170-0025
                                       </span>
                                       {{ svg_icon( 'external-link' ) }}</a>.
                                    It expires on 04/30/2016. Using this tool
                                    to generate a list of HUD-Approved Housing
                                    Counseling Agencies is voluntary however,
                                    if you are an entity subject to 12 CFR §
                                    1024 (78 FR 6856 (Jan. 31, 2013)),
                                    you are required to provide this list as
                                    specified in the regulation.
                                    Comments regarding this collection of
                                    information, including suggestions for
                                    improving the usefulness of the information,
                                    or suggestions for reducing the burden to
                                    respond to this collection should be
                                    submitted to the
                                    Bureau of Consumer Financial Protection
                                    (Attention: PRA Office), 1700 G Street NW,
                                    Washington, DC 20552, or by email to
                                    <a href="mailto:PRA@cfpb.gov">PRA@cfpb.gov</a>.
                                </p>

                                <div class="block
                                            block__flush-bottom
                                            block__flush-top
                                            block__padded-top">
                                    {{ social_media.render( {
                                    "twitter_text": "Use the @CFPB’s interactive tool to double-check all the details of your Closing Disclosure.",
                                    "email_title": "Get Closing Disclosure help from the CFPB",
                                    "email_text": "The CFPB’s tool helps you double-check your closing disclosure:",
                                    "email_signature": "-- From the CFPB",
                                    "linkedin_title": "Double-check your Closing Disclosure with the @CFPB",
                                    "linkedin_text": "Use this tool from the @CFPB to double-check that all the details in your closing disclosure are correct. Via @CFPB"
                                    } ) }}
                                </div>

                            </div>
                        </div>
                    </div>
                </section>
            </div>
        </div>
    </main>
{% endblock %}

{% block javascript %}
    {{ super() }}
    <script type='text/javascript'
            src='https://api.mapbox.com/mapbox.js/v2.4.0/mapbox.js'></script>
    <script>
    var hud_data = {};
    {% if api_json %}
    hud_data = {{ api_json | tojson }};
    {% endif %}
    var mapbox_access_token = "{{ mapbox_access_token }}";
    </script>

    <script async>
      if ( document.body.parentElement.className.indexOf( 'no-js' ) === -1 ) {
        !function(){
          {# Include site-wide JavaScript. #}
          var s = [
            '{{ static('apps/find-a-housing-counselor/js/main.js') }}'
          ];
          jsl(s);
        }()
      }
    </script>
{% endblock javascript %}<|MERGE_RESOLUTION|>--- conflicted
+++ resolved
@@ -104,7 +104,7 @@
                                         </div>
                                     </div>
                                 </form>
-<<<<<<< HEAD
+
                                 {% if zipcode and zipcode_valid %}
                                 <div class="skip-nav">
                                     <a class="skip-nav_link"
@@ -113,8 +113,7 @@
                                     </a>
                                 </div>
                                 {% endif %}
-=======
->>>>>>> 7d6fcd80
+
                             </div>
                             <div class="o-featured-content-module_visual">
                                 <!-- Mapbox map is ignored during voiceover navigation
