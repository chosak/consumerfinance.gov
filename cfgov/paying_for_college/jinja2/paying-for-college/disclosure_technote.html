--- conflicted
+++ resolved
@@ -1029,31 +1029,10 @@
                     <p>
                         Choose a student loan that’s right for you.
                     </p>
-<<<<<<< HEAD
                 </div>
                 <div>
                     <a href="https://www.consumerfinance.gov/paying-for-college/manage-your-college-money/"
                     target="_blank" rel="noopener noreferrer">Student banking guide</a>
-=======
-                </section>
-            </section>
-            <aside class="content_sidebar">
-                <div class="block block__flush-top">
-                    <h2>
-                        Useful resources for new college students
-                    </h2>
-                    <div>
-                        <a href="https://collegescorecard.ed.gov"
-                        target="_blank" rel="noopener noreferrer">College Scorecard</a>
-                        <p>
-                            Compare <a class="scorecard-school"
-                            href="https://collegescorecard.ed.gov"
-                            target="_blank" rel="noopener noreferrer">your school</a>’s
-                            annual costs, graduation rates, and post-college
-                            earnings.
-                        </p>
-                    </div>
->>>>>>> 55d05f31
                     <p>
                         Manage your college money.
                     </p>
