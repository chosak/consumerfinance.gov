--- conflicted
+++ resolved
@@ -48,27 +48,13 @@
         {% endif %}
         <div class="o-search-bar_input o-search-bar_col">
             <div class="input-with-btn input-with-btn__bar">
-                <div class="input-with-btn_input">
+                <div class="input-with-btn_input {% if value.autocomplete %} m-autocomplete{% endif %}">
                     <input type="text" name="q" id="q" >
                 </div>
-<<<<<<< HEAD
-            {% endif %}
-            <div class="o-search-bar_input o-search-bar_col">
-                <div class="input-with-btn input-with-btn__bar">
-                    <div class="input-with-btn_input {% if value.autocomplete %} m-autocomplete{% endif %}">
-                        <input type="text" name="q" id="q" >
-                    </div>
-                    <div class="input-with-btn_btn">
-                        <button class="btn" name="btnSearch" id="btnSearch">
-                            Search
-                        </button>
-                    </div>
-=======
                 <div class="input-with-btn_btn">
                     <button class="btn" name="btnSearch" id="btnSearch" type="submit">
                         Search
                     </button>
->>>>>>> d25de673
                 </div>
             </div>
         </div>
