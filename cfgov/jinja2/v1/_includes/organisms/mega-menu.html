{% import 'molecules/featured-menu-content.html' as featured_menu_content %}
{% set base_class = 'o-mega-menu' %}

{# ==========================================================================

   _classes()

   ==========================================================================

   Description:

   Creates mega menu CSS classes when given:

   nav_depth: Level of menu nesting. 1 equals the root menu.

   suffix:    Suffix to add to the classes.
              Default is ''.

   additional_suffix: Optional additional class suffix.

   ========================================================================== #}

{# TODO: Move to external macro so it can be shared with secondary nav. #}
{%- macro _classes( nav_depth, suffix='', additional_suffix='' ) -%}
{%- set general_class = base_class ~ '_content' -%}
{%- set depth_class = general_class ~ '-' ~ nav_depth -%}
{%- set additional_class = depth_class ~ '__' ~  additional_suffix if additional_suffix else '' -%}

{{ general_class ~ suffix ~ ' ' ~ depth_class ~ suffix ~ ' ' ~ additional_class }}
{%- endmacro -%}


{# ==========================================================================

   _nav_list()

   ==========================================================================

   Description:

   Creates a mega menu sub menu list markup when given:

   nav_depth: Level of menu nesting. 1 equals the root menu.

   nav_groups: List of nav item groups.

   ========================================================================== #}

{% macro _nav_list( nav_depth, nav_groups ) %}
<<<<<<< HEAD
<div class="{{ _classes( nav_depth, '-lists' ) }}">
    {% for nav_group in nav_groups %}
    {% set group = nav_group.value %}
    <div class="{{ _classes( nav_depth, '-list' ) }}">
        
        {% if group.group_title %} 
        <h3 class="h5 
                  {{ base_class ~ '_group-heading' }} 
                  {{ base_class ~ '_group-heading' ~ '__hidden' if group.hide_group_title else ''}}"
            {% if group.hide_group_title %} aria-hidden="true" {% endif %}>
            {{ group.group_title | safe }}
        </h3>
=======
{%- for group in nav_groups %}
<div class="{{ _classes( nav_depth, '-list' ) }}">
    {% if group.title %}
    <h3 class="h5
              {{ base_class ~ '_group-heading' }}
              {{ base_class ~ '_group-heading' ~ '__hidden' if group.hide_title else ''}} "
        {% if group.hide_title %} aria-hidden="true"{% endif %}>
        {{group.title | safe}}
    </h3>
    {% endif %}
    <ul class="m-list
               m-list__unstyled">
    {% if nav_depth == 1 -%}
    <li class="m-list_item
               {{ _classes( nav_depth, '-item' ) }}">
        {% import 'molecules/global-header-cta.html' as global_header_cta with context %}
        {{ global_header_cta.render() }}
    </li>
    {%- endif %}

    {%- for item in group.nav_items %}
    <li class="m-list_item
               {{ _classes( nav_depth, '-item' ) }}"
        {{ 'data-js-hook=behavior_flyout-menu' if item.nav_groups | count > 0 else '' }}>
        {# TODO: Disable link (or overview link) of page user is currently on (on mobile). #}
        <a class="{{ 'u-link__disabled' if item.url == '' else '' }}
                  {{ _classes( nav_depth, '-link' ) }}
                  {{ _classes( nav_depth, '-link__has-children' ) if item.nav_groups | count > 0 else '' }}
                  {{ _classes( nav_depth, '-link__current' ) if item.url == request.path else '' }}"
           {{ '' if item.url == '' else 'href=' + item.url | e }}
           {{ 'data-js-hook=behavior_flyout-menu_trigger' if item.nav_groups | count > 0 else '' }}
           {{ 'aria-pressed=false' if item.nav_groups | count > 0 else '' }}>
            {{ item.text }}
            {{ svg_icon('right') }}
        </a>
        {% if item.nav_groups | count > 0 %}
            {{ _nav( nav_depth | int + 1, item.nav_groups, item.text, item.url, vars.media_items, item.footer if item.footer else '' ) }}
>>>>>>> 8499c018
        {% endif %}
        <ul class="m-list m-list__unstyled">
            {% if nav_depth == 1 -%}
            <li class="m-list_item {{ _classes( nav_depth, '-item' ) }}">
                {% import 'molecules/global-header-cta.html' as global_header_cta with context %}
                {{ global_header_cta.render() }}
            </li>
            {%- endif %}
            {%- for item in group.nav_items %}
                {% if ( request.show_draft_megamenu and item.state != 'live' ) or ( not request.show_draft_megamenu and item.state != 'draft' ) %}
                    {{ _nav_item( nav_depth, item ) }}
                {% endif %}
            {%- endfor %}
        </ul>
    </div>
    
    {% endfor %}
</div>

{% endmacro %}


{# ==========================================================================

   _nav_level()

   ==========================================================================

   Description:

   Creates menu content markup when given:

   nav_depth:         Level of menu nesting. 1 equals the root menu.

   nav_item:          Menu item of this level of nav.

   nav_overview_url:  A string used for a sub nav overview title URL.


   ========================================================================== #}

{% macro _nav_level( nav_depth, nav_item, nav_overview_url, nav_overview_text ) %}
<div class="{{ _classes( nav_depth ) }} u-hidden-overflow"
     aria-expanded="false"
     data-js-hook="behavior_flyout-menu_content">
    <div class="{{ _classes( nav_depth, '-wrapper' ) }}">
        {{ '<div class="wrapper">' | safe if nav_depth > 1 else '' }}
        {# Open wrapper if needed #}
        {% if nav_depth > 1 %}
        <button class="{{ _classes( nav_depth, '-alt-trigger' ) }}"
                data-js-hook="behavior_flyout-menu_alt-trigger">
            Back
        </button>
        {% endif %}
        <div class="{{ _classes( nav_depth, '-grid', 'three-col' if nav_item.featured_content or nav_item.nav_groups | count < 4 else '' ) }}">

            {% if nav_depth > 1 %}
<<<<<<< HEAD
            <span class="{{ _classes( nav_depth, '-overview' ) }}">
              {# TODO: Remove the check for '#' when real overview pages
                       are added for the Consumer Resources and Education
                       pages. #}
                {% if nav_overview_url %}
                <a class="{{ 'u-link__disabled' if nav_overview_url == '#' else '' }}
                          {{ _classes( nav_depth, '-overview-link' ) }}
                          {{ _classes( nav_depth, '-overview-link__current' ) if nav_overview_url == request.path else '' }}"
                    {{ '' if nav_overview_url == request.path or nav_overview_url == '#' else 'href=' + nav_overview_url | e }}>
                    {{ nav_overview_text ~ ' Overview' }}
                </a>
=======
            <button class="{{ _classes( nav_depth, '-alt-trigger' ) }}"
                    data-js-hook="behavior_flyout-menu_alt-trigger">
                {{ svg_icon('left') }}
                Back
            </button>
            {% endif %}
            <div class="{{ _classes( nav_depth, '-grid' ) }}">
                {% if nav_depth > 1 %}
                <span class="{{ _classes( nav_depth, '-overview' ) }}">
                    {# TODO: Remove the check for '#' when real overview pages
                             are added for the Consumer Resources and Education
                             pages. #}
                    {% if nav_overview_url %}
                    <a class="{{ 'u-link__disabled' if nav_overview_url == '#' else '' }}
                              {{ _classes( nav_depth, '-overview-link' ) }}
                              {{ _classes( nav_depth, '-overview-link__current' ) if nav_overview_url == request.path else '' }}"
                        {{ '' if nav_overview_url == request.path or nav_overview_url == '#' else 'href=' + nav_overview_url | e }}>
                        {{ nav_overview ~ '' if nav_overview_url == '#' else nav_overview ~ ' Overview' }}
                    </a>
                    {% endif %}
                </span>
>>>>>>> 8499c018
                {% endif %}
            </span>
            {% endif %}
            {% if nav_item.nav_items %}
                {% set temp = nav_item.update({'nav_groups': [{'value': {'nav_items': nav_item.nav_items}}]}) %}
            {% endif %}
            {% if nav_item.nav_groups %}
                {{ _nav_list( nav_depth, nav_item.nav_groups ) }}
            {% endif %}
            {% if nav_item.footer and nav_item.footer.value %}
            <div class="{{ base_class ~ '_footer' }}">
                {{ nav_item.footer.value.content | safe }}
            </div>
<<<<<<< HEAD
            {% endif %}
        </div>
        {{ featured_menu_content.render(nav_item.featured_content.value) if nav_item.featured_content else ''}}     
=======
            {% for parent_name, fmc in media_items %}
                {% if parent_name + ' Overview' == nav_overview %}
                {{ fmc }}
                {% endif %}
            {% endfor %}

>>>>>>> 8499c018
        {# Close Wrapper if needed #}
        {{ '</div>' | safe if nav_depth > 1 else '' }}
    </div>

    {% if nav_depth == 1 %}
    {% import 'molecules/global-eyebrow.html' as global_eyebrow with context %}
    {{ global_eyebrow.render() }}
    {% endif %}
</div>
{% endmacro %}

{# ==========================================================================

   _nav_item()

   ==========================================================================

   Description:

   Creates mega menu nav item markup when given:

   nav_depth: Level of menu nesting. 1 equals the root menu.

   nav_item: A nav menu item.

   ========================================================================== #}

{% macro _nav_item( nav_depth, nav_item ) %}
{% set link = nav_item.link if nav_item.link else nav_item %}
{% if link %}
    {% set url = link.page_link.url if link.page_link else link.external_link %}
    {% set text = link.link_text %}
    {% set has_children = nav_item.nav_groups | count > 0 or nav_item.nav_items | count > 0 %}

    <li class="m-list_item {{ _classes( nav_depth, '-item' ) }}"
        {{ 'data-js-hook=behavior_flyout-menu' if has_children else '' }}>
        {# TODO: Disable link (or overview link) of page user is currently on (on mobile). #}
        <a class="{{ 'u-link__disabled' if url == '' else '' }}
                  {{ _classes( nav_depth, '-link' ) }}
                  {{ _classes( nav_depth, '-link__has-children' ) if has_children else '' }}
                  {{ _classes( nav_depth, '-link__current' ) if url == request.path else '' }}"
           {{ '' if url == '' else 'href=' + url | e }}
           {{ 'data-js-hook=behavior_flyout-menu_trigger' if has_children else '' }}
           {{ 'aria-pressed=false' if has_children else '' }}>
              {{ text }}
        </a>
        {% if has_children %}
            {{ _nav_level( nav_depth | int + 1, nav_item, url, text ) }}
        {% endif %}
    </li>
{% endif %}
{% endmacro %}


{# ==========================================================================

   Mega Menu

   ==========================================================================

   Description:

   Creates a mega menu primary navigation menu.

   ========================================================================== #}
{% macro mega_menu( menu_items ) %}
<nav class="{{ base_class }}
<<<<<<< HEAD
           u-hidden"
    data-js-hook="behavior_flyout-menu"
    aria-label="main navigation"
    role="navigation">
   <button class="{{ base_class ~ '_trigger' }}"
           data-js-hook="behavior_flyout-menu_trigger"
           aria-pressed="false">
       <span class="u-visually-hidden">Menu</span>
   </button>
   {# Create a root menu at depth one.
      This is the 1st level of a 3-level menu. #}
   {{ _nav_level( 1, {'nav_groups': [{'value': {'nav_items': menu_items}}]} ) }}
   <button class="{{ base_class ~ '_tab-trigger' }}" aria-hidden="true"></button>
</nav>

{% endmacro %}
=======
            u-hide-on-mobile"
     data-js-hook="behavior_flyout-menu"
     aria-label="main navigation"
     role="navigation">
    <button class="{{ base_class ~ '_trigger' }}"
            data-js-hook="behavior_flyout-menu_trigger"
            aria-pressed="false">
        <span class="{{ base_class ~ '_trigger-open' }}">
            {{ svg_icon('menu') }}
        </span>
        <span class="{{ base_class ~ '_trigger-close' }}">
            {{ svg_icon('close') }}
        </span>
        <span class="u-visually-hidden">Menu</span>
    </button>
    {# Create a root menu at depth one.
       This is the 1st level of a 3-level menu. #}
    {{ _nav( 1, vars.nav_groups ) }}
    <button class="{{ base_class ~ '_tab-trigger' }} u-visually-hidden"
            aria-hidden="true">
      Collapse
      {# The tab trigger is hidden, but is used to listen for keyup events
      when the tab key is pressed on it while it has focus, so that
      the menu can be collapsed. #}
    </button>
</nav>
>>>>>>> 8499c018
<|MERGE_RESOLUTION|>--- conflicted
+++ resolved
@@ -47,58 +47,18 @@
    ========================================================================== #}
 
 {% macro _nav_list( nav_depth, nav_groups ) %}
-<<<<<<< HEAD
 <div class="{{ _classes( nav_depth, '-lists' ) }}">
     {% for nav_group in nav_groups %}
     {% set group = nav_group.value %}
     <div class="{{ _classes( nav_depth, '-list' ) }}">
         
-        {% if group.group_title %} 
-        <h3 class="h5 
-                  {{ base_class ~ '_group-heading' }} 
+        {% if group.group_title %}
+        <div class="h5
+                  {{ base_class ~ '_group-heading' }}
                   {{ base_class ~ '_group-heading' ~ '__hidden' if group.hide_group_title else ''}}"
             {% if group.hide_group_title %} aria-hidden="true" {% endif %}>
             {{ group.group_title | safe }}
-        </h3>
-=======
-{%- for group in nav_groups %}
-<div class="{{ _classes( nav_depth, '-list' ) }}">
-    {% if group.title %}
-    <h3 class="h5
-              {{ base_class ~ '_group-heading' }}
-              {{ base_class ~ '_group-heading' ~ '__hidden' if group.hide_title else ''}} "
-        {% if group.hide_title %} aria-hidden="true"{% endif %}>
-        {{group.title | safe}}
-    </h3>
-    {% endif %}
-    <ul class="m-list
-               m-list__unstyled">
-    {% if nav_depth == 1 -%}
-    <li class="m-list_item
-               {{ _classes( nav_depth, '-item' ) }}">
-        {% import 'molecules/global-header-cta.html' as global_header_cta with context %}
-        {{ global_header_cta.render() }}
-    </li>
-    {%- endif %}
-
-    {%- for item in group.nav_items %}
-    <li class="m-list_item
-               {{ _classes( nav_depth, '-item' ) }}"
-        {{ 'data-js-hook=behavior_flyout-menu' if item.nav_groups | count > 0 else '' }}>
-        {# TODO: Disable link (or overview link) of page user is currently on (on mobile). #}
-        <a class="{{ 'u-link__disabled' if item.url == '' else '' }}
-                  {{ _classes( nav_depth, '-link' ) }}
-                  {{ _classes( nav_depth, '-link__has-children' ) if item.nav_groups | count > 0 else '' }}
-                  {{ _classes( nav_depth, '-link__current' ) if item.url == request.path else '' }}"
-           {{ '' if item.url == '' else 'href=' + item.url | e }}
-           {{ 'data-js-hook=behavior_flyout-menu_trigger' if item.nav_groups | count > 0 else '' }}
-           {{ 'aria-pressed=false' if item.nav_groups | count > 0 else '' }}>
-            {{ item.text }}
-            {{ svg_icon('right') }}
-        </a>
-        {% if item.nav_groups | count > 0 %}
-            {{ _nav( nav_depth | int + 1, item.nav_groups, item.text, item.url, vars.media_items, item.footer if item.footer else '' ) }}
->>>>>>> 8499c018
+        </div>
         {% endif %}
         <ul class="m-list m-list__unstyled">
             {% if nav_depth == 1 -%}
@@ -150,13 +110,13 @@
         {% if nav_depth > 1 %}
         <button class="{{ _classes( nav_depth, '-alt-trigger' ) }}"
                 data-js-hook="behavior_flyout-menu_alt-trigger">
+            {{ svg_icon('left') }}
             Back
         </button>
         {% endif %}
         <div class="{{ _classes( nav_depth, '-grid', 'three-col' if nav_item.featured_content or nav_item.nav_groups | count < 4 else '' ) }}">
 
             {% if nav_depth > 1 %}
-<<<<<<< HEAD
             <span class="{{ _classes( nav_depth, '-overview' ) }}">
               {# TODO: Remove the check for '#' when real overview pages
                        are added for the Consumer Resources and Education
@@ -166,31 +126,8 @@
                           {{ _classes( nav_depth, '-overview-link' ) }}
                           {{ _classes( nav_depth, '-overview-link__current' ) if nav_overview_url == request.path else '' }}"
                     {{ '' if nav_overview_url == request.path or nav_overview_url == '#' else 'href=' + nav_overview_url | e }}>
-                    {{ nav_overview_text ~ ' Overview' }}
+                    {{ nav_overview_text }}
                 </a>
-=======
-            <button class="{{ _classes( nav_depth, '-alt-trigger' ) }}"
-                    data-js-hook="behavior_flyout-menu_alt-trigger">
-                {{ svg_icon('left') }}
-                Back
-            </button>
-            {% endif %}
-            <div class="{{ _classes( nav_depth, '-grid' ) }}">
-                {% if nav_depth > 1 %}
-                <span class="{{ _classes( nav_depth, '-overview' ) }}">
-                    {# TODO: Remove the check for '#' when real overview pages
-                             are added for the Consumer Resources and Education
-                             pages. #}
-                    {% if nav_overview_url %}
-                    <a class="{{ 'u-link__disabled' if nav_overview_url == '#' else '' }}
-                              {{ _classes( nav_depth, '-overview-link' ) }}
-                              {{ _classes( nav_depth, '-overview-link__current' ) if nav_overview_url == request.path else '' }}"
-                        {{ '' if nav_overview_url == request.path or nav_overview_url == '#' else 'href=' + nav_overview_url | e }}>
-                        {{ nav_overview ~ '' if nav_overview_url == '#' else nav_overview ~ ' Overview' }}
-                    </a>
-                    {% endif %}
-                </span>
->>>>>>> 8499c018
                 {% endif %}
             </span>
             {% endif %}
@@ -204,18 +141,9 @@
             <div class="{{ base_class ~ '_footer' }}">
                 {{ nav_item.footer.value.content | safe }}
             </div>
-<<<<<<< HEAD
             {% endif %}
         </div>
-        {{ featured_menu_content.render(nav_item.featured_content.value) if nav_item.featured_content else ''}}     
-=======
-            {% for parent_name, fmc in media_items %}
-                {% if parent_name + ' Overview' == nav_overview %}
-                {{ fmc }}
-                {% endif %}
-            {% endfor %}
-
->>>>>>> 8499c018
+        {{ featured_menu_content.render(nav_item.featured_content.value) if nav_item.featured_content else ''}}
         {# Close Wrapper if needed #}
         {{ '</div>' | safe if nav_depth > 1 else '' }}
     </div>
@@ -261,6 +189,7 @@
            {{ 'data-js-hook=behavior_flyout-menu_trigger' if has_children else '' }}
            {{ 'aria-pressed=false' if has_children else '' }}>
               {{ text }}
+              {{ svg_icon('right') }}
         </a>
         {% if has_children %}
             {{ _nav_level( nav_depth | int + 1, nav_item, url, text ) }}
@@ -283,31 +212,12 @@
    ========================================================================== #}
 {% macro mega_menu( menu_items ) %}
 <nav class="{{ base_class }}
-<<<<<<< HEAD
-           u-hidden"
+            u-hide-on-mobile"
     data-js-hook="behavior_flyout-menu"
-    aria-label="main navigation"
-    role="navigation">
-   <button class="{{ base_class ~ '_trigger' }}"
+    aria-label="main menu">
+    <button class="{{ base_class ~ '_trigger' }}"
            data-js-hook="behavior_flyout-menu_trigger"
            aria-pressed="false">
-       <span class="u-visually-hidden">Menu</span>
-   </button>
-   {# Create a root menu at depth one.
-      This is the 1st level of a 3-level menu. #}
-   {{ _nav_level( 1, {'nav_groups': [{'value': {'nav_items': menu_items}}]} ) }}
-   <button class="{{ base_class ~ '_tab-trigger' }}" aria-hidden="true"></button>
-</nav>
-
-{% endmacro %}
-=======
-            u-hide-on-mobile"
-     data-js-hook="behavior_flyout-menu"
-     aria-label="main navigation"
-     role="navigation">
-    <button class="{{ base_class ~ '_trigger' }}"
-            data-js-hook="behavior_flyout-menu_trigger"
-            aria-pressed="false">
         <span class="{{ base_class ~ '_trigger-open' }}">
             {{ svg_icon('menu') }}
         </span>
@@ -315,16 +225,17 @@
             {{ svg_icon('close') }}
         </span>
         <span class="u-visually-hidden">Menu</span>
-    </button>
-    {# Create a root menu at depth one.
-       This is the 1st level of a 3-level menu. #}
-    {{ _nav( 1, vars.nav_groups ) }}
-    <button class="{{ base_class ~ '_tab-trigger' }} u-visually-hidden"
-            aria-hidden="true">
+   </button>
+   {# Create a root menu at depth one.
+      This is the 1st level of a 3-level menu. #}
+   {{ _nav_level( 1, {'nav_groups': [{'value': {'nav_items': menu_items}}]} ) }}
+   <button class="{{ base_class ~ '_tab-trigger' }} u-visually-hidden"
+           aria-hidden="true">
       Collapse
       {# The tab trigger is hidden, but is used to listen for keyup events
       when the tab key is pressed on it while it has focus, so that
       the menu can be collapsed. #}
     </button>
 </nav>
->>>>>>> 8499c018
+
+{% endmacro %}