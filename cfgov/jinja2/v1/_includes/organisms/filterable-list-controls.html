--- conflicted
+++ resolved
@@ -180,14 +180,7 @@
 {% from 'organisms/post-preview.html' import render as post_preview with context %}
 
 {% macro render(controls, index) %}
-<<<<<<< HEAD
-    <div class="o-filterable-list-controls
-        {{ 'o-filterable-list-controls__mulit-select-test'
-           if flag_enabled('MULTI-SELECT-TEST', request)
-           else '' }}"
-=======
     <div class="o-filterable-list-controls"
->>>>>>> a341c853
          id="o-filterable-list-controls-{{ index | string }}">
         {% set form = filter_data.forms.pop(0) %}
         {% set posts = filter_data.page_sets.pop(0) %}
