--- conflicted
+++ resolved
@@ -24,35 +24,34 @@
 
 
 <div class="m-call-to-action">
-<<<<<<< HEAD
     {% if value %}
-         <p class="short-desc">
-                {{ value.slug }}
-            </p>
-            {% if caller %}
-                caller()
-            {% else %}
-                <a class="btn btn__full"
-                   href="{{ value.button.href or '/' }}">
-                    {{ value.button.label }}
-                </a>
-            {% endif %}
-=======
-    {% if settings.heading %}
-    <h2 class="header-slug">
+        {% if value.heading %}
+            <h2 class="header-slug">
+                <span class="header-slug_inner">
+                    {{ value.heading }}
+                </span>
+            </h2>
+        {% endif %}
+        <p class="short-desc">
+            {{ value.slug }}
+        </p>
+        {% if caller %}
+            caller()
+        {% else %}
+            <a class="btn btn__full"
+               href="{{ value.button.href or '/' }}">
+                {{ value.button.label }}
+            </a>
+        {% endif %}
+    {% else %}
+        {% macro render(settings) %}
+            {% if settings.heading %}
+                <h2 class="header-slug">
         <span class="header-slug_inner">
             {{ settings.heading }}
         </span>
-    </h2>
-    {% endif %}
-    <p class="short-desc">
-        {{ settings.text }}
-    </p>
-    {% if caller %}
-        caller()
->>>>>>> ea4869ba
-    {% else %}
-        {% macro render(settings) %}
+                </h2>
+            {% endif %}
             <p class="short-desc">
                 {{ settings.text }}
             </p>
@@ -66,4 +65,4 @@
             {% endif %}
         {% endmacro %}
     {% endif %}
-</div>
+</div>