--- conflicted
+++ resolved
@@ -2,13 +2,30 @@
 <form class="js-validate-filters" id="accessibility-form">
     <h2>Form to file your accessibility complaint</h2>
     <section class="o-form-section">
-
+        {% do global_dict.update({
+            'input': {
+                'label':    'First name',
+                'type':     'text',
+                'size':     '1-2',
+                'required': true,
+                'disabled': false
+            }
+        }) %}
+        {% set value = global_dict.input %}
         {% include 'atoms/input.html' with context %}
 
+        {% do global_dict.update({
+            'input': {
+                'label':    'Last name',
+                'type':     'text',
+                'size':     '1-2',
+                'required': true,
+                'disabled': false
+            }
+        }) %}
+        {% set value = global_dict.input %}
         {% include 'atoms/input.html' with context %}
 
-<<<<<<< HEAD
-=======
         {% do global_dict.update({
             'input': {
                 'label':   'Address 1',
@@ -19,35 +36,138 @@
             }
         }) %}
         {% set value = global_dict.input %}
->>>>>>> 622aa8d8
         {% include 'atoms/input.html' with context %}
 
+        {% do global_dict.update({
+            'input': {
+                'label':    'Address 2',
+                'type':     'text',
+                'size':     '1',
+                'required': true,
+                'disabled': false
+            }
+        }) %}
+        {% set value = global_dict.input %}
         {% include 'atoms/input.html' with context %}
 
+        {% do global_dict.update({
+            'input': {
+                'label':    'City',
+                'type':     'text',
+                'size':     '1-2',
+                'required': true,
+                'disabled': false
+            }
+        }) %}
+        {% set value = global_dict.input %}
         {% include 'atoms/input.html' with context %}
 
         {% include 'atoms/state-selector.html' %}
 
+        {% do global_dict.update({
+            'input': {
+                'label':   'Zip code',
+                'type':    'text',
+                'size':     '1-4',
+                'required': true,
+                'disabled': false
+            }
+        }) %}
+        {% set value = global_dict.input %}
         {% include 'atoms/input.html' with context %}
 
+        {% do global_dict.update({
+            'input': {
+                'label':    'Telephone number',
+                'type':     'tel',
+                'size':     '1-2',
+                'required': true,
+                'disabled': false
+            }
+        }) %}
+        {% set value = global_dict.input %}
         {% include 'atoms/input.html' with context %}
 
+        {% do global_dict.update({
+            'input': {
+                'label':    'Fax number',
+                'type':     'tel',
+                'size':     '1-2',
+                'required': false,
+                'disabled': false
+            }
+        }) %}
+        {% set value = global_dict.input %}
         {% include 'atoms/input.html' with context %}
 
+        {% do global_dict.update({
+            'input': {
+                'label':    'Email address',
+                'type':     'email',
+                'size':     '1-2',
+                'required': true,
+                'disabled': false
+            }
+        }) %}
+        {% set value = global_dict.input %}
         {% include 'atoms/input.html' with context %}
 
         {# TODO: Add additional times to form select below. #}
 
+        {% do global_dict.update({
+            'select': {
+                'label':       'Best time to reach you',
+                'placeholder': 'Select time',
+                'fields':      ['8:00 am'],
+                'size':        '1-2',
+                'required':    false
+            }
+        }) %}
+        {% set value = global_dict.select %}
         {% include 'atoms/select.html' with context %}
 
+        {% do global_dict.update({
+            'textarea': {
+                'label':      'Nature of the accessibility problem',
+                'helperText': false,
+                'required':   true,
+                'disabled':   false
+            }
+        }) %}
+        {% set value = global_dict.textarea %}
         {% include 'atoms/textarea.html' with context %}
 
+        {% do global_dict.update({
+            'input': {
+                'label':    'Web address (URL) of requested material',
+                'type':     'url',
+                'size':     '1',
+                'required': false,
+                'disabled': false
+            }
+        }) %}
+        {% set value = global_dict.input %}
         {% include 'atoms/input.html' with context %}
 
         {# TODO: Add additional formats to form select below. #}
 
+        {% do global_dict.update({
+            'select': {
+                'label':       'Preferred format',
+                'placeholder': 'Select a format',
+                'fields':      ['PDF', 'Text email'],
+                'size':        '1',
+                'required':    true
+            }
+        }) %}
+        {% set value = global_dict.select %}
         {% include 'atoms/select.html' with context %}
     </section>
-
+    {% do global_dict.update({
+    'submit_button': {
+        'button_text': 'Generate PDF'
+    }
+    }) %}
+    {% set value = global_dict.submit_button %}
     {% include 'atoms/submit-button.html' with context %}
 </form>