<<<<<<< HEAD
    {% set prototype = true %}
    <form class="js-validate-filters">
        <section class="o-form-section">
            
            {% include 'atoms/input.html' with context %}

            {% include 'atoms/input.html' with context %}

            {% include 'atoms/input.html' with context %}

            {% include 'atoms/input.html' with context %}

            {% include 'atoms/input.html' with context %}

            {% include 'atoms/state-selector.html' %}

            {% include 'atoms/input.html' with context %}

            {% include 'atoms/input.html' with context %}

            {% include 'atoms/textarea.html' with context %}
            
            {% include 'atoms/input.html' with context %}
        </section>

        {% include 'atoms/submit-button.html' with context %}
    </form>
    <section class="block">
=======
    <section class="block block__flush-top">
>>>>>>> a00c05c5
        <p>
            Once you generate the PDF, send your feedback by email or fax.
        </p>
        <div class="content-l content-l__main">
            <div class="content-l_col
                        content-l_col-1-2
                        block
                        block__flush-top">
                <h5>
                    <span class="cf-icon cf-icon-email"></span>
                    Email
                </h5>

                <p>
                    <a href="mailto:Plain_Writing_Act@consumerfinance.gov">
                        Plain_Writing_Act@consumerfinance.gov
                    </a>
                </p>
            </div>
            <div class="content-l_col
                        content-l_col-1-2
                        block
                        block__flush-top">
                <h5>
                    <span class="cf-icon cf-icon-fax"></span>
                    Fax
                </h5>
                <p>
                    (855) 237-2392
                </p>
            </div>
        </div>
    </section><|MERGE_RESOLUTION|>--- conflicted
+++ resolved
@@ -1,35 +1,4 @@
-<<<<<<< HEAD
-    {% set prototype = true %}
-    <form class="js-validate-filters">
-        <section class="o-form-section">
-            
-            {% include 'atoms/input.html' with context %}
-
-            {% include 'atoms/input.html' with context %}
-
-            {% include 'atoms/input.html' with context %}
-
-            {% include 'atoms/input.html' with context %}
-
-            {% include 'atoms/input.html' with context %}
-
-            {% include 'atoms/state-selector.html' %}
-
-            {% include 'atoms/input.html' with context %}
-
-            {% include 'atoms/input.html' with context %}
-
-            {% include 'atoms/textarea.html' with context %}
-            
-            {% include 'atoms/input.html' with context %}
-        </section>
-
-        {% include 'atoms/submit-button.html' with context %}
-    </form>
-    <section class="block">
-=======
     <section class="block block__flush-top">
->>>>>>> a00c05c5
         <p>
             Once you generate the PDF, send your feedback by email or fax.
         </p>
