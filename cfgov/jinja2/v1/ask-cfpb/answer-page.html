{% extends 'layout-2-1-bleedbar.html' %}
{% import 'macros/time.html' as time %}
{% import 'tags.html' as tags with context %}
{% import 'form_block.html' as form_block with context %}
{% import 'macros/util/format/datetime.html' as dt %}
{% import 'ask/ask-search-bar.html' as ask_search_bar with context %}

{% block title %}
    {{ page.question|striptags }}
{% endblock %}

{% block desc %}
    {{ description|striptags|safe}}
{% endblock %}

{% block banner_top %}
    {% if about_us %}
        {% set value = {
            'border_bottom': True,
            'additional_classes': ' ask-cfpb-banner',
            'content': about_us.text
        } %}
        {% include 'templates/content-banner.html' with context %}
    {% endif %}
{% endblock %}

{% block content_main_modifiers -%}
    {{ super() }} content__flush-bottom ask-cfpb-page ask-cfpb-page__answer
{%- endblock %}

{% block content_main %}
    <div class="block
                block__flush-top
                block__sub">
        {% if last_edited %}
        <time datetime='{{ last_edited }}' pubdate class="answer-edited-date">updated {{ dt.format_date(last_edited) }}</time>
        {% endif %}

        <h2>{{ page.question | striptags }}</h2>
    </div>

    <div class="block
                block__flush-top">
        {% if page.snippet %}
            <h3 class="answer-snippet">
                <strong>
                    Answer:
                </strong>
                {{ page.snippet | safe }}
            </h3>
        {% endif %}
        <div data-qa-hook="expandable" 
             data-read-more="true"
             class="o-expandable
                    o-expandable__read-more">
            <div class="o-expandable_content" id="answer-content">
                <div class="o-expandable_content-animated">
                    <div class="answer-text">
                        {{ page.answer | safe }}
                    </div>
                    {% if audiences %} 
                    <div class="u-mt15">
                        {{ tags.render( {'links': audiences}, '', is_wagtail=True) }}
                    </div>
                    {% endif %}

                    {# This brings in the feedback module #}
                    {% for block in page.content %}
                        {{- form_block.render(block, 'content', loop.index0) -}}
                    {% endfor %}
                </div>
            </div>
<<<<<<< HEAD
            
            <a class="o-expandable_target jump-link o-expandable_link" title="Expand content">
                <span class="jump-link_text">
                    <span class="o-expandable_cue o-expandable_cue-open">
                        Read full answer
                        <span class="cf-icon cf-icon-plus-round"></span>
                   </span>
                    <span class="o-expandable_cue o-expandable_cue-close">
                        Hide full answer
                        <span class="cf-icon cf-icon-minus-round"></span>
                   </span>
                </span>
            </a>
        </div>
=======
        {% endif %}

        {# This brings in the feedback module #}
        {% for block in page.content -%}
            {% if block.block_type == 'feedback' %}
                {{- form_block.render(block, 'content', loop.index0) -}}
            {% endif %}
        {%- endfor %}

        {% if disclaimer %}
        <div class="block">
            {{ disclaimer.text | safe }}
        </div>
        {% endif %}

>>>>>>> 4ed803cb
    </div>
    {{ ask_search_bar.render( 'left' ) }}


{% endblock %}

{% block content_sidebar_modifiers -%}
    o-sidebar-content
{%- endblock %}

{% block content_sidebar scoped  %}

    {% if page.answer_base.next_step %}
        <div class="block block__flush-top">
            <h3 >
                Next steps 
            </h3>
            {{ parse_links(page.answer_base.next_step.text) | safe }}
        </div>
    {% endif %}

    {% if category and subcategories %}
        <div class="block {% if not page.answer_base.next_step %}block__flush-top{% endif %}">
            <div class="m-related-links">
                <h2 class="header-slug">
                    <span class="header-slug_inner">
                        Related {{category.name}} subjects
                    </span>
                </h2>
                <ul class="list list__unstyled list__links">
                    {% for subcat in subcategories %}
                        <li class="list_item">
                            <a href="/askcfpb/search?selected_facets=category_exact:{{subcat.slug}}" class="list_link">{{ subcat.name }}</a>
                        </li>
                        {% for related_subcat in subcat.related_subcategories.all() %}
                            <li class="list_item">
                                <a href="/askcfpb/search?selected_facets=category_exact:{{related_subcat.slug}}" class="list_link">{{ related_subcat.name }}</a>
                            </li>
                        {% endfor %}
                    {% endfor %}
                    <li class="list_item">
                      <a class="btn category-button" href="{{slugurl('category-' + category.slug)}}"> 
                        See all {{category.name | lower}} questions
                      </a>
                    </li>
                </ul>
            </div>
        </div>
    {% endif %}

    {% if related_questions %}
        <div class="block">
            <div class="m-related-links">
                <h2 class="header-slug">
                    <span class="header-slug_inner">
                        Related questions
                    </span>
                </h2>
                 <ul class="list list__unstyled list__links">
                    {% for question in related_questions %}
                    <li class="list_item">
                        <a href="{{ slugurl(question.slug) }}" class="list_link">
                            {{ question.question | safe }}
                        </a>
                        </li>
                    {% endfor %}  
                </ul>
            </div>
        </div>
    {% endif %}

{% endblock %}
<|MERGE_RESOLUTION|>--- conflicted
+++ resolved
@@ -68,10 +68,13 @@
                     {% for block in page.content %}
                         {{- form_block.render(block, 'content', loop.index0) -}}
                     {% endfor %}
+                    {% if disclaimer %}
+                    <div class="block">
+                        {{ disclaimer.text | safe }}
+                    </div>
+                    {% endif %}
                 </div>
-            </div>
-<<<<<<< HEAD
-            
+            </div>            
             <a class="o-expandable_target jump-link o-expandable_link" title="Expand content">
                 <span class="jump-link_text">
                     <span class="o-expandable_cue o-expandable_cue-open">
@@ -85,23 +88,8 @@
                 </span>
             </a>
         </div>
-=======
-        {% endif %}
+        
 
-        {# This brings in the feedback module #}
-        {% for block in page.content -%}
-            {% if block.block_type == 'feedback' %}
-                {{- form_block.render(block, 'content', loop.index0) -}}
-            {% endif %}
-        {%- endfor %}
-
-        {% if disclaimer %}
-        <div class="block">
-            {{ disclaimer.text | safe }}
-        </div>
-        {% endif %}
-
->>>>>>> 4ed803cb
     </div>
     {{ ask_search_bar.render( 'left' ) }}
 
