--- conflicted
+++ resolved
@@ -1,13 +1,5 @@
 {% extends 'layout-side-nav.html' %}
 
-<<<<<<< HEAD
-{# Import organisms and molecules used in the template. #}
-{% import 'molecules/expandable.html' as expandable %}
-
-{% import 'organisms/expandable-group.html' as expandable_group %}
-
-=======
->>>>>>> e0bb89e9
 {% import 'molecules/related-posts.html' as related_posts with context %}
 
 {% set parent = page.parent() %}
@@ -41,22 +33,6 @@
         </div>
     {%- endfor %}
 
-<<<<<<< HEAD
-        <aside class="prefooter">
-            {% for block in page.sidefoot %}
-                {% if 'related_posts' or 'call_to_action' or 'email_signup' in block.block_type %}
-                    {% if loop.index == 1 %}
-                        <div class="block
-                                    block__flush-top">
-                            {{ render_stream_child(block) }}
-                        </div>
-                    {% else %}
-                        <div class="block">
-                            {{ render_stream_child(block) }}
-                        </div>
-                    {% endif %}
-                {# TODO: When we delete atoms, remove the following else #}
-=======
     <aside class="prefooter">
         {% for block in page.sidefoot %}
             {% if 'related_posts' or 'call_to_action' or 'email_signup' in block.block_type %}
@@ -65,7 +41,6 @@
                                 block__flush-top">
                         {{ render_stream_child(block) }}
                     </div>
->>>>>>> e0bb89e9
                 {% else %}
                     <div class="block">
                         {{ render_stream_child(block) }}
@@ -86,14 +61,9 @@
                 {% else %}
                     <p>{{ render_stream_child(block) }}</p>
                 {% endif %}
-<<<<<<< HEAD
-            {% endfor %}
-        </aside>
-=======
             {% endif %}
         {% endfor %}
     </aside>
->>>>>>> e0bb89e9
 {% endblock %}
 
 {% block content_sidebar scoped -%}
