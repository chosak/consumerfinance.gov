{% extends 'layout-2-1-bleedbar.html' %}

{% import 'molecules/related-posts.html' as related_posts with context %}
{% import 'molecules/related-metadata.html' as related_metadata with context %}
<<<<<<< HEAD

{% if not breadcrumb_items %}
    {% set parent = page.parent() %}
    {% set breadcrumb_items = [(parent.url, parent.url, parent.title)] %}
{% endif %}

=======

{% set parent = page.parent() %}
{% set breadcrumb_items = [(parent.url, parent.url, parent.title)] %}

>>>>>>> e0bb89e9
{% block title -%}
    {{ page.seo_title }}
{%- endblock %}

{% block content_main_modifiers -%}
    {{ super() }} content__flush-bottom
{%- endblock %}

{% block content_main %}
    {% for block in page.header -%}
            <div class="block
                        block__flush-top">
                {{ render_stream_child(block) }}
            </div>
    {%- endfor %}

    {% for block in page.content -%}
        <div class="block">
            {{ render_stream_child(block) }}
        </div>
    {%- endfor %}
{% endblock %}

{% block content_sidebar_modifiers -%}
    o-sidebar-content
{%- endblock %}

{% block content_sidebar scoped -%}
<<<<<<< HEAD
    {# TODO: Add Related Metadata and Topics Sidebar molecules. #}
    {% for block in page.sidefoot %}
        <div class="block block__flush-top">
            {% if 'related_posts' in block.block_type %}
                {{ related_posts.render(block) }}
            {% else %}
                {% if 'heading' in block.block_type %}
                    <h3 class="o-sidebar-breakout_heading">
                        {{ render_stream_child(block) }}
                    </h3>
                {% elif 'slug' in block.block_type %}
                    <h2 class="header-slug">
                        <span class="header-slug_inner">
                            {{ render_stream_child(block) }}
                        </span>
                    </h2>
                {% elif 'paragraph' in block.block_type %}
                    {{ render_stream_child(block) }}
                {% else %}
                    {{ render_stream_child(block) }}
                {% endif %}
            {% endif %}
        </div>
    {% endfor %}
=======
{% for block in page.sidefoot %}
    <div class="block block__flush-top">
        {% if 'related_posts' in block.block_type %}
            {{ related_posts.render(block) }}
                </h2>
        {% elif 'heading' in block.block_type %}
            <h3 class="o-sidebar-breakout_heading">
                {{ render_stream_child(block) }}
            </h3>
        {% elif 'related_metadata' in block.block_type %}
            {{ related_metadata.render(block.value) }}
        {% elif 'slug' in block.block_type %}
            <h2 class="header-slug">
                <span class="header-slug_inner">
                    {{ render_stream_child(block) }}
                </span>
            </h2>
        {% else %}
            {{ render_stream_child(block) }}
        {% endif %}
    </div>
{% endfor %}
>>>>>>> e0bb89e9
{%- endblock %}<|MERGE_RESOLUTION|>--- conflicted
+++ resolved
@@ -2,19 +2,10 @@
 
 {% import 'molecules/related-posts.html' as related_posts with context %}
 {% import 'molecules/related-metadata.html' as related_metadata with context %}
-<<<<<<< HEAD
-
-{% if not breadcrumb_items %}
-    {% set parent = page.parent() %}
-    {% set breadcrumb_items = [(parent.url, parent.url, parent.title)] %}
-{% endif %}
-
-=======
 
 {% set parent = page.parent() %}
 {% set breadcrumb_items = [(parent.url, parent.url, parent.title)] %}
 
->>>>>>> e0bb89e9
 {% block title -%}
     {{ page.seo_title }}
 {%- endblock %}
@@ -43,32 +34,6 @@
 {%- endblock %}
 
 {% block content_sidebar scoped -%}
-<<<<<<< HEAD
-    {# TODO: Add Related Metadata and Topics Sidebar molecules. #}
-    {% for block in page.sidefoot %}
-        <div class="block block__flush-top">
-            {% if 'related_posts' in block.block_type %}
-                {{ related_posts.render(block) }}
-            {% else %}
-                {% if 'heading' in block.block_type %}
-                    <h3 class="o-sidebar-breakout_heading">
-                        {{ render_stream_child(block) }}
-                    </h3>
-                {% elif 'slug' in block.block_type %}
-                    <h2 class="header-slug">
-                        <span class="header-slug_inner">
-                            {{ render_stream_child(block) }}
-                        </span>
-                    </h2>
-                {% elif 'paragraph' in block.block_type %}
-                    {{ render_stream_child(block) }}
-                {% else %}
-                    {{ render_stream_child(block) }}
-                {% endif %}
-            {% endif %}
-        </div>
-    {% endfor %}
-=======
 {% for block in page.sidefoot %}
     <div class="block block__flush-top">
         {% if 'related_posts' in block.block_type %}
@@ -91,5 +56,4 @@
         {% endif %}
     </div>
 {% endfor %}
->>>>>>> e0bb89e9
 {%- endblock %}