--- conflicted
+++ resolved
@@ -35,27 +35,6 @@
 
 {% block content_sidebar scoped -%}
     {% for block in page.sidefoot %}
-<<<<<<< HEAD
-    <div class="block block__flush-top">
-        {% if 'related_posts' in block.block_type %}
-            {{ related_posts.render(block) }}
-        {% elif 'heading' in block.block_type %}
-            <h3 class="o-sidebar-breakout_heading">
-                {{ render_stream_child(block) }}
-            </h3>
-        {% elif 'related_metadata' in block.block_type %}
-            {{ related_metadata.render(block.value) }}
-        {% elif 'slug' in block.block_type %}
-            <h2 class="header-slug">
-                <span class="header-slug_inner">
-                    {{ render_stream_child(block) }}
-                </span>
-            </h2>
-        {% else %}
-            {{ render_stream_child(block) }}
-        {% endif %}
-    </div>
-=======
         <div class="block block__flush-top">
             {% if 'related_posts' in block.block_type %}
                 {{ related_posts.render(block) }}
@@ -65,6 +44,5 @@
                 {{ render_stream_child(block) }}
             {% endif %}
         </div>
->>>>>>> 3992362f
     {% endfor %}
 {%- endblock %}