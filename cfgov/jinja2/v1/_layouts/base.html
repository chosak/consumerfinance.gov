--- conflicted
+++ resolved
@@ -1,221 +1,4 @@
-<<<<<<< HEAD
 {% extends 'base-base.html' %}
-=======
-<!DOCTYPE html>
-{% if flag_enabled('CFPB_RECRUITING', request) %}
-<!--
-    ============================================================================
-
-    Hey! If you're viewing this, you should probably come work on our Technology
-    & Innovation team. We're always looking for a few great designers,
-    developers, data scientists, and network, infrastructure, privacy and
-    security pros. Keep an eye on our job opportunities at:
-    http://www.consumerfinance.gov/jobs/
-
-    Also, you can see more of our code at https://github.com/cfpb
-
-    And by the way, there’s another hidden message somewhere on the following
-    page: http://www.consumerfinance.gov/jobs/technology-innovation-fellows/.
-    See if you can find it! Hint: picture yourself embedded in our work.
-
-    ============================================================================
--->
-{% endif %}
-<!--[if IE 8]>         <html lang="en" class="no-js lt-ie10 lt-ie9"> <![endif]-->
-<!--[if IE 9]>         <html lang="en" class="no-js lt-ie10"> <![endif]-->
-<!--[if gt IE 8]><!--> <html lang="en" class="no-js"> <!--<![endif]-->
-
-<head prefix="og: http://ogp.me/ns# fb: http://ogp.me/ns/fb# {% block og_article_prefix %}{% endblock %}">
-
-{#
-    ===========
-    GLOBAL META
-    ===========
-#}
-
-    <meta http-equiv="X-UA-Compatible" content="IE=edge">
-    <meta charset="utf-8">
-    {% block meta_viewport %}
-    <meta name="viewport" content="width=device-width, initial-scale=1">
-    {% endblock meta_viewport %}
-
-{#
-    ==================
-    PAGE-SPECIFIC META
-    ==================
-#}
-
-    <title>
-        {% block title -%}
-            {% if page -%}
-                {{ page.seo_title or page.title }} | Consumer Financial Protection Bureau
-            {%- else -%}
-                Consumer Financial Protection Bureau
-            {%- endif %}
-        {%- endblock title %}
-    </title>
-    <meta name="description"
-          content="
-            {%- block desc -%}
-                {{- page.search_description if page and page.search_description
-                    else 'Our vision is a consumer finance marketplace that works for American consumers, responsible providers, and the economy as a whole.'
-                -}}
-            {%- endblock -%}
-          ">
-    <link rel="canonical" href="{{ request.url | lower }}">
-
-    {# Open Graph properties #}
-        {# Required Open Graph properties #}
-        <meta property="og:title" content="{% block og_title %}{{ self.title() }}{% endblock %}">
-        <meta property="og:type" content="{% block og_type %}website{% endblock %}">
-        <meta property="og:url" content="{{ request.url }}">
-{% block og_image %}
-    {% if page and page.meta_image %}
-        {% set meta_image_url = request.build_absolute_uri(image(page.meta_image, 'original').url) %}
-        <meta property="og:image" content="{{ meta_image_url }}">
-        <meta property="twitter:image" content="{{ meta_image_url }}">
-        {% if page.meta_image.should_display_summary_large_image %}
-        <meta name="twitter:card" content="summary_large_image">
-        {% endif %}
-    {% else %}
-        <meta property="og:image"
-              content="{{ request.scheme }}://{{ request.get_host() }}{{ static('img/logo_open-graph_facebook.png') }}">
-        <meta property="twitter:image"
-              content="{{ request.scheme }}://{{ request.get_host() }}{{ static('img/logo_open-graph_twitter.png') }}">
-    {% endif %}
-{% endblock %}
-        {# Optional Open Graph properties #}
-        <meta property="og:description"
-              content="
-                  {%- block og_desc -%}
-                      {%- if page -%}
-                          {{- page.search_description or page.seo_title or page.title -}}
-                      {%- endif -%}
-                  {%- endblock -%}
-              ">
-        <meta property="og:site_name" content="Consumer Financial Protection Bureau">
-        {# Facebook Open Graph properties #}
-        <meta property="fb:app_id" content="210516218981921">
-        {% block og_article_author %}{% endblock %}
-    {# End of Open Graph properties #}
-
-    <link rel="shortcut icon" type="image/x-icon" href="{{ static('assets/favicon.ico') }}">
-{#
-    ======
-    STYLES
-    ======
-    The number of stylesheets here must be kept to a minimum.
-    Unless adding a significant amount of CSS that is specific to a single page or section of the site,
-    all new styles should be added to cfgov/v1/unprocessed/css/main.less.
-#}
-
-{% block css %}
-<!--[if lt IE 9]><link rel="stylesheet" href="{{ static('css/main.ie8.css') }}"><![endif]-->
-<!--[if IE 9]><link rel="stylesheet" href="{{ static('css/main.ie9.css') }}"><![endif]-->
-<!--[if gt IE 9]><!--><link rel="stylesheet" href="{{ static('css/main.css') }}"><!--<![endif]-->
-{% endblock css %}
-
-{#
-    ======
-    PRELOADING DYNAMIC ASSETS
-    ======
-#}
-<link rel="preload" href="{{ static('js/routes/common.js') }}" as="script">
-
-{#
-    ============
-    HEAD SCRIPTS
-    ============
-    The following scripts must be included in the head. DO NOT ADD ANY MORE.
-    All other scripts should go before the closing body tag.
-    If you come across a script that makes a convincing case to be included in
-    the head, then file an issue or PR to discuss including it.
-#}
-
-    {% if flag_enabled('AB_TESTING', request) %}
-    {# Google Optimize page-hiding snippet #}
-    <style>
-        .optimize-loading { opacity: 0 !important; }
-    </style>
-    <script>
-        (function(a,s,y,n,c,h,i,d,e){s.className+=' '+y;h.start=1*new Date;
-        h.end=i=function(){s.className=s.className.replace(RegExp(' ?'+y),'')};
-        (a[n]=a[n]||[]).hide=h;setTimeout(function(){i();h.end=null},c);h.timeout=c;
-        })(window,document.documentElement,'optimize-loading','dataLayer',5000,
-        {'GTM-KHB8MB':true});
-    </script>
-    {# end Google Optimize page-hiding snippet #}
-
-    {# Google Analytics/Optimize snippet #}
-    {#
-      The last line in the script requires Optimize.
-      Pageview call removed, because pagviews are sent to Analytics via
-      the Google Tag Manager tag (code included below).
-    #}
-    <script>
-        (function(i,s,o,g,r,a,m){i['GoogleAnalyticsObject']=r;i[r]=i[r]||function(){
-        (i[r].q=i[r].q||[]).push(arguments)},i[r].l=1*new Date();a=s.createElement(o),
-        m=s.getElementsByTagName(o)[0];a.async=1;a.src=g;m.parentNode.insertBefore(a,m)
-        })(window,document,'script','https://www.google-analytics.com/analytics.js','ga');
-
-        ga('create', 'UA-54439736-1', 'auto');
-        ga('require', 'GTM-KHB8MB');
-    </script>
-    {# end Google Analytics/Optimize snippet #}
-    {% endif %}
-
-    {# Google Tag Manager #}
-    <script>(function(w,d,s,l,i){w[l]=w[l]||[];w[l].push({'gtm.start':
-    new Date().getTime(),event:'gtm.js'});var f=d.getElementsByTagName(s)[0],
-    j=d.createElement(s),dl=l!='dataLayer'?'&l='+l:'';j.async=true;j.src=
-    'https://www.googletagmanager.com/gtm.js?id='+i+dl;f.parentNode.insertBefore(j,f);
-    })(window,document,'script','dataLayer','GTM-KMMLRS');</script>
-    {# end Google Tag Manager #}
-
-    {# Customized Modernizr build that includes html5printshiv.
-       Built via gulp-modernizer in `scripts.js` task.
-       TODO: Determine if modernizr is actually needed! #}
-    <script>
-        {% include '/js/modernizr.min.js' %}
-    </script>
-
-    {#
-      Turn off JavaScript for browsers that don't support ECMAScript 5 features
-      (e.g. Internet Explorer 8)
-      by reversing no-js/js CSS class change made by modernizr.
-      The following ECMAScript 5 feature checks come from
-      https://github.com/Modernizr/Modernizr/tree/master/feature-detects/es5
-    #}
-    <script>
-        var modernizr = window.Modernizr;
-        if ( !( typeof modernizr !== 'undefined' &&
-             modernizr.es5array &&
-             modernizr.es5date &&
-             modernizr.es5function &&
-             modernizr.es5object &&
-             modernizr.json &&
-             modernizr.es5string &&
-             modernizr.es5syntax &&
-             modernizr.es5undefined ) ) {
-          var docElement = document.documentElement;
-          docElement.className = docElement.className.replace( /(^|\s)js(\s|$)/, '$1no-js$2' );
-        }
-    </script>
-    <!--[if IE 9]><script src="{{ static('js/ie/common.ie9.js') }}"></script><![endif]-->
-</head>
-
-<body>
-
-{#
-    =========
-    Analytics
-    =========
-#}
-{# Google Tag Manager (noscript) #}
-<noscript><iframe src="https://www.googletagmanager.com/ns.html?id=GTM-KMMLRS"
-height="0" width="0" style="display:none;visibility:hidden"></iframe></noscript>
-{# End Google Tag Manager (noscript) #}
->>>>>>> 0bf2462e
 
 {% block body %}
 
@@ -271,7 +54,6 @@
     !function(){
     {# Include site-wide JavaScript. #}
     var a = [ '{{ static('js/routes/common.js') }}' ];
-
     {#
       Check and include template-level JavaScript.
       Template-level JavaScript applies to all pages under the URL scheme
@@ -285,7 +67,6 @@
     {% if js_source | length > 0 %}
       a.push( '{{ static('js/routes/' + request.path.split('/')[1] + '/single.js') }}' );
     {% endif %}
-
     {#
       Check and include component-level JavaScript.
       Component-level JavaScript adds scripts appearing in
@@ -297,7 +78,6 @@
          a.push( '{{ static('js/routes/on-demand/' + js) }}' );
        {% endfor %}
     {% endif %}
-
     {#
       Check and include page-level JavaScript.
       Page-level JavaScript applies to a single pages under the URL scheme
@@ -311,26 +91,12 @@
     {% if js_source | length > 0 %}
       a.push( '{{ static('js/routes/' + request.path[1:] + 'index.js') }}' );
     {% endif %}
-
     {# Minified dynamic JavaScript loader that injects a script tag in the head of the page #}
     for(var b,c,d=[],f=document.scripts[0];b=a.shift();)c=document.createElement("script"),"async"in c?(c.async=!1,c.src=b,document.head.appendChild(c)):(d.push(c),c.onreadystatechange=function(){for(var e;d[0]&&"loaded"==d[0].readyState;)e=d.shift(),e.onreadystatechange=null,f.parentNode.insertBefore(e,f)},c.src=b);
     }();
   }
-
   var usasearch_config = { siteHandle: 'cfpb' };
 </script>
 
-<<<<<<< HEAD
-{% endblock javascript %}
-=======
 <script async src="https://search.usa.gov/assets/sayt_loader.js"></script>
-{% endblock javascript %}
-
-<!--[if gt IE 8]><!-->
-<link rel="stylesheet" href="//fast.fonts.net/t/1.css?apiType=css&projectid=44e8c964-4684-44c6-a6e3-3f3da8787b50">
-<!--<![endif]-->
-
-</body>
-
-</html>
->>>>>>> 0bf2462e
+{% endblock javascript %}