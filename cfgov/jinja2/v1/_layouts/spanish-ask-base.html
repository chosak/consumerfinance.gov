<!DOCTYPE html>
<!--[if lt IE 7]>      <html lang="es" class="no-js lt-ie9 lt-ie8 lt-ie7"> <![endif]-->
<!--[if IE 7]>         <html lang="es" class="no-js lt-ie9 lt-ie8"> <![endif]-->
<!--[if IE 8]>         <html lang="es" class="no-js lt-ie9"> <![endif]-->
<!--[if gt IE 8]><!--> <html lang="es" class="no-js"> <!--<![endif]-->
<head prefix="og: http://ogp.me/ns# fb: http://ogp.me/ns/fb#">

<meta charset="utf-8">
<meta http-equiv="X-UA-Compatible" content="IE=edge,chrome=1">
{% block babel_title %}
<title>Obtener Respuestas - Oficina para la Protección Financiera del Consumidor</title>
<meta name="title" content="Obtener Respuestas - Oficina para la Protección Financiera del Consumidor">
{% endblock %}

{% block page_meta %}
<meta property="og:title" content="Obtener Respuestas - Oficina para la Protección Financiera del Consumidor">
<meta property="og:url" content="{{ request.url }}">
{% endblock %}

<meta property="og:type" content="government">
<meta property="og:site_name" content="Oficina para la Protección Financiera del Consumidor">
<meta property="fb:page_id" content="141576752553390">
<meta property="fb:app_id" content="210516218981921">

<meta name="description" content="">
<meta name="viewport" content="width=device-width initial-scale=1">
<meta name="Copyright" content="Public domain">
<link rel="apple-touch-icon" href="{{ static('nemo/_/img/apple-touch-icon-precomposed.png') }}">
<link rel="apple-touch-icon" size="72x72" href="{{ static('nemo/_/img/apple-touch-icon-72x72-precomposed.png') }}">
<link rel="apple-touch-icon" size="114x114" href="{{ static('nemo/_/img/apple-touch-icon-114x114-precomposed.png') }}">
<link rel="apple-touch-icon" size="144x144" href="{{ static('nemo/_/img/apple-touch-icon-144x144-precomposed.png') }}">


<!-- Custom modernizr for touch detection and svg support only, see the .js file for the build link -->
<script src="{{ static('nemo/_/js/modernizr.custom.js') }}"></script>

<!--[if lt IE 9]>      <link rel="stylesheet" href="{{ static('nemo/_/c/es-styles-ie.min.css') }}"> <![endif]-->
    <!--[if gt IE 8]><!--> <link rel="stylesheet" href="{{ static('nemo/_/c/es-styles.min.css') }}"> <!--<![endif]-->

<!--[if lt IE 9]>      <link rel="stylesheet" href="{{ static('knowledgebase/es-ask-styles-ie.min.css') }}"> <![endif]-->
    <!--[if gt IE 8]><!--> <link rel="stylesheet" href="{{ static('knowledgebase/es-ask-styles.min.css') }}"> <!--<![endif]-->

<!--[if lt IE 9]> <script src="{{ static('nemo/_/js/html5shim.js') }}"></script> <![endif]-->

</head>
<body>
<!-- Google Tag Manager -->
<noscript><iframe src="//www.googletagmanager.com/ns.html?id=GTM-KMMLRS"
height="0" width="0" style="display:none;visibility:hidden"></iframe></noscript>
<script>(function(w,d,s,l,i){w[l]=w[l]||[];w[l].push({'gtm.start':
new Date().getTime(),event:'gtm.js'});var f=d.getElementsByTagName(s)[0],
j=d.createElement(s),dl=l!='dataLayer'?'&l='+l:'';j.async=true;j.src=
'//www.googletagmanager.com/gtm.js?id='+i+dl;f.parentNode.insertBefore(j,f);
})(window,document,'script','dataLayer','GTM-KMMLRS');</script>
<!-- End Google Tag Manager -->
<div id="fb-root"></div>
<script>(function(d, s, id) {
  var js, fjs = d.getElementsByTagName(s)[0];
  if (d.getElementById(id)) return;
  js = d.createElement(s); js.id = id;
  js.src = "//connect.facebook.net/en_US/all.js#xfbml=1&appId=210516218981921";
  fjs.parentNode.insertBefore(js, fjs);
}(document, 'script', 'facebook-jssdk'));
</script>

<div class="wrapper-banner s-hide-on-small">
    <div class="wrapper-container">
        <small class="split">
        Un sitio web oficial del gobierno federal de <span class="usa">los Estados Unidos <img src="{{ static('nemo/_/img/us_flag_small.png') }}" alt=""></span> <a href="/" hreflang="en-US" class="split-right english-link">English</a>
        </small>
    </div>
</div><!-- .wrapper-banner -->

<header role="banner" class="wrapper-header">

    <div class="wrapper-container">

        <div class="split brand">

            <h1><a class="brand-logo" href="/es/"><img src="{{ static('nemo/_/img/cfpb-logo-spanish.png') }}" alt="Oficina para la Protección Financiera del Consumidor"></a></h1>
            <p class="s-hide-on-small split-right brand-tagline">Contáctenos <a href="tel:+18554112372" class="phone">(855) 411-2372</a></p>

        </div><!-- .brand -->

        <nav role="navigation" class="main-nav js-showtoggle">
            <button class="btn js-showtoggle-trigger s-show-on-small"><img src="{{ static('nemo/_/img/icon-menu-retina.png') }}" alt="Main Menu"></button>
            <ul class="js-showtoggle-content">
                <li><a href="/es/">Inicio</a></li>
                <li class="s-active"><a href="">Obtener respuestas</a></li>
                <li><a href="/es/presentar-una-queja/">Presentar una queja</a></li>
                <li><a href="/es/quienes-somos">Quienes somos</a></li>
                <li><a href="/es/hogar">Hogar</a></li>
            </ul>
        </nav><!-- .main-nav -->

    </div><!-- .wrapper-container -->

</header><!-- .wrapper-header -->

<div role="main" class="wrapper-body">

    <div class="wrapper-container">

<!-- =============
     BEGIN CONTENT
     ============= -->

        <div class="ac-search full-bleed full-bleed-padded {% block babel_hide_search %}s-hide-on-small{% endblock %}">
            <p class="lead">Encontrar respuestas a preguntas comunes acerca de productos y servicios financieros de consumo</p>
            <div class="s-hide-on-small" data-set="ac-search-form"></div>
        </div><!-- .ac-search -->

            {% block babel_content %}{% endblock %}

        <div class="ac-search full-bleed full-bleed-padded s-show-on-small">
            <div class="s-show-on-small" data-set="ac-search-form">
<<<<<<< HEAD
                <form method="get" action="/obtener-respuestas/buscar-es" id="ac-search" class="ac-search-form" role="search">
                    <div class="inf m-autocomplete" data-language="es">
=======
                <form method="get" action="/es/obtener-respuestas/buscar" id="ac-search" class="ac-search-form" role="search">
                    <div class="inf">
>>>>>>> 0b025b13
                        <label for="q">Ejemplo: ¿Cómo puedo revisar mi informe de crédito?</label>
                        <input type="text" name="q" id="q" class="ui-autocomplete-input" autocomplete="off" role="textbox" aria-autocomplete="list" aria-haspopup="true"><button class="btn"><span class="s-show-on-small">Ir</span> <span class="s-hide-on-small">Buscar</span></button>
                    </div>
                </form>
            </div><!-- .s-show-on-small -->
        </div><!-- .ac-search -->

        {% block babel_share %}{% endblock %}

<!-- =============
     / END CONTENT
     ============= -->

    </div><!-- .wrapper-container -->

</div><!-- .wrapper-body -->

<footer role="contentinfo" class="wrapper-footer">

    <div class="wrapper-container">

        <nav role="navigation">
            <ul class="main-nav horizontal-separated">
                <li><a href="/es/">Inicio</a></li>
                <li><a href="/obtener-respuestas">Obtener respuestas</a></li>
                <li><a href="/es/presentar-una-queja/">Presentar una queja</a></li>
                <li><a href="/es/quienes-somos/">Quiénes somos</a></li>
            </ul>
            <ul class="social-nav horizontal">
                <li><a href="http://twitter.com/cfpb" hreflang="en-US"><img src="{{ static("nemo/_/img/icon-twitter-retina.png") }}" alt="Twitter" class="icon-25"></a></li>
                <li><a href="http://facebook.com/cfpb" hreflang="en-US"><img src="{{ static("nemo/_/img/icon-facebook-retina.png") }}" alt="Facebook" class="icon-25"></a></li>
                <li><a href="http://flickr.com/cfpbphotos" hreflang="en-US"><img src="{{ static("nemo/_/img/icon-flickr-retina.png") }}" alt="Flickr" class="icon-25"></a></li>
                <li><a href="http://youtube.com/CFPB" hreflang="en-US"><img src="{{ static("nemo/_/img/icon-youtube-retina.png") }}" alt="Youtube" class="icon-25"></a></li>
            </ul>
            <p class="s-show-on-small"><small>Un sitio web oficial del gobierno federal de <span class="usa">los Estados Unidos <img src="{{ static('nemo/_/img/us_flag_small.png') }}" alt=""></span></small></p>
            <p><a class="btn btn-block-on-small english-link" href="/" hreflang="en-US">English</a></p>
        </nav>
        <div class="js-showtoggle policy">
            <button class="js-showtoggle-trigger btn btn-block-on-small">Política de información</button>
            <div class="js-showtoggle-content">
                <div class="row">
                    <div class="span4">
                        <p>En este momento, la política de información sólo está disponible en inglés.</p>
                    </div>
                    <div class="span4">
                        <ul class="unstyled">
                            <li><a href="/privacy-policy/" hreflang="en-US">Privacy policy and legal notices</a></li>
                            <li><a href="/accessibility/" hreflang="en-US">Accessibility</a></li>
                            <li><a href="/plain-writing/" hreflang="en-US">Plain writing</a></li>
                            <li><a href="/no-fear-act/" hreflang="en-US">No FEAR Act</a></li>
                        </ul>
                    </div>
                    <div class="span4">
                        <ul class="unstyled">
                            <li><a href="/foia/" hreflang="en-US">FOIA</a></li>
                            <li><a href="http://gobiernousa.gov/" hreflang="es">GobiernoUSA.gov</a></li>
                            <li><a href="http://www.federalreserve.gov/oig/default.htm" hreflang="en-US">Office of Inspector General</a></li>
                            <li><a href="/ombudsman/" hreflang="en-US">Ombudsman</a></li>
                        </ul>
                    </div>
                </div>
            </div><!-- .js-showtoggle-content -->
        </div><!-- .policy -->

    </div><!-- .wrapper-container -->

</footer><!-- .wrapper-footer -->

<script src="{{ static('nemo/_/js/scripts.min.js') }}"></script>
<script src="{{ static('jquery/jquery-ui-1.8.16.custom.min.js') }}"></script>

{% block page_js %}
<!--[if gt IE 8]><!-->
<script src="{{ static('js/spanish.js') }}"></script>
<!--<![endif]-->
{% endblock %}



</body>
</html><|MERGE_RESOLUTION|>--- conflicted
+++ resolved
@@ -114,13 +114,8 @@
 
         <div class="ac-search full-bleed full-bleed-padded s-show-on-small">
             <div class="s-show-on-small" data-set="ac-search-form">
-<<<<<<< HEAD
-                <form method="get" action="/obtener-respuestas/buscar-es" id="ac-search" class="ac-search-form" role="search">
+                <form method="get" action="/es/obtener-respuestas/buscar" id="ac-search" class="ac-search-form" role="search">
                     <div class="inf m-autocomplete" data-language="es">
-=======
-                <form method="get" action="/es/obtener-respuestas/buscar" id="ac-search" class="ac-search-form" role="search">
-                    <div class="inf">
->>>>>>> 0b025b13
                         <label for="q">Ejemplo: ¿Cómo puedo revisar mi informe de crédito?</label>
                         <input type="text" name="q" id="q" class="ui-autocomplete-input" autocomplete="off" role="textbox" aria-autocomplete="list" aria-haspopup="true"><button class="btn"><span class="s-show-on-small">Ir</span> <span class="s-hide-on-small">Buscar</span></button>
                     </div>
