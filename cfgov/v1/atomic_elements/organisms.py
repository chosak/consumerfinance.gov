--- conflicted
+++ resolved
@@ -319,16 +319,12 @@
 
 
 class MainContactInfo(blocks.StructBlock):
-<<<<<<< HEAD
-    contact = SnippetChooserBlock(ContactSnippetClass)
+    contact = SnippetChooserBlock('v1.Contact')
     has_top_rule_line = blocks.BooleanBlock(
         default=False,
         required=False,
         help_text='Add a horizontal rule line to top of contact block.'
     )
-=======
-    contact = SnippetChooserBlock('v1.Contact')
->>>>>>> 808e6318
 
     class Meta:
         icon = 'wagtail'
