from django.utils.module_loading import import_string
from django.utils.safestring import SafeText, mark_safe
from django.utils.text import slugify

from wagtail.wagtailcore import blocks
<<<<<<< HEAD
from v1.atomic_elements import atoms
=======
from wagtail.wagtailsnippets.blocks import SnippetChooserBlock

from bs4 import BeautifulSoup
>>>>>>> 07846647

from v1.util.util import get_unique_id


class AbstractFormBlock(blocks.StructBlock):
    """
    Block class to be subclassed for blocks that involve form handling.
    """
    def get_result(self, page, request, value, is_submitted):
        handler_class = self.get_handler_class()
        handler = handler_class(page, request, block_value=value)
        return handler.process(is_submitted)

    def get_handler_class(self):
        handler_path = self.meta.handler
        if not handler_path:
            raise AttributeError(
                'You must set a handler attribute on the Meta class.')
        return import_string(handler_path)

    def is_submitted(self, request, sfname, index):
        form_id = 'form-%s-%d' % (sfname, index)
        if request.method.lower() == self.meta.method.lower():
            query_dict = getattr(request, self.meta.method.upper())
            return form_id in query_dict.get('form_id', '')
        return False

    class Meta:
        # This should be a dotted path to the handler class for the block.
        handler = None
        method = 'POST'
        icon = 'form'


class AnchorLink(blocks.StructBlock):
    link_id = blocks.CharBlock(
        required=False,
        label='ID for this content block',
        help_text="""
            ID will be auto-generated on save.
            However, you may enter some human-friendly text that
            will be incorporated to make it easier to read.
        """
    )

    def clean(self, data):

        def format_id(string):
            if string == 'anchor':
                return get_unique_id('anchor_')
            elif 'anchor' in string:
                return slugify(string)
            else:
                suffix = '_' if string else ''
                return get_unique_id('anchor_' + slugify(string) + suffix)

        data['link_id'] = format_id(data['link_id'])
        data = super(AnchorLink, self).clean(data)
        return data

    class Meta:
        icon = 'link'
        template = '_includes/atoms/anchor-link.html'
        label = 'Anchor link'


class Feedback(AbstractFormBlock):
    was_it_helpful_text = blocks.CharBlock(
        required=False,
        default='Was this page helpful to you?',
        help_text=(
            'Use this field only for feedback forms '
            'that use "Was this helpful?" radio buttons.'
        )
    )
    intro_text = blocks.CharBlock(
        required=False,
        help_text='Optional feedback intro'
    )
    question_text = blocks.CharBlock(
        required=False,
        help_text='Optional expansion on intro'
    )
    radio_intro = blocks.CharBlock(
        required=False,
        help_text=(
            'Leave blank unless you are building a feedback form with extra '
            'radio-button prompts, as in /owning-a-home/help-us-improve/.'
        )
    )
    radio_text = blocks.CharBlock(
        required=False,
        default='This information helps us understand your question better.'
    )
    radio_question_1 = blocks.CharBlock(
        required=False,
        default='How soon do you expect to buy a home?'

    )
    radio_question_2 = blocks.CharBlock(
        required=False,
        default='Do you currently own a home?'
    )
    button_text = blocks.CharBlock(
        default='Submit'
    )
    contact_advisory = blocks.RichTextBlock(
        required=False,
        help_text='Use only for feedback forms that ask for a contact email'
    )

    class Meta:
        handler = 'v1.handlers.blocks.feedback.FeedbackHandler'
        template = '_includes/blocks/feedback.html'

    class Media:
        js = ['feedback-form.js']


class HeadingIconBlock(blocks.CharBlock):
    classname = 'heading-icon-block'


class HeadingLevelBlock(blocks.ChoiceBlock):
    choices = [
        ('h2', 'H2'),
        ('h3', 'H3'),
        ('h4', 'H4'),
    ]
    classname = 'heading-level-block'


class HeadingTextBlock(blocks.CharBlock):
    classname = 'heading-text-block'


class HeadingBlock(blocks.StructBlock):
    text = HeadingTextBlock(required=False)
    level = HeadingLevelBlock(default='h2')
    icon = HeadingIconBlock(
        required=False,
        help_text=mark_safe(
            'Input the name of an icon to appear to the left of the heading. '
            'E.g., approved, help-round, etc. '
            '<a href="https://cfpb.github.io/capital-framework/'
            'components/cf-icons/#icons">See full list of icons</a>'
        ),
    )

    class Meta:
        form_template = (
            'admin/form_templates/struct-with-block-wrapper-classes.html'
        )


class PlaceholderFieldBlock(blocks.FieldBlock):
    def __init__(self, *args, **kwargs):
        super(PlaceholderFieldBlock, self).__init__(*args, **kwargs)
        self.placeholder = kwargs.pop('placeholder', None)

    def render_form(self, *args, **kwargs):
        html = super(PlaceholderFieldBlock, self).render_form(*args, **kwargs)

        if self.placeholder is not None:
            html = self.replace_placeholder(html, self.placeholder)

        return html

    @staticmethod
    def replace_placeholder(html, placeholder):
        soup = BeautifulSoup(html, 'html.parser')
        inputs = soup.findAll('input')

        if 1 != len(inputs):
            raise ValueError('block must contain a single input tag')

        inputs[0]['placeholder'] = placeholder

        return SafeText(soup)


class PlaceholderCharBlock(PlaceholderFieldBlock, blocks.CharBlock):
    pass


<<<<<<< HEAD
class FeaturedMenuContent(blocks.StructBlock):
    draft = blocks.BooleanBlock(required=False)
    link = atoms.Hyperlink(required=False)
    body = blocks.RichTextBlock(required=False)
    image = atoms.ImageBasic(required=False)


class Link(blocks.StructBlock):
    state = blocks.ChoiceBlock(choices=[
        ('both', 'Live and draft'),
        ('live', 'Live'),
        ('draft', 'Draft')],
        default='both',
        help_text='Select state for this link. If draft, will only show if '
        'DRAFT_MENU feature flag is turned on. If live, will only show if'
        'DRAFT_MENU flag is not on.')
    link_text = blocks.CharBlock(required=True)
    page_link = blocks.PageChooserBlock(
        required=False,
        help_text='Link to a page in Wagtail.')
    external_link = blocks.CharBlock(
        required=False,
        max_length=1000,
        default="#",
        help_text="Enter url for page outside Wagtail.")


class NavItem(blocks.StructBlock):
    link = Link(required=False)
    nav_groups = blocks.StreamBlock([
        ('nav_group', blocks.StructBlock([
            ('nav_items', blocks.ListBlock(
                blocks.StructBlock([
                    ('link', Link())
                ])
            ))
        ]))
    ], label="Child nav items")


class NavGroup(blocks.StructBlock):
    draft = blocks.BooleanBlock(required=False)
    group_title = blocks.CharBlock(
        required=False,
        label="Column title")
    hide_group_title = blocks.BooleanBlock(
        required=False,
        label="Hide column title")
    nav_items = blocks.ListBlock(
        NavItem(),
        required=False)
=======
class ReusableTextChooserBlock(SnippetChooserBlock):
    class Meta:
        template = '_includes/snippets/reusable_text.html'
>>>>>>> 07846647
<|MERGE_RESOLUTION|>--- conflicted
+++ resolved
@@ -3,14 +3,11 @@
 from django.utils.text import slugify
 
 from wagtail.wagtailcore import blocks
-<<<<<<< HEAD
+from wagtail.wagtailsnippets.blocks import SnippetChooserBlock
+
+from bs4 import BeautifulSoup
+
 from v1.atomic_elements import atoms
-=======
-from wagtail.wagtailsnippets.blocks import SnippetChooserBlock
-
-from bs4 import BeautifulSoup
->>>>>>> 07846647
-
 from v1.util.util import get_unique_id
 
 
@@ -195,7 +192,11 @@
     pass
 
 
-<<<<<<< HEAD
+class ReusableTextChooserBlock(SnippetChooserBlock):
+    class Meta:
+        template = '_includes/snippets/reusable_text.html'
+
+
 class FeaturedMenuContent(blocks.StructBlock):
     draft = blocks.BooleanBlock(required=False)
     link = atoms.Hyperlink(required=False)
@@ -246,9 +247,4 @@
         label="Hide column title")
     nav_items = blocks.ListBlock(
         NavItem(),
-        required=False)
-=======
-class ReusableTextChooserBlock(SnippetChooserBlock):
-    class Meta:
-        template = '_includes/snippets/reusable_text.html'
->>>>>>> 07846647
+        required=False)