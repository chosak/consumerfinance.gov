--- conflicted
+++ resolved
@@ -88,14 +88,9 @@
                                           label='Newsroom', editable=False)
     relate_events = blocks.BooleanBlock(required=False, default=True,
                                         label='Events')
-<<<<<<< HEAD
     view_more = atoms.Hyperlink(required=False, text="View more", url="/activity-log")
-=======
 
     specific_categories = blocks.ListBlock(blocks.ChoiceBlock(choices=ref.related_posts_categories, required=False), required=False)
-
-    view_more = atoms.Hyperlink(required=False)
->>>>>>> a417d1c4
 
     class Meta:
         icon = 'link'
