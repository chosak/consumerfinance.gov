--- conflicted
+++ resolved
@@ -1,32 +1,23 @@
 from django.core.validators import URLValidator
 from django.db import models
 from django.utils.encoding import python_2_unicode_compatible
-<<<<<<< HEAD
 from wagtail.wagtailadmin.edit_handlers import (
     FieldPanel, StreamFieldPanel, PageChooserPanel)
 from wagtail.wagtailcore import blocks
-=======
-
-from wagtail.wagtailadmin.edit_handlers import FieldPanel, StreamFieldPanel
->>>>>>> 07846647
 from wagtail.wagtailcore.fields import RichTextField, StreamField
 from wagtail.wagtaildocs.edit_handlers import DocumentChooserPanel
 from wagtail.wagtailimages.edit_handlers import ImageChooserPanel
 from wagtail.wagtailsearch import index
 from wagtail.wagtailsnippets.models import register_snippet
 
-<<<<<<< HEAD
-from v1 import blocks as v1_blocks
-from v1.atomic_elements import molecules
-
-=======
 from modelcluster.fields import ParentalKey
 from modelcluster.models import ClusterableModel
 from taggit.managers import TaggableManager
 from taggit.models import TaggedItemBase
->>>>>>> 07846647
-
+
+from v1 import blocks as v1_blocks
 from v1.atomic_elements import molecules
+
 # We import ReusableTextChooserBlock here because this is where it used to
 # live. That caused circular imports when it was imported into models. It's no
 # longer imported into models from this file, but there are migrations which
