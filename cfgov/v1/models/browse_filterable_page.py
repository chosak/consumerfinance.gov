from itertools import chain
from operator import attrgetter

from django.conf import settings
from django.core.paginator import Paginator, EmptyPage, PageNotAnInteger
from django.db import models

from wagtail.wagtailadmin.edit_handlers import StreamFieldPanel, FieldPanel
from wagtail.wagtailcore.fields import StreamField
from wagtail.wagtailcore.models import PageManager
from wagtail.wagtailadmin.edit_handlers import TabbedInterface, ObjectList

from .base import CFGOVPage
from .learn_page import AbstractFilterPage
from ..atomic_elements import molecules, organisms
from ..feeds import FilterableFeedPageMixin
from ..util.filterable_list import FilterableListMixin
from .. import blocks as v1_blocks


class BrowseFilterablePage(FilterableFeedPageMixin, FilterableListMixin, CFGOVPage):
    header = StreamField([
        ('text_introduction', molecules.TextIntroduction()),
        ('featured_content', molecules.FeaturedContent()),
    ])
    content = StreamField([
        ('full_width_text', organisms.FullWidthText()),
        ('filter_controls', organisms.FilterControls()),
        ('feedback', v1_blocks.Feedback()),
    ])

    secondary_nav_exclude_sibling_pages = models.BooleanField(default=False)

    # General content tab
    content_panels = CFGOVPage.content_panels + [
        StreamFieldPanel('header'),
        StreamFieldPanel('content'),
    ]

    sidefoot_panels = CFGOVPage.sidefoot_panels + [
        FieldPanel('secondary_nav_exclude_sibling_pages'),
    ]

    # Tab handler interface
    edit_handler = TabbedInterface([
        ObjectList(content_panels, heading='General Content'),
        ObjectList(sidefoot_panels, heading='SideFoot'),
        ObjectList(CFGOVPage.settings_panels, heading='Configuration'),
    ])

    template = 'browse-filterable/index.html'

    objects = PageManager()

    def add_page_js(self, js):
        super(BrowseFilterablePage, self).add_page_js(js)
        js['template'] += ['secondary-navigation.js']


class EventArchivePage(BrowseFilterablePage):
    template = 'browse-filterable/index.html'

    objects = PageManager()

    @staticmethod
    def get_form_class():
        from .. import forms
        return forms.EventArchiveFilterForm

class NewsroomLandingPage(BrowseFilterablePage):
    template = 'newsroom/index.html'

<<<<<<< HEAD
    def get_filter_parent(self):
        return None


=======
    objects = PageManager()

    @staticmethod
    def get_form_class():
        from .. import forms
        return forms.NewsroomFilterForm

    def get_page_set(self, form, hostname):
        get_blog = True
        only_blog = False
        for f in self.content:
            if 'filter_controls' in f.block_type and f.value['categories']['page_type'] == 'newsroom':
                categories = form.cleaned_data.get('categories', [])
                if categories:
                    if 'blog' not in categories:
                        get_blog = False
                    else:
                        if len(categories) == 1:
                            only_blog = True
        blog_q = Q()
        newsroom_q = Q()
        if not only_blog:
            newsroom_q = AbstractFilterPage.objects.child_of_q(self)
            newsroom_q &= form.generate_query()
        if get_blog:
            try:
                del form.cleaned_data['categories']
                blog = CFGOVPage.objects.get(slug='blog')
                blog_q = AbstractFilterPage.objects.child_of_q(blog)
                blog_q &= form.generate_query()
            except CFGOVPage.DoesNotExist:
                print 'Blog does not exist'

        return AbstractFilterPage.objects.live_shared(hostname).filter(newsroom_q | blog_q).distinct().order_by(
            '-date_published')
>>>>>>> f27fb6d0
<|MERGE_RESOLUTION|>--- conflicted
+++ resolved
@@ -70,45 +70,7 @@
 class NewsroomLandingPage(BrowseFilterablePage):
     template = 'newsroom/index.html'
 
-<<<<<<< HEAD
-    def get_filter_parent(self):
-        return None
-
-
-=======
     objects = PageManager()
 
-    @staticmethod
-    def get_form_class():
-        from .. import forms
-        return forms.NewsroomFilterForm
-
-    def get_page_set(self, form, hostname):
-        get_blog = True
-        only_blog = False
-        for f in self.content:
-            if 'filter_controls' in f.block_type and f.value['categories']['page_type'] == 'newsroom':
-                categories = form.cleaned_data.get('categories', [])
-                if categories:
-                    if 'blog' not in categories:
-                        get_blog = False
-                    else:
-                        if len(categories) == 1:
-                            only_blog = True
-        blog_q = Q()
-        newsroom_q = Q()
-        if not only_blog:
-            newsroom_q = AbstractFilterPage.objects.child_of_q(self)
-            newsroom_q &= form.generate_query()
-        if get_blog:
-            try:
-                del form.cleaned_data['categories']
-                blog = CFGOVPage.objects.get(slug='blog')
-                blog_q = AbstractFilterPage.objects.child_of_q(blog)
-                blog_q &= form.generate_query()
-            except CFGOVPage.DoesNotExist:
-                print 'Blog does not exist'
-
-        return AbstractFilterPage.objects.live_shared(hostname).filter(newsroom_q | blog_q).distinct().order_by(
-            '-date_published')
->>>>>>> f27fb6d0
+    def get_filter_parent(self):
+        return None