from django.db import models
from django.utils.safestring import mark_safe
from django.utils.translation import gettext_lazy as _

from wagtail.admin.edit_handlers import (
    FieldPanel,
    InlinePanel,
    ObjectList,
    StreamFieldPanel,
    TabbedInterface,
)
from wagtail.core import blocks
from wagtail.core.fields import StreamField
from wagtail.core.models import Orderable, PageManager
from wagtail.images import get_image_model_string
from wagtail.images.edit_handlers import ImageChooserPanel

from flags.state import flag_enabled
from modelcluster.fields import ParentalKey
from modelcluster.models import ClusterableModel

from v1.atomic_elements import atoms, molecules, organisms
from v1.models.base import CFGOVPage


class HomePageContentBlock(blocks.StreamBlock):
    jumbo_hero = molecules.JumboHero()
    features = organisms.InfoUnitGroup()

    class Meta:
        block_counts = {
            "jumbo_hero": {"max_num": 1},
            "features": {"max_num": 1},
        }


class HighlightCardValue(blocks.StructValue):
    @property
    def link_text(self):
        return _("Read more")

    @property
    def card_type(self):
        return 'highlight'


class HighlightCardBlock(blocks.StructBlock):
    heading = blocks.CharBlock()
    text = blocks.TextBlock(required=False)
    link_url = atoms.URLOrRelativeURLBlock()

    class Meta:
        value_class = HighlightCardValue


class HighlightCardStreamBlock(blocks.StreamBlock):
    highlight = HighlightCardBlock()


class AnswerPageStreamBlock(blocks.StreamBlock):
    page = blocks.PageChooserBlock(page_type="ask_cfpb.AnswerPage")


def image_passthrough(image, *args, **kwargs):
    """Passthrough replacement for Wagtail {{ image }} tag.

    This is needed because, as written, the hero module template assumes that
    it will get passed a Wagtail image object, which needs to get converted
    into e.g. a URL to render. We want to pass the hero module a URL directly.
    """
    return image


class HomePage(CFGOVPage):
    content = StreamField(HomePageContentBlock(), blank=True)

    card_heading = models.CharField(max_length=40, null=True, blank=True)

    answer_page_links = StreamField(AnswerPageStreamBlock, blank=True)
    highlight_cards = StreamField(HighlightCardStreamBlock, blank=True)

    # Tab handler interface
    edit_handler = TabbedInterface(
        [
            ObjectList([StreamFieldPanel("content")], heading="Content"),
            ObjectList(
                [
                    InlinePanel(
                        "info_units", min_num=3, max_num=6, label="Info Unit"
                    ),
                ],
                heading="Info Units",
            ),
            ObjectList(
                [
                    FieldPanel("card_heading"),
                    InlinePanel("cards", min_num=3, max_num=3, label="Card"),
                ],
                heading="Cards",
            ),
            ObjectList(
                CFGOVPage.content_panels
                + [
                    StreamFieldPanel("answer_page_links"),
                    StreamFieldPanel("highlight_cards"),
                ],
                heading="Content (2021)",
            ),
            ObjectList(CFGOVPage.settings_panels, heading="Configuration"),
        ]
    )

    objects = PageManager()

    def get_context(self, request):
        context = super().get_context(request)

<<<<<<< HEAD
        context.update({
            'info_units': [
                info_unit.as_info_unit()
                for info_unit in
                self.info_units.select_related('image')
            ],
            'card_heading': self.card_heading,
            'cards': self.cards.all(),
            'image_passthrough': image_passthrough,
        })
=======
        context.update(
            {
                "info_units": [
                    info_unit.as_info_unit()
                    for info_unit in self.info_units.select_related("image")
                ],
                "card_heading": self.card_heading,
                "cards": self.cards.all(),
            }
        )
>>>>>>> 0d6badd4

        return context

    def get_template(self, request, *args, **kwargs):
        preview_mode = getattr(request, 'preview_mode', None)

        if preview_mode is None:
            if flag_enabled('HOME_PAGE_2021', request=request):
                preview_mode = 'home_page_2021'
            else:
                preview_mode = ''

        templates = {
            '': 'v1/home_page/home_page.html',
            'home_page_2021': 'v1/home_page/home_page_2021.html',
        }

        return templates[preview_mode]

    @property
    def preview_modes(self):
        return super().preview_modes + [('home_page_2021', '2021 version')]

    def serve_preview(self, request, mode_name):
        # TODO: Remove this once we are on Wagtail 2.5+.
        # Implemented in Wagtail core in
        # https://github.com/wagtail/wagtail/pull/7596
        request.preview_mode = mode_name
        return super().serve_preview(request, mode_name)


class HomePageInfoUnit(Orderable, ClusterableModel):
    page = ParentalKey(
        "v1.HomePage", on_delete=models.CASCADE, related_name="info_units"
    )
    title = models.CharField(
        max_length=35,
        help_text=(
            "35 characters maximum (including spaces). "
            "Sentence case, unless proper noun."
        ),
    )
    body = models.TextField(
        max_length=140,
        help_text=("140 characters maximum (including spaces)."),
    )
    image = models.ForeignKey(
        get_image_model_string(),
        on_delete=models.SET_NULL,
        null=True,
        related_name="+",
    )

    panels = [
        FieldPanel("title"),
        FieldPanel("body"),
        ImageChooserPanel("image"),
        # Note: this min_num=1 doesn't seem to work properly, allowing users to
        # save new info units without providing links. This might be due to the
        # incomplete support for nested InlinePanels in our version of Wagtail.
        # See comments above and https://github.com/wagtail/wagtail/pull/5566.
        InlinePanel("links", min_num=1, label="Link"),
    ]

    def as_info_unit(self):
        """Convert model instance into data for molecules.InfoUnit.

        This allows us to use the existing InfoUnit template to render this
        model instance.
        """
        return {
            "image": {
                "upload": self.image,
            },
            "heading": {
                "text": self.title,
                "level": "h2",
                "level_class": "h3",
            },
            "body": self.body,
            "links": [
                {
                    "text": link.text,
                    "url": link.url,
                }
                for link in self.links.all()
            ],
        }


class HomePageInfoUnitLink(Orderable):
    info_unit = ParentalKey(
        "v1.HomePageInfoUnit", on_delete=models.CASCADE, related_name="links"
    )
    text = models.CharField(
        max_length=40, help_text=("40 characters maximum (including spaces).")
    )
    # TODO: Change this to use a URLField that also allows relative links.
    # https://code.djangoproject.com/ticket/10896
    url = models.CharField("URL", max_length=255)

    panels = [
        FieldPanel("text"),
        FieldPanel("url"),
    ]


# Deprecated
class HomePageCard(Orderable):
    @property
    def card_type(self):
        return 'featured'

    page = ParentalKey(
        "v1.HomePage", on_delete=models.CASCADE, related_name="cards"
    )
    icon = models.CharField(
        max_length=64,
        help_text=mark_safe(
            "<a href="
            '"https://cfpb.github.io/design-system/foundation/iconography"'
            ">See full list of icon names.</a>"
        ),
    )
    text = models.TextField(
        max_length=100,
        help_text=("100 characters maximum (including spaces)."),
    )
    link_text = models.CharField(
        max_length=25, help_text=("25 characters maximum (including spaces).")
    )
    # TODO: Change this to use a URLField that also allows relative links.
    link_url = models.CharField("Link URL", max_length=255)

    panels = [
        FieldPanel("icon"),
        FieldPanel("text"),
        FieldPanel("link_text"),
        FieldPanel("link_url"),
    ]<|MERGE_RESOLUTION|>--- conflicted
+++ resolved
@@ -115,18 +115,6 @@
     def get_context(self, request):
         context = super().get_context(request)
 
-<<<<<<< HEAD
-        context.update({
-            'info_units': [
-                info_unit.as_info_unit()
-                for info_unit in
-                self.info_units.select_related('image')
-            ],
-            'card_heading': self.card_heading,
-            'cards': self.cards.all(),
-            'image_passthrough': image_passthrough,
-        })
-=======
         context.update(
             {
                 "info_units": [
@@ -135,9 +123,9 @@
                 ],
                 "card_heading": self.card_heading,
                 "cards": self.cards.all(),
+                "image_passthrough": image_passthrough,
             }
         )
->>>>>>> 0d6badd4
 
         return context
 
