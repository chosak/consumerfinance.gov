from django.core.exceptions import ValidationError

from wagtail.wagtailcore import blocks
from wagtail.wagtailimages.blocks import ImageChooserBlock

from . import atoms


def isRequired(field_name):
    return [str(field_name) + ' is required.']


class HalfWidthLinkBlob(blocks.StructBlock):
    heading = blocks.CharBlock(max_length=100, required=True)
    content = blocks.RichTextBlock(blank=True)
    links = blocks.ListBlock(blocks.StructBlock([
        ('text', blocks.CharBlock(required=False)),
        ('url', blocks.URLBlock(required=False)),
    ], icon='user', required=False)
    )

    class Meta:
        icon = 'link'
        template = 'v1/demo/molecules/half_width_link_blob.html'


class ImageText5050(blocks.StructBlock):
    title = blocks.CharBlock(max_length=100, required=True)
    description = blocks.RichTextBlock(blank=True)
    image = ImageChooserBlock(required=False)
    image_path = blocks.CharBlock(required=False)
    image_alt = blocks.CharBlock(required=False)
    is_widescreen = blocks.BooleanBlock(required=False)
    is_button = blocks.BooleanBlock(required=False)
    link_url = blocks.URLBlock(required=False)
    link_text = blocks.CharBlock(max_length=100, required=False)

    def clean(self, data):
        error_dict = {}
        try:
            block_data = super(ImageText5050, self).clean(data)
        except ValidationError as e:
            error_dict.update(e.params)
            block_data = data

        if not block_data['image'] and not block_data['image_path'] and not block_data['image_alt']:
            img_err = ['Please upload or enter an image path']
            error_dict.update({'image': img_err, 'image_path': img_err, 'image_alt': isRequired('Image alt')})

        if block_data['image'] and block_data['image_path']:
            img_err = ['Please select one method of image rendering']
            error_dict.update({
                'image': img_err,
                'image_path': img_err})

        if block_data['image_path'] and not block_data['image_alt']:
            error_dict.update({'image_alt': isRequired('Image Alt')})

        if error_dict:
            raise ValidationError("ImageText5050 validation errors", params=error_dict)
        else:
            return block_data

    class Meta:
        icon = 'image'
        template = 'v1/demo/molecules/image_text_5050.html'


class ImageText2575(blocks.StructBlock):
    heading = blocks.CharBlock(max_length=100, required=True)
    body = blocks.RichTextBlock(required=True)
    image = ImageChooserBlock(required=False)
    image_path = blocks.CharBlock(required=False)
    image_alt = blocks.CharBlock(required=False)
    link_url = blocks.URLBlock(required=False)
    link_text = blocks.CharBlock(max_length=100, required=False)
    has_rule = blocks.BooleanBlock(required=False)

    def clean(self, data):
        error_dict = {}
        try:
            block_data = super(ImageText5050, self).clean(data)
        except ValidationError as e:
            error_dict.update(e.params)
            block_data = data

        if not block_data['image'] and not block_data['image_path'] and not block_data['image_alt']:
            img_err = ['Please upload or enter an image path']
            error_dict.update({'image': img_err, 'image_path': img_err, 'image_alt': isRequired('Image alt')})

        if block_data['image'] and block_data['image_path']:
            img_err = ['Please select one method of image rendering']
            error_dict.update({
                'image': img_err,
                'image_path': img_err})

        if block_data['image_path'] and not block_data['image_alt']:
            error_dict.update({'image_alt': isRequired('Image Alt')})

        if error_dict:
            raise ValidationError("ImageText2575 validation errors", params=error_dict)
        else:
            return block_data

    class Meta:
        icon = 'image'
        template = 'v1/wagtail/molecules/image_text_2575.html'


class TextIntroduction(blocks.StructBlock):
    heading = blocks.CharBlock(max_length=100, required=True)
    intro = blocks.CharBlock(max_length=100, required=True)
    body = blocks.RichTextBlock(required=False)
    link_url = blocks.URLBlock(required=False)
    link_text = blocks.CharBlock(max_length=100, required=False)
    has_rule = blocks.BooleanBlock(required=False)

    class Meta:
        icon = 'title'
        template = 'v1/demo/molecules/text_introduction.html'


<<<<<<< HEAD
=======
class CallToAction(blocks.StructBlock):
    slug = blocks.CharBlock(required=True)
    paragraph = blocks.RichTextBlock()
    button = atoms.Hyperlink()

    class Meta:
        template = 'v1/wagtail/molecules/call-to-action.html'
        icon = 'grip'
        label = 'Call to Action'


>>>>>>> 89b48ec6
class ContactAddress(blocks.StructBlock):
    label = blocks.CharBlock(max_length=50)
    title = blocks.CharBlock(max_length=100, required=False)
    street = blocks.CharBlock(max_length=100)
    city = blocks.CharBlock(max_length=50)
    state = blocks.CharBlock(max_length=25)
    zip_code = blocks.CharBlock(max_length=15, required=False)

    class Meta:
        template = 'v1/wagtail/molecules/contact-address.html'
        icon = 'mail'
        label = 'Address'


class ContactEmail(blocks.StructBlock):
    emails = blocks.ListBlock(atoms.Hyperlink(label='Email'))

    class Meta:
        icon = 'mail'
        template = 'v1/wagtail/molecules/contact-email.html'
        label = 'Email'


class ContactPhone(blocks.StructBlock):
    fax = blocks.BooleanBlock(default=False, required=False,
                              label='Is this number a fax?')
    phones = blocks.ListBlock(
        blocks.StructBlock([
            ('number', blocks.CharBlock(max_length=15)),
            ('vanity', blocks.CharBlock(max_length=15, required=False)),
            ('tty', blocks.CharBlock(max_length=15, required=False)),
        ]))

    class Meta:
        icon = 'mail'
        template = 'v1/wagtail/molecules/contact-phone.html'
        label = 'Phone'<|MERGE_RESOLUTION|>--- conflicted
+++ resolved
@@ -120,8 +120,6 @@
         template = 'v1/demo/molecules/text_introduction.html'
 
 
-<<<<<<< HEAD
-=======
 class CallToAction(blocks.StructBlock):
     slug = blocks.CharBlock(required=True)
     paragraph = blocks.RichTextBlock()
@@ -133,7 +131,6 @@
         label = 'Call to Action'
 
 
->>>>>>> 89b48ec6
 class ContactAddress(blocks.StructBlock):
     label = blocks.CharBlock(max_length=50)
     title = blocks.CharBlock(max_length=100, required=False)
