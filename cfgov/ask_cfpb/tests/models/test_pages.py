from __future__ import unicode_literals
import HTMLParser

import mock
from mock import patch
from model_mommy import mommy

from django.utils import timezone
from django.apps import apps
from django.core.urlresolvers import reverse
from django.http import HttpResponse
from django.test import TestCase
from django.test import Client
from django.utils import html

from v1.util.migrations import get_or_create_page, get_free_path
from ask_cfpb.models.django import (
    Answer, Category, SubCategory, Audience,
    NextStep, ENGLISH_PARENT_SLUG, SPANISH_PARENT_SLUG)
from ask_cfpb.models.pages import AnswerPage

html_parser = HTMLParser.HTMLParser()
client = Client()
now = timezone.now()


class AnswerModelTestCase(TestCase):

    def prepare_answer(self, **kwargs):
        kwargs.setdefault('answer', 'Mock answer')
        kwargs.setdefault('slug', 'mock-answer')
        return mommy.prepare(Answer, **kwargs)

    def create_answer_page(self, **kwargs):
        kwargs.setdefault(
            'path', get_free_path(apps, self.english_parent_page))
        kwargs.setdefault('depth', self.english_parent_page.depth + 1)
        kwargs.setdefault('slug', 'mock-answer-page-en-1234')
        kwargs.setdefault('title', 'Mock answer page title')
        page = mommy.prepare(AnswerPage, **kwargs)
        page.save()
        return page

    def setUp(self):
        from v1.models import HomePage
        ROOT_PAGE = HomePage.objects.get(slug='cfgov')
        self.audiences = [mommy.make(Audience, name='stub_audience')]
        self.category = mommy.make(Category, name='stub_cat', name_es='que')
        self.subcategories = mommy.make(
            SubCategory, name='stub_subcat', _quantity=3)
        self.next_step = mommy.make(NextStep, title='stub_step')
        page_clean = patch('ask_cfpb.models.pages.CFGOVPage.clean')
        page_clean.start()
        self.addCleanup(page_clean.stop)
        self.english_parent_page = get_or_create_page(
            apps,
            'v1',
            'LandingPage',
            'Ask CFPB',
            ENGLISH_PARENT_SLUG,
            ROOT_PAGE,
            live=True)
        self.spanish_parent_page = get_or_create_page(
            apps,
            'v1',
            'LandingPage',
            'Obtener respuestas',
            SPANISH_PARENT_SLUG,
            ROOT_PAGE,
            live=True)
        self.answer1234 = self.prepare_answer(
            id=1234,
            answer='Mock answer 1',
            question='Mock question1')
        self.answer1234.save()
        self.page1 = self.create_answer_page()
        self.page1.answer_base = self.answer1234
        self.page1.parent = self.english_parent_page
        self.page1.save()
        self.answer5678 = self.prepare_answer(
            id=5678,
            answer='Mock answer 2',
            question='Mock question2')
        self.answer5678.save()
        self.page2 = self.create_answer_page(slug='mock-answer-page-en-5678')
        self.page2.answer_base = self.answer5678
        self.page2.parent = self.english_parent_page
        self.page2.save()

    def test_view_answer_200(self):
        response_200 = client.get(reverse(
            'ask-english-answer', args=['mock-answer-page', 'en', 1234]))
        self.assertTrue(isinstance(response_200, HttpResponse))
        self.assertEqual(response_200.status_code, 200)

    def test_view_answer_302(self):
        response_302 = client.get(reverse(
            'ask-english-answer', args=['mocking-answer-page', 'en', 1234]))
        self.assertTrue(isinstance(response_302, HttpResponse))
        self.assertEqual(response_302.status_code, 302)

    def test_view_answer_redirected(self):
        self.page1.redirect_to = self.page2.answer_base
        self.page1.save()
        response_302 = client.get(reverse(
            'ask-english-answer', args=['mocking-answer-page', 'en', 1234]))
        self.assertTrue(isinstance(response_302, HttpResponse))
        self.assertEqual(response_302.status_code, 302)

    def test_answer_deletion(self):
        """deleting an answer should also delete its related pages"""
        answer = self.prepare_answer(
            created_at=now,
            question='Mock question',
            question_es='Mock Spanish question',
            answer_es='Mock Spanish Answer.')
        answer.save()
        answer.create_or_update_pages()
        ID = answer.id
        self.assertEqual(Answer.objects.get(id=ID), answer)
        self.assertEqual(
            AnswerPage.objects.filter(answer_base=answer).count(), 2)
        answer.delete()
        self.assertEqual(
            AnswerPage.objects.filter(answer_base=answer).count(), 0)
        self.assertEqual(
            Answer.objects.filter(id=ID).count(), 0)

    def test_create_or_update_page_unsuppoted_language(self):
        answer = self.prepare_answer()
        answer.save()
        with self.assertRaises(ValueError):
            answer.create_or_update_page(language='zz')

    def test_create_or_update_pages_english_only(self):
        answer = self.prepare_answer()
        answer.save()
        result = answer.create_or_update_pages()
        self.assertEqual(result, 1)

    def test_create_or_update_pages_spanish_only(self):
        answer = self.prepare_answer(answer='', answer_es='vamos')
        answer.save()
        result = answer.create_or_update_pages()
        self.assertEqual(result, 1)

    def test_create_or_update_pages_both_languages(self):
        answer = self.prepare_answer(answer_es='vamos')
        answer.save()
        result = answer.create_or_update_pages()
        self.assertEqual(result, 2)

    @mock.patch('ask_cfpb.models.django.Answer.create_or_update_page')
    def test_save_skip_page_update(self, mock_create_page):
        answer = self.prepare_answer(
            question='Test question.',
            question_es='Test Spanish question.',
            answer_es='vamos',
            update_english_page=True,
            update_spanish_page=True)
        answer.save(skip_page_update=True)
        self.assertEqual(mock_create_page.call_count, 0)

    @mock.patch('ask_cfpb.models.django.Answer.create_or_update_page')
    def test_save_english_to_page(self, mock_create_page):
        answer = self.prepare_answer(
            question='Test question.',
            question_es='Test Spanish question.',
            answer_es='vamos',
            update_english_page=True,
            update_spanish_page=False)
        answer.save()
        mock_create_page.assert_called_with(language='en')
        self.assertEqual(mock_create_page.call_count, 1)

    @mock.patch('ask_cfpb.models.django.Answer.create_or_update_page')
    def test_save_spanish_to_page(self, mock_create_page):
        answer = self.prepare_answer(
            question='Test question.',
            question_es='Test Spanish question.',
            answer_es='vamos',
            update_english_page=False,
            update_spanish_page=True)
        answer.save()
        mock_create_page.assert_called_with(language='es')
        self.assertEqual(mock_create_page.call_count, 1)

    @mock.patch('ask_cfpb.models.django.Answer.create_or_update_page')
    def test_save_both_languages_to_page(self, mock_create_page):
        answer = self.prepare_answer(
            question='Test question.',
            question_es='Test Spanish question.',
            answer_es='vamos',
            update_english_page=True,
            update_spanish_page=True)
        answer.save()
        mock_create_page.assert_called_with(language='es')
        self.assertEqual(mock_create_page.call_count, 2)

    def test_has_live_page(self):
        answer = self.prepare_answer()
        answer.save()
        self.assertEqual(answer.has_live_page(), False)
        answer.update_english_page = True
        answer.save()
        _page = answer.answer_pages.get(language='en')
        self.assertEqual(answer.has_live_page(), False)
        _revision = _page.save_revision()
        _revision.publish()
        self.assertEqual(answer.has_live_page(), True)

    def test_available_subcategories(self):
        parent_category = self.category
        for sc in self.subcategories:
            sc.parent = parent_category
            sc.save()
        answer = self.prepare_answer()
        answer.save()
        answer.category.add(parent_category)
        answer.save()
        self.assertEqual(answer.available_subcategories, self.subcategories)

<<<<<<< HEAD
    def test_subcat_slugs(self):
        answer = self.prepare_answer()
        answer.save()
        for sc in self.subcategories:
            answer.subcategory.add = sc
        answer.save()
        self.assertEqual(
            answer.subcat_slugs(),
            [cat.slug for cat in answer.subcategory.all()])
        self.assertEqual(
            answer.subcat_slugs_es(),
            [cat.slug_es for cat in answer.subcategory.all()])

=======
>>>>>>> 65fb8f43
    def test_bass_string_no_base(self):  # sic
        test_page = self.create_answer_page()
        result = test_page.__str__()
        self.assertEqual(result, test_page.title)

    def test_bass_string_with_base(self):  # sic
        mock_answer = self.prepare_answer()
        mock_answer.save()
        test_page = self.create_answer_page(answer_base=mock_answer)
        result = test_page.__str__()
        self.assertEqual(result, "{}: {}".format(
            mock_answer.id, test_page.title))

    def test_audience_strings(self):
        """Test the generator produced by answer.audience_strings()"""
        audience = Audience.objects.first()
        answer = self.prepare_answer()
        answer.save()
        answer.audiences.add(audience)
        answer.save()
        self.assertIn(audience.name, answer.audience_strings())

    def test_tagging(self):
        """Test the generator produced by answer.tags()"""
        answer = self.prepare_answer(tagging='Chutes, Ladders')
        answer.save()
        taglist = [tag for tag in answer.tags()]
        for name in ['Chutes', 'Ladders']:
            self.assertIn(name, taglist)

    def test_category_text(self):
        answer = self.prepare_answer()
        answer.save()
        answer.category.add(self.category)
        answer.save()
        self.assertEqual(answer.category_text(), [self.category.name])
        self.assertEqual(answer.category_text_es(), [self.category.name_es])

    def test_category_text_no_category(self):
        answer = self.prepare_answer()
        answer.save()
        self.assertEqual(answer.category_text(), '')
        self.assertEqual(answer.category_text_es(), '')

    def test_answer_text(self):
        raw_snippet = "<strong>Snippet</strong>."
        raw_answer = "<span>Clean answer test&nbsp;</span>"
        combo = "{} {}".format(raw_snippet, raw_answer)
        clean = html.strip_tags(html_parser.unescape(combo)).strip()
        answer = self.prepare_answer(
            snippet=raw_snippet,
            answer=raw_answer,
            snippet_es=raw_snippet,
            answer_es=raw_answer)
        answer.save()
        self.assertEqual(answer.answer_text, clean)
        self.assertEqual(answer.answer_text_es, clean)

    def test_cleaned_questions(self):
        answer = self.prepare_answer(
            question="<span>Clean question test&nbsp;</span>",
            question_es="<span>Clean question test&nbsp;</span>")
        raw = "<span>Clean question test&nbsp;</span>"
        clean = html.strip_tags(html_parser.unescape(raw)).strip()
        answer.save()
        self.assertEqual(answer.cleaned_questions(), [clean])
        self.assertEqual(answer.cleaned_questions_es(), [clean])

    def test_answer_str(self):
        answer = self.prepare_answer(question="Let's test an English slug")
        answer.save()
        self.assertEqual(
            answer.__str__(),
            "{} {}".format(answer.id, answer.slug))

    def test_category_str(self):
        category = self.category
        self.assertEqual(category.__str__(), category.name)

    def test_subcategory_str(self):
        subcategory = self.subcategories[0]
        self.assertEqual(subcategory.__str__(), subcategory.name)

    def test_nextstep_str(self):
        next_step = self.next_step
        self.assertEqual(next_step.__str__(), next_step.title)

    def test_audience_str(self):
        audience = self.audiences[0]
        self.assertEqual(audience.__str__(), audience.name)

    def test_status_string(self):
        answer1 = self.prepare_answer()
        answer1.save()
        answer2 = self.prepare_answer()
        answer2.save()
        test_page = self.create_answer_page(answer_base=answer1)
        test_page.live = False
        test_redirect_page = self.create_answer_page(answer_base=answer2)
        test_page.redirect_to = test_redirect_page.answer_base
        self.assertEqual(
            test_page.status_string.lower(), "redirected but not live")
        test_page.live = True
        self.assertEqual(
            test_page.status_string.lower(), "redirected")
        test_page.redirect_to = None
        self.assertEqual(
            test_page.status_string.lower(), "live")

    def test_search_query(self):
        from haystack.query import SearchQuerySet
        subcat = SubCategory.objects.first()
        self.assertTrue(isinstance(subcat.search_query(), SearchQuerySet))<|MERGE_RESOLUTION|>--- conflicted
+++ resolved
@@ -220,22 +220,6 @@
         answer.save()
         self.assertEqual(answer.available_subcategories, self.subcategories)
 
-<<<<<<< HEAD
-    def test_subcat_slugs(self):
-        answer = self.prepare_answer()
-        answer.save()
-        for sc in self.subcategories:
-            answer.subcategory.add = sc
-        answer.save()
-        self.assertEqual(
-            answer.subcat_slugs(),
-            [cat.slug for cat in answer.subcategory.all()])
-        self.assertEqual(
-            answer.subcat_slugs_es(),
-            [cat.slug_es for cat in answer.subcategory.all()])
-
-=======
->>>>>>> 65fb8f43
     def test_bass_string_no_base(self):  # sic
         test_page = self.create_answer_page()
         result = test_page.__str__()
