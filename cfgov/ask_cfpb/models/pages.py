--- conflicted
+++ resolved
@@ -6,14 +6,12 @@
 from django.db import models
 from django.http import Http404
 from django.template.response import TemplateResponse
+from django.template.defaultfilters import slugify
 from django.utils import timezone
 from django.utils.text import Truncator
 from django.utils.translation import ugettext_lazy as _
-<<<<<<< HEAD
-from django.core.paginator import Paginator
-=======
 from haystack.query import SearchQuerySet
->>>>>>> c1f8456b
+
 
 from wagtail.wagtailadmin.edit_handlers import (
     FieldPanel, ObjectList, StreamFieldPanel, TabbedInterface)
@@ -25,11 +23,24 @@
 from wagtail.wagtailcore.fields import StreamField
 
 from v1 import blocks as v1_blocks
-<<<<<<< HEAD
-from v1.models import CFGOVPage, LandingPage
-from ask_cfpb.models import (Category, Audience)
+from v1.models import CFGOVPage, CFGOVPageManager, LandingPage
+
+SPANISH_ANSWER_SLUG_BASE = '/es/obtener-respuestas/slug-es-{}/'
+ENGLISH_ANSWER_SLUG_BASE = '/ask-cfpb/slug-en-{}/'
+
+
+def get_valid_spanish_tags():
+    from ask_cfpb.models import AnswerTagProxy
+    try:
+        sqs = SearchQuerySet().models(AnswerTagProxy)
+        valid_spanish_tags = sqs.filter(content='tags')[0].valid_spanish
+    except (IndexError, AttributeError):  # ES not available; go to plan B
+        valid_spanish_tags = AnswerTagProxy.valid_spanish_tags()
+    return valid_spanish_tags
+
 
 def get_ask_nav_items(request, current_page):
+    from ask_cfpb.models import Category
     return [
         {
             'title': cat.name,
@@ -39,25 +50,6 @@
         }
         for cat in Category.objects.all()
     ], True
-=======
-from v1.feeds import FilterableFeedPageMixin
-from v1.models import CFGOVPage, CFGOVPageManager, LandingPage
-from v1.util.filterable_list import FilterableListMixin
-
-SPANISH_ANSWER_SLUG_BASE = '/es/obtener-respuestas/slug-es-{}/'
-ENGLISH_ANSWER_SLUG_BASE = '/ask-cfpb/slug-en-{}/'
-
-
-def get_valid_spanish_tags():
-    from ask_cfpb.models import AnswerTagProxy
-    try:
-        sqs = SearchQuerySet().models(AnswerTagProxy)
-        valid_spanish_tags = sqs.filter(content='tags')[0].valid_spanish
-    except (IndexError, AttributeError):  # ES not available; go to plan B
-        valid_spanish_tags = AnswerTagProxy.valid_spanish_tags()
-    return valid_spanish_tags
->>>>>>> c1f8456b
-
 
 class AnswerLandingPage(LandingPage):
     """
@@ -76,7 +68,11 @@
         from ask_cfpb.models import Category, Audience
         context = super(AnswerLandingPage, self).get_context(request)
         context['categories'] = Category.objects.all()
-        context['audiences'] = Audience.objects.all()
+        context['audiences'] = [
+            {'text': audience.name,
+             'url': '/ask-cfpb/audience-{}'.format(
+                    slugify(audience.name))}
+            for audience in Audience.objects.all()]
         return context
 
     def get_template(self, request):
@@ -209,9 +205,9 @@
             return 'ask-cfpb/answer-search-spanish-results.html'
 
 class AnswerAudiencePage(CFGOVPage):
-    from .django import Audience
-
-    objects = PageManager()
+    from ask_cfpb.models import Audience
+
+    objects = CFGOVPageManager()
     content = StreamField([
     ], null=True)
     ask_audience = models.ForeignKey(
@@ -354,6 +350,11 @@
         context['subcategories'] = self.answer_base.subcategory.all()
         context['description'] = self.snippet if self.snippet \
             else Truncator(self.answer).words(40, truncate=' ...')
+        context['audiences'] = [
+            {'text': audience.name,
+             'url': '/ask-cfpb/audience-{}'.format(
+                    slugify(audience.name))}
+            for audience in self.answer_base.audiences.all()]
         if self.language == 'es':
             context['tags_es'] = [tag for tag in self.answer_base.tags_es
                                   if tag in get_valid_spanish_tags()]
