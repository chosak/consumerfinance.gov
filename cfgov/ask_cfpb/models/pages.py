from __future__ import absolute_import, unicode_literals

import json

from django.core.paginator import Paginator
from django.db import models
from django.http import Http404
from django.template.response import TemplateResponse
from django.utils import timezone
from django.utils.text import Truncator
from django.utils.translation import ugettext_lazy as _
from haystack.query import SearchQuerySet

from wagtail.wagtailadmin.edit_handlers import (
    FieldPanel, ObjectList, StreamFieldPanel, TabbedInterface)
from wagtail.contrib.wagtailroutablepage.models import (
    RoutablePageMixin, route)
from wagtail.wagtailcore.fields import RichTextField
from wagtail.wagtailcore.models import Page
from wagtail.wagtailsearch import index
from wagtail.wagtailcore.fields import StreamField

from v1 import blocks as v1_blocks
from v1.feeds import FilterableFeedPageMixin
from v1.models import CFGOVPage, CFGOVPageManager, LandingPage
from v1.util.filterable_list import FilterableListMixin
<<<<<<< HEAD
from ask_cfpb.models import (Category, Audience)
from django.core.paginator import Paginator
from v1.models.snippets import ReusableText
=======

SPANISH_ANSWER_SLUG_BASE = '/es/obtener-respuestas/slug-es-{}/'
ENGLISH_ANSWER_SLUG_BASE = '/ask-cfpb/slug-en-{}/'


def get_valid_spanish_tags():
    from ask_cfpb.models import AnswerTagProxy
    try:
        sqs = SearchQuerySet().models(AnswerTagProxy)
        valid_spanish_tags = sqs.filter(content='tags')[0].valid_spanish
    except (IndexError, AttributeError):  # ES not available; go to plan B
        valid_spanish_tags = AnswerTagProxy.valid_spanish_tags()
    return valid_spanish_tags
>>>>>>> 03a84a9b


class AnswerLandingPage(LandingPage):
    """
    Page type for Ask CFPB's landing page.
    """
    content_panels = [
        StreamFieldPanel('header')
    ]
    edit_handler = TabbedInterface([
        ObjectList(content_panels, heading='Content'),
        ObjectList(LandingPage.settings_panels, heading='Configuration'),
    ])
    objects = CFGOVPageManager()

    def get_context(self, request, *args, **kwargs):
        from ask_cfpb.models import Category, Audience
        context = super(AnswerLandingPage, self).get_context(request)
        context['categories'] = Category.objects.all()
        context['audiences'] = Audience.objects.all()
        return context

    def get_template(self, request):
        if self.language == 'es':
            return 'ask-cfpb/landing-page-spanish.html'

        return 'ask-cfpb/landing-page.html'


class AnswerCategoryPage(
        FilterableFeedPageMixin, FilterableListMixin, CFGOVPage):
    """
    Page type for Ask CFPB parent-category pages.
    """
    from ask_cfpb.models import Answer, Audience, Category, SubCategory

    objects = CFGOVPageManager()
    content = StreamField([], null=True)
    ask_category = models.ForeignKey(
        Category,
        blank=True,
        null=True,
        on_delete=models.PROTECT,
        related_name='category_page')
    content_panels = CFGOVPage.content_panels + [
        FieldPanel('ask_category', Category),
        StreamFieldPanel('content'),
    ]

    edit_handler = TabbedInterface([
        ObjectList(content_panels, heading='Content'),
        ObjectList(CFGOVPage.settings_panels, heading='Configuration'),
    ])

    def get_template(self, request):
        if self.language == 'es':
            return 'ask-cfpb/category-page-spanish.html'

        return 'ask-cfpb/category-page.html'

    def add_page_js(self, js):
        if self.language == 'en':
            super(AnswerCategoryPage, self).add_page_js(js)
            js['template'] += ['secondary-navigation.js']

    def get_context(self, request, *args, **kwargs):
        context = super(
            AnswerCategoryPage, self).get_context(request, *args, **kwargs)
        sqs = SearchQuerySet().models(self.Category)
        if self.language == 'es':
            sqs = sqs.filter(content=self.ask_category.name_es)
        else:
            sqs = sqs.filter(content=self.ask_category.name)
        if sqs:
            facet_map = sqs[0].facet_map
        else:
            facet_map = self.ask_category.facet_map
        facet_dict = json.loads(facet_map)
        subcat_ids = facet_dict['subcategories'].keys()
        answer_ids = facet_dict['answers'].keys()
        audience_ids = facet_dict['audiences'].keys()
        subcats = self.SubCategory.objects.filter(
            pk__in=subcat_ids).values(
                'id', 'slug', 'slug_es', 'name', 'name_es')
        answers = self.Answer.objects.filter(
            pk__in=answer_ids).order_by('-pk').values(
                'id', 'question', 'question_es',
                'slug', 'slug_es', 'answer_es')
        for a in answers:
            a['answer_es'] = Truncator(a['answer_es']).words(
                40, truncate=' ...')
        audiences = self.Audience.objects.filter(
            pk__in=audience_ids).values('id', 'name')
        page = request.GET.get('page', 1)
        paginator = Paginator(answers, 20)
        context.update({
            'answers': answers,
            'audiences': audiences,
            'facet_map': facet_map,
            'choices': subcats,
            'current_page': int(page),
            'paginator': paginator,
            'questions': paginator.page(page),
            'results_count': answers.count()
        })
        return context


class AnswerResultsPage(
        FilterableFeedPageMixin, FilterableListMixin, CFGOVPage):

    objects = CFGOVPageManager()
    answers = []

    content = StreamField([
    ], null=True)

    content_panels = CFGOVPage.content_panels + [
        StreamFieldPanel('content'),
    ]

    edit_handler = TabbedInterface([
        ObjectList(content_panels, heading='Content'),
        ObjectList(CFGOVPage.settings_panels, heading='Configuration'),
    ])

    def add_page_js(self, js):
        if self.language == 'en':
            super(AnswerResultsPage, self).add_page_js(js)
            js['template'] += ['secondary-navigation.js']

    def get_context(self, request, **kwargs):
        context = super(
            AnswerResultsPage, self).get_context(request, **kwargs)
        context.update(**kwargs)
        paginator = Paginator(self.answers, 20)
        page = int(request.GET.get('page', 1))

        context['current_page'] = page
        context['paginator'] = paginator
        context['results'] = paginator.page(page)
        context['results_count'] = len(self.answers)

        return context

    def get_template(self, request):
        if self.language == 'en':
            return 'ask-cfpb/answer-search-results.html'
        elif self.language == 'es':
            return 'ask-cfpb/answer-search-spanish-results.html'


class TagResultsPage(RoutablePageMixin, AnswerResultsPage):
    """A routable page for serving Answers by tag"""

    objects = CFGOVPageManager()
    language = 'es'

    def get_template(self, request):
        """We only offer tag search on Spanish pages"""
        return 'ask-cfpb/answer-tag-spanish-results.html'

    @route(r'^$')
    def spanish_tag_base(self, request):
        raise Http404

    @route(r'^(?P<tag>[^/]+)/$')
    def buscar_por_etiqueta(self, request, **kwargs):
        from ask_cfpb.models import Answer
        valid_tags = get_valid_spanish_tags()
        tag = kwargs.get('tag').replace('_', ' ')
        if not tag or tag not in valid_tags:
            raise Http404
        self.answers = [
            (SPANISH_ANSWER_SLUG_BASE.format(a.id),
             a.question_es,
             Truncator(a.answer_es).words(40, truncate=' ...'))
            for a in Answer.objects.filter(search_tags_es__contains=tag)
        ]
        context = self.get_context(request)
        context['tag'] = tag
        return TemplateResponse(
            request,
            self.get_template(request),
            context)


class AnswerPage(CFGOVPage):
    """
    Page type for Ask CFPB answers.
    """
    from ask_cfpb.models import Answer
    question = RichTextField(blank=True, editable=False)
    answer = RichTextField(blank=True, editable=False)
    snippet = RichTextField(
        blank=True, help_text='Optional answer intro', editable=False)
    created_at = models.DateTimeField(auto_now_add=True)
    updated_at = models.DateTimeField(auto_now=True)
    publish_date = models.DateTimeField(default=timezone.now)
    answer_base = models.ForeignKey(
        Answer,
        blank=True,
        null=True,
        related_name='answer_pages',
        on_delete=models.SET_NULL)
    redirect_to = models.ForeignKey(
        Answer,
        blank=True,
        null=True,
        on_delete=models.SET_NULL,
        related_name='redirected_pages',
        help_text="Choose another Answer to redirect this page to")

    content = StreamField([
        ('feedback', v1_blocks.Feedback()),
    ], blank=True)

    content_panels = CFGOVPage.content_panels + [
        FieldPanel('redirect_to'),
    ]

    search_fields = Page.search_fields + [
        index.SearchField('question'),
        index.SearchField('answer'),
        index.SearchField('answer_base'),
        index.FilterField('language')
    ]

    edit_handler = TabbedInterface([
        ObjectList(content_panels, heading='Content'),
        ObjectList(CFGOVPage.settings_panels, heading='Configuration'),
    ])

    objects = CFGOVPageManager()

    def get_context(self, request, *args, **kwargs):
        context = super(AnswerPage, self).get_context(request)
        context['related_questions'] = self.answer_base.related_questions.all()
        context['category'] = self.answer_base.category.first()
        context['subcategories'] = self.answer_base.subcategory.all()
        context['description'] = self.snippet if self.snippet \
<<<<<<< HEAD
            else self.answer[:500]
        context['last_edited'] = self.answer_base.last_edited
        context['disclaimer'] = ReusableText.objects.get(
            title='Legal disclaimer for educational materials')
=======
            else Truncator(self.answer).words(40, truncate=' ...')
        if self.language == 'es':
            context['tags_es'] = [tag for tag in self.answer_base.tags_es
                                  if tag in get_valid_spanish_tags()]
>>>>>>> 03a84a9b
        return context

    def get_template(self, request):
        printable = request.GET.get('print', False)
        if self.language == 'es':
            if printable == 'true':
                return 'ask-cfpb/answer-page-spanish-printable.html'

            return 'ask-cfpb/answer-page-spanish.html'

        return 'ask-cfpb/answer-page.html'

    def __str__(self):
        if self.answer_base:
            return '{}: {}'.format(self.answer_base.id, self.title)
        else:
            return self.title

    @property
    def status_string(self):
        if self.redirect_to:
            if not self.live:
                return _("redirected but not live")
            else:
                return _("redirected")
        else:
            return super(AnswerPage, self).status_string<|MERGE_RESOLUTION|>--- conflicted
+++ resolved
@@ -24,11 +24,8 @@
 from v1.feeds import FilterableFeedPageMixin
 from v1.models import CFGOVPage, CFGOVPageManager, LandingPage
 from v1.util.filterable_list import FilterableListMixin
-<<<<<<< HEAD
 from ask_cfpb.models import (Category, Audience)
-from django.core.paginator import Paginator
 from v1.models.snippets import ReusableText
-=======
 
 SPANISH_ANSWER_SLUG_BASE = '/es/obtener-respuestas/slug-es-{}/'
 ENGLISH_ANSWER_SLUG_BASE = '/ask-cfpb/slug-en-{}/'
@@ -42,7 +39,6 @@
     except (IndexError, AttributeError):  # ES not available; go to plan B
         valid_spanish_tags = AnswerTagProxy.valid_spanish_tags()
     return valid_spanish_tags
->>>>>>> 03a84a9b
 
 
 class AnswerLandingPage(LandingPage):
@@ -284,17 +280,13 @@
         context['category'] = self.answer_base.category.first()
         context['subcategories'] = self.answer_base.subcategory.all()
         context['description'] = self.snippet if self.snippet \
-<<<<<<< HEAD
-            else self.answer[:500]
+            else Truncator(self.answer).words(40, truncate=' ...')
         context['last_edited'] = self.answer_base.last_edited
         context['disclaimer'] = ReusableText.objects.get(
             title='Legal disclaimer for educational materials')
-=======
-            else Truncator(self.answer).words(40, truncate=' ...')
         if self.language == 'es':
             context['tags_es'] = [tag for tag in self.answer_base.tags_es
                                   if tag in get_valid_spanish_tags()]
->>>>>>> 03a84a9b
         return context
 
     def get_template(self, request):
