--- conflicted
+++ resolved
@@ -21,16 +21,9 @@
 {% endblock %}
 
 {% block content_main %}
-<<<<<<< HEAD
     <div class="content-l
                 block
                 block__flush-top">
-
-        {% include "v1/includes/molecules/translation-links.html" %}
-
-=======
-    <div class="content-l">
->>>>>>> d0713337
         <section class="ask-search block__sub block__flush-top">
             {{ ask_search.render( language=page.language, is_subsection=False ) }}
 
