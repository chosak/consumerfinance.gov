/* ==========================================================================
   Helper Classes & Styles
   ========================================================================== */

.a-form-alert {
  color: var(--gray-dark);
  font-size: 0.75em;
}

.clear {
  opacity: 0;
}

.highlight-dropdown {
  border-color: var(--gold);
  border-width: 2px;
}

@keyframes fadein {
  from {
    opacity: 0.3;
  }
  to {
    opacity: 1;
  }
}

.loaded {
  animation: fadein 0.5s;
}

.loading {
  opacity: 0.3;
}

.placeholder {
  min-height: 200px;
  background: var(--gray-10);
  line-height: 200px;
  text-align: center;
}

<<<<<<< HEAD
.u-right-on-desktop {
  .respond-to-min(801px, {
    text-align: right;
  });
=======
/* use sans-serif typeface */
.sans {
  strong {
    font-weight: 600;
  }
}

.u-pb0 {
  padding-bottom: 0 !important;
>>>>>>> 33c72640
}

.u-link-underline {
  border-bottom: 1px dotted;
}

.respond-to-max(800px, {
  .mobi-no {
    display: none;
  }
});

.respond-to-min(800px, {
  .mobi-yes {
    display: none;
  }
});<|MERGE_RESOLUTION|>--- conflicted
+++ resolved
@@ -40,24 +40,6 @@
   text-align: center;
 }
 
-<<<<<<< HEAD
-.u-right-on-desktop {
-  .respond-to-min(801px, {
-    text-align: right;
-  });
-=======
-/* use sans-serif typeface */
-.sans {
-  strong {
-    font-weight: 600;
-  }
-}
-
-.u-pb0 {
-  padding-bottom: 0 !important;
->>>>>>> 33c72640
-}
-
 .u-link-underline {
   border-bottom: 1px dotted;
 }
