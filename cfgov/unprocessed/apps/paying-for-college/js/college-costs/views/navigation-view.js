// This file contains the 'view' of all financial info, including costs, loans, etc

import {
  getAllStateValues,
  getStateValue,
} from '../dispatchers/get-model-values.js';
import { sendAnalyticsEvent } from '../util/analytics.js';
import { recalculateFinancials } from '../dispatchers/update-models.js';
import {
  updateFinancialView,
  // updateCostOfBorrowingChart,
  updateMakePlanChart,
  updateMaxDebtChart,
  updateAffordingChart,
  updateGradMeterChart,
} from '../dispatchers/update-view.js';
import { updateState } from '../dispatchers/update-state.js';

const navigationView = {
  _contentSidebar: null,
  _introduction: null,
  _sections: null,
  _navMenu: null,
  _navListItems: null,
  _navItems: null,
  _SecondaryNavButtons: null,
  _navButtons: null,
  _appSegment: null,
  _stateDomElem: null,
  _affordingChoices: null,
  _navTrack: '1a',

  /**
   * _handlePopState - handle popstate events.
   * @param {object} event - the popstate event.
   */
  _handlePopState: function (event) {
    if (event.state) {
      const values = getAllStateValues();
      values.activeSection = event.state.activeSection;
      updateState.replaceStateInHistory(window.location.search);
      updateState.activeSection(values.activeSection, true);
    }
  },

  /**
   * _updateSideNav - Update the side nav
   * @param {string} activeName - name of the active app section
   */
  _updateSideNav: function (activeName) {
    if (typeof activeName === 'undefined') {
      activeName = getStateValue('activeSection');
    }
    // clear active-sections
    navigationView._navItems.forEach((elem) => {
      elem.classList.remove('active-section');
      elem.setAttribute('aria-selected', false);
    });

    const navItem = document.querySelector(
      '[data-nav_section="' + activeName + '"]',
    );
    if (navItem === null) return;
    const activeElem = navItem.closest('li');
    // const activeParent = activeElem.closest(
    //   '.o-secondary-nav__list-item--parent',
    // );

    this._navListItems.forEach((elem) => {
      elem.setAttribute('data-nav-is-active', 'False');
      elem.setAttribute('data-nav-is-open', 'False');
    });

    activeElem.setAttribute('data-nav-is-active', 'True');
    activeElem.setAttribute('aria-selected', true);
    // activeParent.setAttribute('data-nav-is-open', 'True');
    // activeParent.setAttribute('data-nav-is-active', 'True');
    // activeElem.setAttribute('aria-selected', true);
    // activeParent
    //   .querySelectorAll('.o-secondary-nav__list--children li')
    //   .forEach((elem) => {
    //     elem.setAttribute('data-nav-is-active', 'True');
    //   });

    navItem.classList.add('active-section');
  },

  /**
   * _showAndHideSections - Hide all app sections, then show appropriate ones.
   * @param {string} activeName - Name of the active section.
   */
  _showAndHideSections: function (activeName) {
    const query =
      '.college-costs__tool-section[data-tool-section="' + activeName + '"]';
    const activeSection = document.querySelector(query);

    this._sections.forEach((elem) => {
      elem.classList.remove('active');
    });

    activeSection.classList.add('active');
  },

  /**
<<<<<<< HEAD
   *  _trackNavigation - create a "trail" of the user's navigation through the site for analytics
   * @param {string} - - the most recent section seen
   * @param section
=======
   * _trackNavigation - create a "trail" of the user's navigation through
   * the site for analytics.
   * @param {string} section - the most recent section seen.
>>>>>>> 854a86d8
   */
  _trackNavigation: function (section) {
    const codes = {
      'school-info': '1a',
      'school-costs': '1b',
      'estimate-debt': '2a',
      'debt-at-grad': '2b',
      'customize-estimate': '3a',
      'debt-guideline': '3b',
      'cost-of-borrowing': '4a',
      'affording-payments': '4b',
      'compare-school': '5',
      'review-plan': '6',
      'action-plan': '7',
      'save-finish': '8',
    };
    if ({}.hasOwnProperty.call(codes, section)) {
      navigationView._navTrack += codes[section] + '-';
    } else {
      navigationView._navTrack += '??-';
    }
  },

  /**
   * _timedNavTracking - Fires events after various delays to help track users.
   */
  _timedNavTracking: function () {
    const intervals = [60, 120, 180, 300, 600, 900];
    intervals.forEach((int) => {
      setTimeout(() => {
<<<<<<< HEAD
        const d = new Date().toTimeString();
=======
>>>>>>> 854a86d8
        sendAnalyticsEvent({
          event: 'pfc_grad_path',
          action: 'Nav Tracking - ' + int + 's',
          label: navigationView._navTrack,
        });
      }, int * 1000);
    });
  },

  /**
   * updateView - Public method to run private update methods.
   */
  updateView: function () {
    const started = getStateValue('gotStarted');
    const activeName = getStateValue('activeSection');
    if (started && activeName) {
      this._updateSideNav(activeName);
      this._showAndHideSections(activeName);
      this._updateViewCallback(activeName);
    }
  },

  /**
   * updateStateInDom - manages dataset for the MAIN element, which helps
   * display UI elements properly.
   *
   * NOTE: if the value is null or the Boolean 'false',
   * the data attribute will be removed.
   * @param {string} property - The state property to modify.
   * @param {string} value - The new value of the property.
   */
  updateStateInDom: function (property, value) {
    if (value === false || value === null) {
      navigationView._stateDomElem.removeAttribute('data-state_' + property);
    } else {
      navigationView._stateDomElem.setAttribute(
        'data-state_' + property,
        value,
      );
    }
  },

  /**
   * init - Initialize the navigation view.
   * @param {object} body - The body element of the page.
   * @param { string } iped - String representing the chosen school.
   * @param {Function} updateViewCallback -
   *   A function called when the view updates.
   */
  init: function (body, iped, updateViewCallback) {
    this._navMenu = body.querySelector('.o-secondary-nav');
    this._SecondaryNavButtons = body.querySelectorAll('.o-secondary-nav a');
    this._navListItems = body.querySelectorAll('.o-secondary-nav li');
    this._navItems = body.querySelectorAll('[data-nav_item]');
    this._navButtons = body.querySelectorAll('.btn__nav[data-destination]');
    this._contentSidebar = body.querySelector('.content__sidebar');
    this._introduction = body.querySelector('.college-costs__intro-segment');
    this._getStartedBtn = body.querySelector(
      '.college-costs__intro-segment .btn__get-started',
    );
    this._appSegment = body.querySelector('.college-costs__app-segment');
    this._sections = body.querySelectorAll('.college-costs__tool-section');
    this._stateDomElem = document.querySelector('main.college-costs');
    this._affordingChoices = document.querySelectorAll(
      '.affording-loans-choices .m-form-field',
    );
    this._updateViewCallback = updateViewCallback;
    this._timedNavTracking();

    _addButtonListeners(iped);
    this.updateView();

    updateState.replaceStateInHistory(window.location.search);
    window.addEventListener('popstate', navigationView._handlePopState);
  },
};

/**
 * Check the destination page to see if we should update charts, etc,
 * before navigating there.
 * @param {string} destination - A page ID.
 */
function _updateBeforeNavigation(destination) {
  updateState.byProperty('navDestination', destination);
  const chartHooks = [
    ['[data-chart_id="make-a-plan"]', updateMakePlanChart],
    ['[data-chart_id="max-debt-guideline_chart"]', updateMaxDebtChart],
    ['[data-chart_id="#affording-your-loans"]', updateAffordingChart],
    ['[data-chart_id="school-results_grad-meter"]', updateGradMeterChart],
  ];
  const elem = document.querySelector(
    'section[data-tool-section="' + destination + '"]',
  );

  if (
    elem.querySelectorAll('[data-financial-item],[data-chart_id]').length > 0
  ) {
    recalculateFinancials();
    updateFinancialView();
  }

  // Check for what updates should be performed
  chartHooks.forEach((hook) => {
    if (elem.querySelectorAll(hook[0]).length > 0) {
      hook[1]();
    }
  });

  updateState.byProperty('navDestination', null);
}

/**
 * _addButtonListeners - Add event listeners for nav buttons.
 * @param {string} iped - String representing the chosen school.
 */
function _addButtonListeners(iped) {
  navigationView._SecondaryNavButtons.forEach((elem) => {
    elem.addEventListener('click', _handleSecondaryNavButtonClick);
  });

  navigationView._affordingChoices.forEach((elem) => {
    elem.addEventListener('click', _handleAffordingChoicesClick);
  });

  navigationView._navButtons.forEach((elem) => {
    elem.addEventListener('click', _handleNavButtonClick);
    if (iped) {
      _handleGetStartedBtnClick();
    } else {
      navigationView._getStartedBtn.addEventListener(
        'click',
        _handleGetStartedBtnClick,
      );
    }
  });
}

/**
 * _handleAffordingChoicesClick - Handle clicks on Affording Payment choices.
 * @param {MouseEvent} event - The click event object.
 */
function _handleAffordingChoicesClick(event) {
  const parent = event.target.closest('.m-form-field');
  const input = parent.querySelector('input[name="affording-display-radio"]');
  updateState.byProperty('expensesChoice', input.value);
}

/**
 * _handleGetStartedBtnClick - Handle the click of the "Get Started" button.
 */
function _handleGetStartedBtnClick() {
  updateState.getStarted(true);
  updateState.activeSection('school-info');
  navigationView.updateView();
  // The user should be sent back to the top of the P4C content
  window.scrollTo(0, document.querySelector('.college-costs').offsetTop);
}

/**
 * _handleSecondaryNavButtonClick - Handle click event for secondary nav.
 * @param {MouseEvent} event - click event object.
 */
function _handleSecondaryNavButtonClick(event) {
  event.preventDefault();
  if (getStateValue('schoolErrors') === 'yes') {
    updateState.byProperty('showSchoolErrors', 'yes');
    window.scrollTo(0, document.querySelector('.college-costs').offsetTop);
  } else {
    const target = event.target;
    sendAnalyticsEvent('Secondary nav click', event.target.innerText);
    navigationView._trackNavigation(target.dataset.nav_section);

    if (typeof target.dataset.nav_section !== 'undefined') {
      updateState.activeSection(target.dataset.nav_section);
      _updateBeforeNavigation(target.dataset.nav_section);
    }
  }
}

/**
 * _handleNavButtonClick - handle the click event for a nav button.
 * @param {MouseEvent} event - click event object.
 */
function _handleNavButtonClick(event) {
  // Check if there are missing form fields
  if (getStateValue('schoolErrors') === 'yes') {
    updateState.byProperty('showSchoolErrors', 'yes');
  } else {
    if (event.target.dataset['destination']) {
      const destination = event.target.dataset.destination;
      navigationView._trackNavigation(destination);

      if (event.target.dataset['customizeTrigger']) {
        const trigger = event.target.dataset.customizeTrigger;
        if (trigger === 'netPrice') {
          updateState.byProperty('usingNetPrice', 'yes');
        } else if (trigger == 'fullEstimate') {
          updateState.byProperty('usingNetPrice', 'no');
        }
      }
      _updateBeforeNavigation(destination);

      sendAnalyticsEvent(
        'Navigation Button from ' +
          getStateValue('activeSection') +
          ' to ' +
          destination,
        event.target.innerText,
      );

      updateState.navigateTo(destination);
      window.scrollTo(0, document.querySelector('.college-costs').offsetTop);
      document.querySelector('.college-costs__tool-section.active h2').focus();
    }
  }
}

export { navigationView };<|MERGE_RESOLUTION|>--- conflicted
+++ resolved
@@ -102,15 +102,9 @@
   },
 
   /**
-<<<<<<< HEAD
-   *  _trackNavigation - create a "trail" of the user's navigation through the site for analytics
-   * @param {string} - - the most recent section seen
-   * @param section
-=======
    * _trackNavigation - create a "trail" of the user's navigation through
    * the site for analytics.
    * @param {string} section - the most recent section seen.
->>>>>>> 854a86d8
    */
   _trackNavigation: function (section) {
     const codes = {
@@ -141,10 +135,6 @@
     const intervals = [60, 120, 180, 300, 600, 900];
     intervals.forEach((int) => {
       setTimeout(() => {
-<<<<<<< HEAD
-        const d = new Date().toTimeString();
-=======
->>>>>>> 854a86d8
         sendAnalyticsEvent({
           event: 'pfc_grad_path',
           action: 'Nav Tracking - ' + int + 's',
