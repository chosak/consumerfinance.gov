import { analyticsSendEvent } from '@cfpb/cfpb-analytics';

/**
 * Sends an event to the dataLayer for Google Tag Manager
 * @param {string|object} action - The type of event or action taken, OR a payload Object
 * @param {string} label - A value or label for the action
 */
function sendAnalyticsEvent(action, label) {
  // Handle payload-style events
  if (typeof action === 'object') {
    analyticsSendEvent(action);
    return action;
  } else {
    analyticsSendEvent({
      action,
      label,
      event: 'P4C Financial Path Interaction',
    });
  }
}

/**
 * A simple function to track tooltip engagement
 */
function toolTipTracking() {
  const tooltips = document.querySelectorAll('.a-tooltip');
  tooltips.forEach((elem) => {
    const parentText = elem.parentElement.innerText;
<<<<<<< HEAD
    elem.addEventListener('mouseenter', (event) => {
=======
    elem.addEventListener('mouseenter', () => {
>>>>>>> 854a86d8
      sendAnalyticsEvent('Tooltip Mouseenter', parentText);
    });
  });
}

export { sendAnalyticsEvent, toolTipTracking };<|MERGE_RESOLUTION|>--- conflicted
+++ resolved
@@ -26,11 +26,7 @@
   const tooltips = document.querySelectorAll('.a-tooltip');
   tooltips.forEach((elem) => {
     const parentText = elem.parentElement.innerText;
-<<<<<<< HEAD
-    elem.addEventListener('mouseenter', (event) => {
-=======
     elem.addEventListener('mouseenter', () => {
->>>>>>> 854a86d8
       sendAnalyticsEvent('Tooltip Mouseenter', parentText);
     });
   });
