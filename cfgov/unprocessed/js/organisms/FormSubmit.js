--- conflicted
+++ resolved
@@ -162,15 +162,7 @@
     }
 
     function fadeInMessage() {
-<<<<<<< HEAD
-      if ( opts.minReplacementHeight ) {
-        _baseElement.style.marginBottom = Math.min( _formElement.offsetHeight, 100 ) + 'px';
-      }
-      _formElement.style.display = 'none';
-      _notification.update( Notification.SUCCESS, message );
-=======
-      _notification.setTypeAndContent( _notification.SUCCESS, message );
->>>>>>> c1f3547e
+      _notification.update( _notification.SUCCESS, message );
       _notification.show();
       _baseElement.replaceChild( _notificationElement, _formElement );
       transition.removeEventListener( BaseTransition.END_EVENT, fadeInMessage );
