--- conflicted
+++ resolved
@@ -153,16 +153,12 @@
         transform: translate( -50%, -50% );
     }
 
-<<<<<<< HEAD
     &:focus-visible {
         outline: 1px dotted @pacific;
         outline-offset: 1px;
     }
 
     &__bottomRight {
-=======
-    &__bottom-right {
->>>>>>> 62ced5dc
         right: unit( @grid_gutter-width / 2 / @play-btn-icon-size, em );
         bottom: unit( @grid_gutter-width / 2 / @play-btn-icon-size, em );
     }
@@ -216,14 +212,7 @@
         position: absolute;
         top: 0;
     }
-<<<<<<< HEAD
-
-    .o-video-player .m-social-media {
-        margin-bottom: @grid_gutter-width;
-    }
-=======
->>>>>>> 62ced5dc
-} );
+});
 
 .o-video-player_video-container__flexible {
     .o-video-player_iframe-container {
@@ -309,15 +298,6 @@
         // Magic number: height of standard button and 1px border around FCM.
         top: ( @standard-btn-height__px + 1px ) * -1;
 
-<<<<<<< HEAD
-        // These properties are required to create a masked window for the
-        // close button to animate up into.
-        height: @standard-btn-height__px;
-        margin: 0;
-    }
-
-=======
->>>>>>> 62ced5dc
     .o-video-player_close-btn {
         border-bottom-right-radius: 0;
         border-bottom-left-radius: 0;
@@ -330,6 +310,7 @@
         outline-offset: 1px;
        }
     }
+  }
 }
 
 .respond-to-max( @bp-xs-max, {
@@ -347,15 +328,6 @@
         .o-video-player_close-btn {
             // Moves button up into the masked window when playing.
             margin-top: 0;
-<<<<<<< HEAD
-            transition: 0.5s margin-top ease-out;
-
-            &:focus {
-            outline: 1px dotted @pacific;
-            outline-offset: 1px;
-            }
-=======
->>>>>>> 62ced5dc
         }
     }
 
