// TODO: Move the theme variables to cf-enhancements.
/* topdoc
  name: Theme variables
  family: cf-core
  notes:
    - "The following color and sizing variables are exposed, allowing you to
       easily override them before compiling."
  patterns:
    - name: Sizing
      codenotes:
        - |
          @margin_half__em
          @mobile_trigger_ht__px
          @min_app_width__px
  tags:
    - cf-core
*/

@margin_half__em: unit( @grid_gutter-width / 2 / @base-font-size-px, em );
@mobile_trigger_ht__px: 54px;
@min_app_width__px: 320px;

/* topdoc
  name: Header
  family: cfgov-organisms
  patterns:
    - name: Default example
      markup: |
        <div class="o-header">
            <div class="wrapper">
                <div class="m-global-header-cta"></div>
                <div class="m-global-search"></div>
                <a class="o-header_logo" href="/">
                    <img class="o-header_logo-img"
                         src="{{ static('img/logo_237x50.png') }}"
                         srcset="{{ static('img/logo_161x34.png') }} 161w,
                                 {{ static('img/logo_161x34@2x.png') }} 322w,
                                 {{ static('img/logo_161x34@3x.png') }} 483w,
                                 {{ static('img/logo_161x34@4x.png') }} 644w,
                                 {{ static('img/logo_237x50.png') }} 237w,
                                 {{ static('img/logo_237x50@2x.png') }} 474w"
                         sizes="(max-width: 900px) 161px,
                                237px"
                         alt="Consumer Financial Protection Bureau">
                </a>
            </div>
            [o-mega-menu]
        </div>
      codenotes:
        - |
          Structural cheat sheet:
          -----------------------
          .o-header
            .wrapper
              .m-global-header-cta
              .m-global-search
              .o-header_logo
            .o-mega-menu
      notes:
        - "The path in the `src` attribute has been adjusted for these docs."
  tags:
    - cfgov-organisms
*/

.o-header {
    min-width: @min_app_width__px;
    border-bottom: 5px solid @green;
    position: relative;
    z-index: 10;
    background-color: @white;

    // Tablet/mobile sizes.
    .respond-to-max( @bp-sm-max, {
        > .m-global-eyebrow {
            display: none;
        }
    } );

    .respond-to-min( @bp-lg-min, {
        min-width: @bp-lg-min;
    } );
    &_content {
        position: relative;

        > .wrapper {
            // TODO: Remove when Capital Framework is updated to 3.x.x.
            //       on outdated consumerfinance.gov projects.
            position: initial;

            > .m-global-search {
                float: right;

                // Mobile size.
                .respond-to-max( @bp-xs-max, {
                    margin-right: -15px;
                } );

                // Tablet size.
                .respond-to-range( @bp-sm-min, @bp-sm-max, {
                    margin-right: -30px;
                } );
            }
        }

        // Desktop size.
        .respond-to-min( @bp-med-min, {
            padding-top: unit( @grid_gutter-width / 2 / @base-font-size-px, em );

            > .wrapper {
                > .m-global-header-cta {
                    float: right;
                }

<<<<<<< HEAD
                html.js & > .m-global-search {
                    // Width should visually be 340px, plus 3px to accommodate
=======
                > .m-global-search {
                    // Width should visually be 370px, plus 3px to accommodate
>>>>>>> 70a48783
                    // the focus state.
                    min-width: 373px;
                }
            }
        } );

        // Tablet/mobile sizes.
        // Hide Global Header Call to Action.
        .respond-to-max( @bp-sm-max, {
            > .wrapper {
                > .m-global-header-cta {
                    display: none;
                }
            }

            // Set the mobile hamburger mega menu next to the logo.
            > .o-mega-menu {
                .js & {
                    top: 0;
                    left: 0;
                    position: absolute;
                }
            }
        } );
    }

    &_logo {

        &-img {
            // Size is to fit 320px minimum width for older iPhones, etc.
            height: @mobile_trigger_ht__px - 20px;
            width: auto;
            // Margin is to bring height to menu trigger's 60px (40 + 10 + 10).
            margin-top: 10px;
            margin-bottom: 10px;
            // Removes typical inline vertical whitespace.
            vertical-align: middle;

            // Desktop size.
            .respond-to-min( @bp-med-min, {
                margin: 0 0 unit( 20px / @base-font-size-px, em ) 0;
                height: 50px;
            } );
        }
    }

    &__mega-menu {

        // Setting the minimum height allocates room for the mega menu
        // so the header height doesn't change when it loads in.
        .respond-to-min( @bp-med-min, {
            min-height: 167px;
        } );

    }

    &__mega-menu &_logo  {

        // Tablet/mobile sizes.
        .respond-to-max( @bp-sm-max, {
            .js & {
                // Offset logo by width of mega menu trigger + 15px gap.
                // The margin-left starts inside the 15px padding of the page
                // page already, so a value that matches the width of the trigger
                // will give it the desired spacing to the right of the trigger.
                margin-left: @mobile_trigger_ht__px;
            }
        } );
    }
}


// Used on /external-site/ template, where the header has no nav and eyebrow.
.o-header__no-nav {
    min-height: auto;
    .respond-to-min( @bp-med-min, {
        margin-top: 15px;
    } );
}

// Move logo on print.
.respond-to-print( {
    .o-header_logo {
        // Mega menu is hidden, so we need to remove logo offset.
        margin-left: 15px !important;
    }
} );

/* topdoc
    name: EOF
    eof: true
*/<|MERGE_RESOLUTION|>--- conflicted
+++ resolved
@@ -111,13 +111,8 @@
                     float: right;
                 }
 
-<<<<<<< HEAD
                 html.js & > .m-global-search {
-                    // Width should visually be 340px, plus 3px to accommodate
-=======
-                > .m-global-search {
                     // Width should visually be 370px, plus 3px to accommodate
->>>>>>> 70a48783
                     // the focus state.
                     min-width: 373px;
                 }
