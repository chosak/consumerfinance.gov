--- conflicted
+++ resolved
@@ -266,11 +266,12 @@
     }
 }
 
-<<<<<<< HEAD
 .ask-cfpb-page__category {
     h1 .cf-icon {
         color: @green;
-=======
+    }
+}
+
 .ask-cfpb-banner {
     h3 {
         display: none;
@@ -279,6 +280,5 @@
     // max width calculated to keep ask 'about us' content on 2 lines
     p {
         max-width: 800px !important;
->>>>>>> 4ed803cb
     }
 }