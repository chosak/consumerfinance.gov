/* ==========================================================================
   cfgov-refresh
   Ask CFPB pages at /ask-cfpb/.
   ========================================================================== */

/* Answer page */

<<<<<<< HEAD
.ask-answer-page {
    .answer-edited-date {
        .h5();
        display: block;
        color: @gray-80;
    }

=======
.ask-cfpb-page__answer {
>>>>>>> 8b631f69
    .answer-module {
        border-top: 3px solid @green;
        border-bottom: 1px solid @block__border-bottom;
        padding: unit( ( @grid_gutter-width / 2 ) / @base-font-size-px, em ) 0;
        margin: unit( @grid_gutter-width / @base-font-size-px, em ) 0;
        color: @gray;

        .respond-to-min(@bp-sm-min, {
            padding: unit( ( @grid_gutter-width / 2 ) / @base-font-size-px, em );
        });

        .respond-to-min(@bp-med-min, {
           width: 80%;
        });

        h1, h2, h3, h4, h6 {
            .heading-5();
            margin-top: 0;
            margin-bottom: unit( ( @grid_gutter-width / 3 ) / @base-font-size-px, em );
        }

        p:last-child,
        ul:last-child,
        ol:last-child {
            margin-bottom: 0 !important;
        } 
    }   
}

/* Landing page */

.ask-cfpb-page__landing {

    .question-categories {
        .respond-to-min( @bp-sm-min, {
            background: @block__bg;
            padding: unit( 45 / @base-font-size-px, em )
                     unit( @grid_gutter-width / @base-font-size-px, em );
        });

        .content-l_col {
            margin: 0 0 unit( @grid_gutter-width / @base-font-size-px, em ) 0;
        }

        .m-card {
            h2 {
                .respond-to-range( @bp-sm-min, @bp-sm-max, {
                    .h3();
                } );

                a {
                    color: @black;
                }
            }
        }
    }

    .ask-categories,
    .ask-search {
        padding: 0 unit( @grid_gutter-width / 2 / @base-font-size-px, em );

        .respond-to-range( @bp-med-min, @bp-med-max {
            padding: 0;
        } );
    }

    .ask-search {
        .respond-to-max( @bp-xs-max {
            padding: 0;
        } );
    }

    
}

.ask-cfpb-page {
    .search-results {
        max-width: @bp-xs-max;    
    }

    .question_summary {
        border-bottom: 1px solid @block__border-bottom;
    }

    .o-search-bar {
        &_label .break {
            display: block;
        }

        .respond-to-max(@bp-xs-max, {
            .o-search-bar_col + .o-search-bar_col {
                margin-top: unit( ( @grid_gutter-width / 2 ) / @base-font-size-px, em );
            }
            
            form {
                margin-right: unit((@grid_gutter-width / 2) / @base-font-size-px, em);
            }
        });

        .respond-to-min(@bp-sm-min, {
            .o-search-bar_col {
                .grid_column( 6 );
            }
        });

        &__full {
            form {
                max-width: 700px;
            } 
        }

        &__with-sidebar {   
            .search-bar__full-width-content {
                .search-bar_label .break {
                    display: inline;
                }
                .o-search-bar_col {
                    width: 100%;
                }
                .o-search-bar_col + .o-search-bar_col {
                    margin-top: unit( ( @grid_gutter-width / 2 ) / @base-font-size-px, em );
                }
            }

            .search-bar__variable-cols {
                form {
                    display: table;
                    width: 100%;
                }
                .o-search-bar_col {
                    display: table-cell;
                }
                .o-search-bar_label {
                    width: auto;
                    vertical-align: top;
                    padding-right: unit( ( @grid_gutter-width / 2) / @base-font-size-px, em );
                    white-space: nowrap;
                    .break {
                        display: block;
                    }
                }
                .o-search-bar_input {
                    width: 100%;
                    margin-top: 0;
                }
            }

            .respond-to-range( @bp-xs-max, 700px, {
                .search-bar__full-width-content;
            } );
        
            .respond-to-range( 700px, @bp-sm-max, {
                .search-bar__variable-cols;
            } );
        
            .respond-to-range(@bp-med-min, @bp-med-max, {
                .search-bar__full-width-content;
            });
        
            .respond-to-min(@bp-lg-min, {
                .search-bar__variable-cols;
            });
        }
    }

    .block {
        .respond-to-min( @bp-med-min, {
            &__bg-extend-right,
            &__bg-extend-left {
                position: relative;
              
              &:after {
                  content: '';
                  display: block;
                  width: 9999px;
                  height: 100%;
                  position: absolute;
                  top: 0;
                  background: @block__bg;   
                  z-index: 0;
              }
            }
          
            &__bg-extend-right {
              &:after {
                  left: 100%;
              }
            }
            
            &__bg-extend-left {
              &:after {
                  margin-left: 10px;
                  left: -9999px;
              }
            }
        } );
    
        &__bg-branded {
            background: @green-20; 
        }
    }

    .block__bg-branded.block__bg-extend-right,
    .block__bg-branded.block__bg-extend-left {
        &:after {
            background-color: @green-20;
        }
    }

}

.ask-cfpb-page__category,
.ask-cfpb-page__audience {
    .lead-paragraph {
        max-width: @bp-xs-max;
    }

    .question_summary {
        padding: unit( (@grid_gutter-width / 2 ) / @base-font-size-px, em ) 
                 0 
                 unit( @grid_gutter-width / @base-font-size-px, em ) 
                 0;
    
        .respond-to-min(@bp-med-min, {
          font-size: @size-iv;
          margin-bottom: 0;
          padding:  unit( @grid_gutter-width / @base-font-size-px, em ) 0;
        });
    }
}

.ask-cfpb-page__search {
    .o-search-bar form {
        max-width: @bp-xs-max;
    }

    .question_summary {
        padding: unit( ( @grid_gutter-width / 2 ) / @base-font-size-px, em ) 0;

        .respond-to-min(@bp-med-min, {
            padding:  unit( @grid_gutter-width / @base-font-size-px, em )
                      0
                      unit( ( @grid_gutter-width / 2 ) / @base-font-size-px, em )
                      0;
        });

        .question_title a {
            font-size: @size-iv;
            border-width: 0;
        }
    }
}<|MERGE_RESOLUTION|>--- conflicted
+++ resolved
@@ -5,17 +5,13 @@
 
 /* Answer page */
 
-<<<<<<< HEAD
-.ask-answer-page {
+.ask-cfpb-page__answer {
     .answer-edited-date {
         .h5();
         display: block;
         color: @gray-80;
     }
 
-=======
-.ask-cfpb-page__answer {
->>>>>>> 8b631f69
     .answer-module {
         border-top: 3px solid @green;
         border-bottom: 1px solid @block__border-bottom;
