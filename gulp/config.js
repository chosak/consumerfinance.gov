'use strict';

var fs = require( 'fs' );
<<<<<<< HEAD

/**
 * Set up file paths
 */
var loc = {
  src:  './src',
  dist: './cfgov/v1/jinja2/v1',
  lib:  JSON.parse( fs.readFileSync( './.bowerrc' ) ).directory, // eslint-disable-line no-sync, no-inline-comments, max-len
  test: './test'
};
=======
var paths = require( '../config/environment' ).paths;
>>>>>>> 31bb44c7

module.exports = {
  pkg:    JSON.parse( fs.readFileSync( 'bower.json' ) ), // eslint-disable-line no-sync, no-inline-comments, max-len
  banner:
      '/*!\n' +
      ' *               ad$$               $$\n' +
      ' *              d$"                 $$\n' +
      ' *              $$                  $$\n' +
      ' *   ,adPYba.   $$$$$  $$.,dPYba.   $$.,dPYba.\n' +
      ' *  aP‘    `$:  $$     $$P‘    `$a  $$P‘    `$a\n' +
      ' *  $(          $$     $$(      )$  $$(      )$\n' +
      ' *  "b.    ,$:  $$     $$b.    ,$"  $$b.    ,$"\n' +
      ' *   `"Ybd$"‘   $$     $$`"YbdP"‘   $$`"YbdP"‘\n' +
      ' *                     $$\n' +
      ' *                     $$\n' +
      ' *                     $$\n' +
      ' *\n' +
      ' *  <%= pkg.name %> - v<%= pkg.version %>\n' +
      ' *  <%= pkg.homepage %>\n' +
      ' *  A public domain work of the Consumer Financial Protection Bureau\n' +
      ' */\n',
  lint: {
    src: [
      paths.src + '/static/js/**/*.js',
      paths.test + '/unit_tests/**/*.js',
      paths.test + '/browser_tests/**/*.js'
    ],
    gulp: [
      'gulpfile.js',
      'gulp/**/*.js'
    ]
  },
  test: {
    src:   paths.src + '/static/js/**/*.js',
    tests: paths.test
  },
  clean: {
    dest: paths.dist
  },
  styles: {
    cwd:      paths.src + '/static/css',
    src:      '/main.less',
    dest:     paths.dist + '/static/css',
    settings: {
      paths: [
        paths.lib,
        paths.lib + '/cf-typography/src'
      ],
      compress: true
    }
  },
  images: {
    src:  paths.src + '/static/img/**',
    dest: paths.dist + '/static/img'
  },
  copy: {
    files: {
      src: [
        paths.src + '/**/*.html',
        paths.src + '/**/*.pdf',
        paths.src + '/_*/**/*',
        paths.src + '/robots.txt',
        paths.src + '/favicon.ico',
        '!' + paths.lib + '/**/*.html'
      ],
      dest: paths.dist
    },
    legacy: {
      src:  paths.src + '/static-legacy/**/*',
      dest: paths.dist + '/static-legacy'
    },
    icons: {
      src:  paths.lib + '/cf-icons/src/fonts/*',
      dest: paths.dist + '/static/fonts/'
    },
    vendorfonts: {
      src:  paths.src + '/static/fonts/pdfreactor/*',
      dest: paths.dist + '/static/fonts/pdfreactor'
    },
    vendorcss: {
      src: [
        paths.lib + '/slick-carousel/slick/slick.css',
        paths.lib + '/slick-carousel/slick/slick.css.map',
        paths.src + '/static/css/pdfreactor-fonts.css'
      ],
      dest: paths.dist + '/static/css'
    },
    vendorimg: {
      src: [
        paths.lib + '/slick-carousel/slick/ajax-loader.gif',
        paths.lib + '/chosen/chosen-sprite.png',
        paths.lib + '/chosen/chosen-sprite@2x.png'
      ],
      dest: paths.dist + '/static/img'
    },
    vendorjs: {
      src: [
        paths.lib + '/jquery/dist/jquery.min.js',
        paths.lib + '/box-sizing-polyfill/boxsizing.htc',
        paths.lib + '/html5shiv/dist/html5shiv-printshiv.min.js'
      ],
      dest: paths.dist + '/static/js/'
    }
  }
};<|MERGE_RESOLUTION|>--- conflicted
+++ resolved
@@ -1,20 +1,7 @@
 'use strict';
 
 var fs = require( 'fs' );
-<<<<<<< HEAD
-
-/**
- * Set up file paths
- */
-var loc = {
-  src:  './src',
-  dist: './cfgov/v1/jinja2/v1',
-  lib:  JSON.parse( fs.readFileSync( './.bowerrc' ) ).directory, // eslint-disable-line no-sync, no-inline-comments, max-len
-  test: './test'
-};
-=======
 var paths = require( '../config/environment' ).paths;
->>>>>>> 31bb44c7
 
 module.exports = {
   pkg:    JSON.parse( fs.readFileSync( 'bower.json' ) ), // eslint-disable-line no-sync, no-inline-comments, max-len
