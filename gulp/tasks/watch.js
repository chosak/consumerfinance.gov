/* Notes:
   - gulp/tasks/browserSync.js watches and reloads compiled files. */

const gulp = require( 'gulp' );
const config = require( '../config' );

gulp.task( 'watch', [ 'browsersync' ], function() {
  gulp.watch( config.scripts.src, [ 'scripts' ] );
<<<<<<< HEAD
  gulp.watch( [config.styles.cwd + '/**/*.less', config.legacy.cwd + '/*/less/*.less'], [ 'styles' ] );
  gulp.watch( config.images.src, [ 'images' ] );
} );
=======
  gulp.watch( config.styles.cwd + '/**/*.less', [ 'styles' ] );
} );
>>>>>>> ee984eb7
<|MERGE_RESOLUTION|>--- conflicted
+++ resolved
@@ -6,11 +6,5 @@
 
 gulp.task( 'watch', [ 'browsersync' ], function() {
   gulp.watch( config.scripts.src, [ 'scripts' ] );
-<<<<<<< HEAD
   gulp.watch( [config.styles.cwd + '/**/*.less', config.legacy.cwd + '/*/less/*.less'], [ 'styles' ] );
-  gulp.watch( config.images.src, [ 'images' ] );
 } );
-=======
-  gulp.watch( config.styles.cwd + '/**/*.less', [ 'styles' ] );
-} );
->>>>>>> ee984eb7
