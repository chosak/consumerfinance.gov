--- conflicted
+++ resolved
@@ -115,7 +115,6 @@
 {{- else }}
   value: "{{ include "elasticsearch.uname" .Subcharts.elasticsearch | trunc 63 | trimSuffix "-" }}"
 {{- end }}
-<<<<<<< HEAD
 {{- else }}
   value: "{{ default "elasticsearch-master" .Values.elasticsearch.externalHostname }}"
 {{- end }}
@@ -152,11 +151,6 @@
   value: "{{ default "http" .Values.search.schema }}"
 - name: ES_HOST
   value: "{{ .Values.search.host }}"
-=======
-{{- else }}
-  value: "{{ default "elasticsearch-master" .Values.elasticsearch.externalHostname }}"
-{{- end }}
->>>>>>> 29c99b22
 - name: ES_PORT
   value: "{{ default "9200" .Values.search.port }}"
 {{- end }}
