This repository includes code for generating a self-zip archive
of the code and all of its Python dependencies. We use these
archives to deploy the site to a Linux server.

# What's an artifact?

It's a zip file, that is executable and includes a Python "shebang" line. Here's a
(very abbreviated) peek into what's *in* the zip file:

```
__main__.py
cfgov.pth
loadenv.py
setup.py
loadenv-init.pth
wheels/botocore-1.10.84-py2.py3-none-any.whl
wheels/tqdm-4.15.0-py2.py3-none-any.whl
...
static.in/0/
static.in/0/fonts/
static.in/0/fonts/8344e877-560d-44d4-82eb-9822766676f9.woff
...
bootstrap_wheels/setuptools-41.2.0-py2.py3-none-any.whl
bootstrap_wheels/pip-19.2.3-py2.py3-none-any.whl
cfgov/...
```

The `__main__.py` file contains [the code that runs when the zip file is invoked
as a Python module](https://github.com/cfpb/cfgov-refresh/blob/master/cfgov/deployable_zipfile/extract.py)

The `wheels/` directory contains all of our python dependencies, while
`bootstrap_wheels/` contains modules needed at deployment time, to install
everything.

`loadenv.py` and `loadenv-init.pth` are used to load environment variables from
a `environment.json` file, deployed seperately.

# Generating a deployment artifact

Running the script at `./docker/deployable-zipfile/build.sh` will start a CentOS 6
container, generate the artifact, and save it to `./cfgov_current_build.zip`.

We use CentOS 6 here, so that the Python modules that include compiled code, will
be compiled for the same environment they will be run in.

# Deploying an artifact

We currently use Ansible to prepare servers to run an artifact, and to do the actual deployment.
If we ignore some specifics and quirks of our environment, the basic steps look something like this:

<<<<<<< HEAD
1. copy the artifact to the system
2. execute the artifact, with the -d (destination) argument, `./artifact.zip -d destination-dir`. This
   will unpack the files, create a new virtualenv, and install all of the wheels in `wheels/` into that
   virtualenv. **Important Note:** This should be done with the same Python interpreter that will run the
   application. For example, on our servers this means using [`scl enable`](https://linux.die.net/man/1/scl)
   to specify a particular Python version from 
   [Software Collections](https://www.softwarecollections.org/en/scls/?search=python).
3. put an `environment.json` file in place, in your `destination-dir`
4. run Django utilities like 'collectstatic' and 'migrate'
5. update a symlink to point to the latest release
6. restart your WSGI server.
=======
- copy the artifact to the system
- Execute the artifact, with the `-d (destination)` argument: `./artifact.zip -d destination-dir`. This
will unpack the files, create a new virtualenv, and install all of the wheels in `wheels/` into that
virtualenv. **Important Note:** This should be done with the same Python interpreter that will run the
application. For example, on our servers this means using [`scl enable`](https://linux.die.net/man/1/scl)
to specify a particular Python version from 
[Software Collections](https://www.softwarecollections.org/en/scls/?search=python).
- put an `environment.json` file in place, in your `destination-dir`
- run Django utilities like 'collectstatic' and 'migrate'
- update a symlink to point to the latest release
- restart your WSGI server.
>>>>>>> b9bd4a4a
<|MERGE_RESOLUTION|>--- conflicted
+++ resolved
@@ -48,9 +48,8 @@
 We currently use Ansible to prepare servers to run an artifact, and to do the actual deployment.
 If we ignore some specifics and quirks of our environment, the basic steps look something like this:
 
-<<<<<<< HEAD
 1. copy the artifact to the system
-2. execute the artifact, with the -d (destination) argument, `./artifact.zip -d destination-dir`. This
+2. Execute the artifact, with the -d (destination) argument, `./artifact.zip -d destination-dir`. This
    will unpack the files, create a new virtualenv, and install all of the wheels in `wheels/` into that
    virtualenv. **Important Note:** This should be done with the same Python interpreter that will run the
    application. For example, on our servers this means using [`scl enable`](https://linux.die.net/man/1/scl)
@@ -59,17 +58,4 @@
 3. put an `environment.json` file in place, in your `destination-dir`
 4. run Django utilities like 'collectstatic' and 'migrate'
 5. update a symlink to point to the latest release
-6. restart your WSGI server.
-=======
-- copy the artifact to the system
-- Execute the artifact, with the `-d (destination)` argument: `./artifact.zip -d destination-dir`. This
-will unpack the files, create a new virtualenv, and install all of the wheels in `wheels/` into that
-virtualenv. **Important Note:** This should be done with the same Python interpreter that will run the
-application. For example, on our servers this means using [`scl enable`](https://linux.die.net/man/1/scl)
-to specify a particular Python version from 
-[Software Collections](https://www.softwarecollections.org/en/scls/?search=python).
-- put an `environment.json` file in place, in your `destination-dir`
-- run Django utilities like 'collectstatic' and 'migrate'
-- update a symlink to point to the latest release
-- restart your WSGI server.
->>>>>>> b9bd4a4a
+6. restart your WSGI server.