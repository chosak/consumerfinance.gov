name: frontend

on:
  merge_group:
  pull_request:

jobs:
  frontend:
    runs-on: ubuntu-latest

    steps:
      - uses: actions/checkout@v4

      - name: Set up Node
        uses: actions/setup-node@v4
        with:
            node-version: '20.x'

      - name: Install dependencies
        run: yarn

      - name: Test Javascript
<<<<<<< HEAD
        run: yarn run test

      - name: Build Javascript
        run: yarn build

      - name: Zip static files
        uses: montudor/action-zip@v1
        with:
          args: zip -q -r frontend.zip ./cfgov/static_built

      - name: Upload artifact
        uses: actions/upload-artifact@v4
        with:
          name: frontend_${{ github.sha }}
          path: frontend.zip
=======
        run: yarn run test
>>>>>>> 2bac3f9b
<|MERGE_RESOLUTION|>--- conflicted
+++ resolved
@@ -20,22 +20,4 @@
         run: yarn
 
       - name: Test Javascript
-<<<<<<< HEAD
-        run: yarn run test
-
-      - name: Build Javascript
-        run: yarn build
-
-      - name: Zip static files
-        uses: montudor/action-zip@v1
-        with:
-          args: zip -q -r frontend.zip ./cfgov/static_built
-
-      - name: Upload artifact
-        uses: actions/upload-artifact@v4
-        with:
-          name: frontend_${{ github.sha }}
-          path: frontend.zip
-=======
-        run: yarn run test
->>>>>>> 2bac3f9b
+        run: yarn run test