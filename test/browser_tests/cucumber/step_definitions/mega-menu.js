--- conflicted
+++ resolved
@@ -32,45 +32,28 @@
   When( 'mouse moves from one link to another after a delay',
     function() {
       browser
-<<<<<<< HEAD
-      .actions()
-      .mouseMove( _dom.triggerFourthMenuItem )
-      .perform();
-=======
         .actions()
-        .mouseMove( _dom.triggerPolyCom )
+        .mouseMove( _dom.triggerFourthMenuItem )
         .perform();
->>>>>>> 07846647
 
       /* The menu has a built-in delay before it expands.
          This waits for that delay. */
       browser.sleep( 500 );
 
       return browser
-<<<<<<< HEAD
-             .actions()
-             .mouseMove( _dom.triggerFifthMenuItem )
-             .perform();
-=======
         .actions()
-        .mouseMove( _dom.triggerAboutUs )
+        .mouseMove( _dom.triggerFifthMenuItem )
         .perform();
->>>>>>> 07846647
+
     }
   );
 
   Then( 'the mega-menu organism shouldn\'t show content',
     function() {
 
-<<<<<<< HEAD
       return expect( _dom.contentFifthMenuItem.isDisplayed() )
-             .to.eventually
-             .equal( false );
-=======
-      return expect( _dom.contentAboutUs.isDisplayed() )
         .to.eventually
         .equal( false );
->>>>>>> 07846647
     }
   );
 
@@ -78,25 +61,14 @@
     function() {
 
       return browser
-<<<<<<< HEAD
-             .actions()
-             .mouseMove( _dom.triggerFourthMenuItem )
-             .perform()
-             .then( () =>
-                expect( _dom.contentFourthMenuItem.isDisplayed() )
-                .to.eventually
-                .equal( false )
-             );
-=======
         .actions()
-        .mouseMove( _dom.triggerPolyCom )
+        .mouseMove( _dom.triggerFourthMenuItem )
         .perform()
         .then( () =>
-          expect( _dom.contentPolyCom.isDisplayed() )
-            .to.eventually
-            .equal( false )
+          expect( _dom.contentFourthMenuItem.isDisplayed() )
+          .to.eventually
+          .equal( false )
         );
->>>>>>> 07846647
     }
   );
 
@@ -104,63 +76,35 @@
     function() {
 
       return browser
-<<<<<<< HEAD
-             .actions( )
-             .mouseMove( _dom.triggerFourthMenuItem )
-             .perform()
-             .then( () =>
-
-                // Wait for delay to show menu
-                browser.sleep( 500 )
-                .then( ( ) =>
-                  expect( _dom.contentFourthMenuItem.isDisplayed() )
-                  .to.eventually
-                  .equal( true )
-                )
-            );
-=======
         .actions( )
-        .mouseMove( _dom.triggerPolyCom )
+        .mouseMove( _dom.triggerFourthMenuItem )
         .perform()
         .then( () =>
+
           // Wait for delay to show menu
           browser.sleep( 500 )
-            .then( ( ) =>
-              expect( _dom.contentPolyCom.isDisplayed() )
-                .to.eventually
-                .equal( true )
-            )
+          .then( ( ) =>
+            expect( _dom.contentFourthMenuItem.isDisplayed() )
+            .to.eventually
+            .equal( true )
+          )
         );
->>>>>>> 07846647
     }
   );
 
   Then( 'should only show second link content', function() {
 
     return browser.wait(
-<<<<<<< HEAD
-             EC.not( EC.elementToBeClickable( _dom.contentFourthMenuItem ) ) )
-             .then( () => {
-               expect( _dom.contentFourthMenuItem.isDisplayed() )
-               .to.eventually
-               .equal( false );
+      EC.not( EC.elementToBeClickable( _dom.contentFourthMenuItem ) ) )
+       .then( () => {
+         expect( _dom.contentFourthMenuItem.isDisplayed() )
+         .to.eventually
+         .equal( false );
 
-               return expect( _dom.contentFifthMenuItem.isDisplayed() )
-                      .to.eventually
-                      .equal( true );
-             } );
-=======
-      EC.not( EC.elementToBeClickable( _dom.contentPolyCom ) ) )
-      .then( () => {
-        expect( _dom.contentPolyCom.isDisplayed() )
-          .to.eventually
-          .equal( false );
-
-        return expect( _dom.contentAboutUs.isDisplayed() )
-          .to.eventually
-          .equal( true );
-      } );
->>>>>>> 07846647
+         return expect( _dom.contentFifthMenuItem.isDisplayed() )
+                .to.eventually
+                .equal( true );
+       } );
   } );
 
   Then( 'the mega-menu organism should show menu when clicked', function() {
@@ -187,27 +131,15 @@
 
       browser.sleep( 500 );
 
-<<<<<<< HEAD
       return browser.driver.actions().click( _dom.triggerFourthMenuItem ).perform()
-             .then( () => {
-               expect( _dom.contentFourthMenuItem.isDisplayed() )
-               .to.eventually
-               .equal( true );
-               expect( _dom.contentFifthMenuItem.isDisplayed() )
-               .to.eventually
-               .equal( false );
-             } );
-=======
-      return browser.driver.actions().click( _dom.triggerPolyCom ).perform()
         .then( () => {
-          expect( _dom.contentPolyCom.isDisplayed() )
-            .to.eventually
-            .equal( true );
-          expect( _dom.contentAboutUs.isDisplayed() )
-            .to.eventually
-            .equal( false );
-        } );
->>>>>>> 07846647
+           expect( _dom.contentFourthMenuItem.isDisplayed() )
+           .to.eventually
+           .equal( true );
+           expect( _dom.contentFifthMenuItem.isDisplayed() )
+           .to.eventually
+           .equal( false );
+         } );
     }
   );
 
