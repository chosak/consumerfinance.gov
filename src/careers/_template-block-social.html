<div class="block
            block__border-top
<<<<<<< HEAD
            content-l">
    <section class="content-l_col
                    content-l_col-1-2">
        {% include '_template-linkedin.html' %}
    </section>
    <section class="content-l_col
                    content-l_col-1-2">
        {% include '_template-provide-feedback.html' %}
    </section>
=======
            ">
    {# This extra div is to keep the horizontal lines size consistent #}
    <div class="content-l">
        <section class="content-l_col
                        content-l_col-1-2
                        block
                        block__padded-top
                        block__padded-bottom
                        block__flush-top
                        block__flush-bottom">
            {% include "_template-linkedin.html" %}
        </section>
        <section class="content-l_col
                        content-l_col-1-2
                        block
                        block__padded-top
                        block__padded-bottom
                        block__flush-top
                        block__flush-bottom">
            {% include "_template-provide-feedback.html" %}
        </section>
    </div>
>>>>>>> ba160ee2
</div><|MERGE_RESOLUTION|>--- conflicted
+++ resolved
@@ -1,17 +1,5 @@
 <div class="block
-            block__border-top
-<<<<<<< HEAD
-            content-l">
-    <section class="content-l_col
-                    content-l_col-1-2">
-        {% include '_template-linkedin.html' %}
-    </section>
-    <section class="content-l_col
-                    content-l_col-1-2">
-        {% include '_template-provide-feedback.html' %}
-    </section>
-=======
-            ">
+            block__border-top">
     {# This extra div is to keep the horizontal lines size consistent #}
     <div class="content-l">
         <section class="content-l_col
@@ -21,7 +9,7 @@
                         block__padded-bottom
                         block__flush-top
                         block__flush-bottom">
-            {% include "_template-linkedin.html" %}
+            {% include '_template-linkedin.html' %}
         </section>
         <section class="content-l_col
                         content-l_col-1-2
@@ -30,8 +18,7 @@
                         block__padded-bottom
                         block__flush-top
                         block__flush-bottom">
-            {% include "_template-provide-feedback.html" %}
+            {% include '_template-provide-feedback.html' %}
         </section>
     </div>
->>>>>>> ba160ee2
 </div>