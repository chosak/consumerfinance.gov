{% extends 'layout-side-nav.html' %}
{% import '_vars-offices.html' as vars with context %}

{% block title -%}
    {{ office.title | safe if office.title }}
{%- endblock %}

{% block content_main_modifiers -%}
    {{ super() }}
    content__flush-bottom
    office
    office_{{office.slug}}
{%- endblock %}

{% block content_main %}

    {% if office.title %}
    <h1 class="qa-main-title">{{ office.title | safe }}</h1>
    {% endif %}

    {% if office.intro.text %}
    {% set intro = office.intro %}
    {% set show_subscription = intro.subscribe_form and intro.govdelivery_code %}
    <section class="block
                    block__flush-top
                    block__flush-bottom
                    content-l
                    content-l__main
                    content-l__large-gutters">
        <div class="content-l_col
                    {{ 'content-l_col-1-1' if show_subscription else 'content-l_col-1' }}">
            <div class="office_intro-text">{{ intro.text | safe }}</div>
        </div>
        {% if show_subscription %}
        <div class="content-l_col
                    content-l_col-1-2
                    content-l_col__before-divider
                    qa-subscription">
            <p class="h3 u-show-on-mobile">Stay informed</p>
            <p class="short-desc">Stay up to date with our email newsletter</p>
            {% import 'macros/subscribe.html' as subscribe with context %}
            {{ subscribe.render(intro.govdelivery_code) }}
        </div>
        {% endif %}
    </section>
    {% endif %}

    {% if office.top_story.head %}
    {% set top_story = office.top_story %}
    <section class="block
                    block__padded-top
                    block__border-top">
        {% if top_story.head %}
        <h2 class="qa-top-story-head">{{ top_story.head | safe }}</h2>
        {% endif %}
        <div class="content-l
                    content-l__main
                    content-l__large-gutters">
            {% if top_story.desc %}
            <div class="content-l_col
                        {% if top_story.links -%}
                        content-l_col-1-2
                        {% else -%}
                        content-l_col-1
                        {% endif -%}">
                <div class="short-desc
                            qa-top-story-desc">
                    {{ top_story.desc | safe }}
                </div>
            </div>
            {% endif %}
            {% if top_story.links %}
            <div class="content-l_col
                        content-l_col-1-2
                        content-l_col__before-divider">
                <ul class="list__links">
                {% for link in top_story.links %}
                    <li class="list_item">
                        <a class="jump-link qa-top-story-link" href="{{ link.url }}">
                            {{link.label}}
                        </a>
                    </li>
                {% endfor %}
                </ul>
            </div>
            {% endif %}
        </div>
    </section>
    {% endif %}

    {% if office.resources %}
    <section class="block
                    block__padded-top
                    block__border-top">
        {# Heading added for screenreaders to have a section title. #}
        <h2 class="u-visually-hidden">
            Resources
        </h2>
        {% for resource in office.resources %}
        <div class="media block__sub">
            {% if resource.icon %}
            <div class="media_image-container
                        media_image-container__wide-margin">
                <img class="media_image
                            media_image__150
                            u-centered-on-mobile
                            qa-resource-img"
                     src="{{ resource.icon }}">
            </div>
            {% endif %}
            <div class="media_body">
                {% if resource.title %}
                <h3 class="h2 qa-resource-title">
                    {{ resource.title | safe }}
                </h3>
                {% endif %}

                {% if resource.desc %}
                <p class="short-desc qa-resource-desc">
                    {{ resource.desc | safe }}
                </p>
                {% endif %}

                {% if resource.link %}
                <a class="jump-link
                          jump-link__underline
                          qa-resource-link"
                   href="{{ resource.link.url }}">
                      {{ resource.link.label }}
                </a>
                {% endif %}
            </div>
        </div>
        {% endfor %}
    </section>
    {% endif %}

    {% if vars.sub_pages %}
        {% import 'macros/sub_pages.html' as sub_pages_macro with context %}
        {{ sub_pages_macro.render( vars.sub_pages, 'Our Work') }}
    {% endif %}

    {% if office.content %}
    <section class="block
                    block__padded-top
                    block__border-top
                    qa-office-content">
<<<<<<< HEAD
        {{ office.content | safe}}
=======
        {{ office.content | safe }}
>>>>>>> 31bb44c7
    </section>
    {% endif %}
    <aside>
        <div class="block
                    block__flush-sides
                    block__flush-bottom
                    block__border-top
                    block__border-right">
            {% if office.tags %}
                {% import 'macros/activities-block.html' as activities_block with context %}
                {{ activities_block.render(office.tags) }}
            {% endif %}

            {% include 'templates/office-contact.html' %}
        </div>
    </aside>
{% endblock %}<|MERGE_RESOLUTION|>--- conflicted
+++ resolved
@@ -145,11 +145,7 @@
                     block__padded-top
                     block__border-top
                     qa-office-content">
-<<<<<<< HEAD
-        {{ office.content | safe}}
-=======
         {{ office.content | safe }}
->>>>>>> 31bb44c7
     </section>
     {% endif %}
     <aside>
