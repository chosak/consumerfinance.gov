/*!
 * jQuery JavaScript Library v1.11.1
 * http://jquery.com/
 *
 * Includes Sizzle.js
 * http://sizzlejs.com/
 *
 * Copyright 2005, 2014 jQuery Foundation, Inc. and other contributors
 * Released under the MIT license
 * http://jquery.org/license
 *
 * Date: 2014-05-01T17:42Z
 */

(function( global, factory ) {

	if ( typeof module === "object" && typeof module.exports === "object" ) {
		// For CommonJS and CommonJS-like environments where a proper window is present,
		// execute the factory and get jQuery
		// For environments that do not inherently posses a window with a document
		// (such as Node.js), expose a jQuery-making factory as module.exports
		// This accentuates the need for the creation of a real window
		// e.g. var jQuery = require("jquery")(window);
		// See ticket #14549 for more info
		module.exports = global.document ?
			factory( global, true ) :
			function( w ) {
				if ( !w.document ) {
					throw new Error( "jQuery requires a window with a document" );
				}
				return factory( w );
			};
	} else {
		factory( global );
	}

// Pass this if window is not defined yet
}(typeof window !== "undefined" ? window : this, function( window, noGlobal ) {

// Can't do this because several apps including ASP.NET trace
// the stack via arguments.caller.callee and Firefox dies if
// you try to trace through "use strict" call chains. (#13335)
// Support: Firefox 18+
//

var deletedIds = [];

var slice = deletedIds.slice;

var concat = deletedIds.concat;

var push = deletedIds.push;

var indexOf = deletedIds.indexOf;

var class2type = {};

var toString = class2type.toString;

var hasOwn = class2type.hasOwnProperty;

var support = {};



var
	version = "1.11.1",

	// Define a local copy of jQuery
	jQuery = function( selector, context ) {
		// The jQuery object is actually just the init constructor 'enhanced'
		// Need init if jQuery is called (just allow error to be thrown if not included)
		return new jQuery.fn.init( selector, context );
	},

	// Support: Android<4.1, IE<9
	// Make sure we trim BOM and NBSP
	rtrim = /^[\s\uFEFF\xA0]+|[\s\uFEFF\xA0]+$/g,

	// Matches dashed string for camelizing
	rmsPrefix = /^-ms-/,
	rdashAlpha = /-([\da-z])/gi,

	// Used by jQuery.camelCase as callback to replace()
	fcamelCase = function( all, letter ) {
		return letter.toUpperCase();
	};

jQuery.fn = jQuery.prototype = {
	// The current version of jQuery being used
	jquery: version,

	constructor: jQuery,

	// Start with an empty selector
	selector: "",

	// The default length of a jQuery object is 0
	length: 0,

	toArray: function() {
		return slice.call( this );
	},

	// Get the Nth element in the matched element set OR
	// Get the whole matched element set as a clean array
	get: function( num ) {
		return num != null ?

			// Return just the one element from the set
			( num < 0 ? this[ num + this.length ] : this[ num ] ) :

			// Return all the elements in a clean array
			slice.call( this );
	},

	// Take an array of elements and push it onto the stack
	// (returning the new matched element set)
	pushStack: function( elems ) {

		// Build a new jQuery matched element set
		var ret = jQuery.merge( this.constructor(), elems );

		// Add the old object onto the stack (as a reference)
		ret.prevObject = this;
		ret.context = this.context;

		// Return the newly-formed element set
		return ret;
	},

	// Execute a callback for every element in the matched set.
	// (You can seed the arguments with an array of args, but this is
	// only used internally.)
	each: function( callback, args ) {
		return jQuery.each( this, callback, args );
	},

	map: function( callback ) {
		return this.pushStack( jQuery.map(this, function( elem, i ) {
			return callback.call( elem, i, elem );
		}));
	},

	slice: function() {
		return this.pushStack( slice.apply( this, arguments ) );
	},

	first: function() {
		return this.eq( 0 );
	},

	last: function() {
		return this.eq( -1 );
	},

	eq: function( i ) {
		var len = this.length,
			j = +i + ( i < 0 ? len : 0 );
		return this.pushStack( j >= 0 && j < len ? [ this[j] ] : [] );
	},

	end: function() {
		return this.prevObject || this.constructor(null);
	},

	// For internal use only.
	// Behaves like an Array's method, not like a jQuery method.
	push: push,
	sort: deletedIds.sort,
	splice: deletedIds.splice
};

jQuery.extend = jQuery.fn.extend = function() {
	var src, copyIsArray, copy, name, options, clone,
		target = arguments[0] || {},
		i = 1,
		length = arguments.length,
		deep = false;

	// Handle a deep copy situation
	if ( typeof target === "boolean" ) {
		deep = target;

		// skip the boolean and the target
		target = arguments[ i ] || {};
		i++;
	}

	// Handle case when target is a string or something (possible in deep copy)
	if ( typeof target !== "object" && !jQuery.isFunction(target) ) {
		target = {};
	}

	// extend jQuery itself if only one argument is passed
	if ( i === length ) {
		target = this;
		i--;
	}

	for ( ; i < length; i++ ) {
		// Only deal with non-null/undefined values
		if ( (options = arguments[ i ]) != null ) {
			// Extend the base object
			for ( name in options ) {
				src = target[ name ];
				copy = options[ name ];

				// Prevent never-ending loop
				if ( target === copy ) {
					continue;
				}

				// Recurse if we're merging plain objects or arrays
				if ( deep && copy && ( jQuery.isPlainObject(copy) || (copyIsArray = jQuery.isArray(copy)) ) ) {
					if ( copyIsArray ) {
						copyIsArray = false;
						clone = src && jQuery.isArray(src) ? src : [];

					} else {
						clone = src && jQuery.isPlainObject(src) ? src : {};
					}

					// Never move original objects, clone them
					target[ name ] = jQuery.extend( deep, clone, copy );

				// Don't bring in undefined values
				} else if ( copy !== undefined ) {
					target[ name ] = copy;
				}
			}
		}
	}

	// Return the modified object
	return target;
};

jQuery.extend({
	// Unique for each copy of jQuery on the page
	expando: "jQuery" + ( version + Math.random() ).replace( /\D/g, "" ),

	// Assume jQuery is ready without the ready module
	isReady: true,

	error: function( msg ) {
		throw new Error( msg );
	},

	noop: function() {},

	// See test/unit/core.js for details concerning isFunction.
	// Since version 1.3, DOM methods and functions like alert
	// aren't supported. They return false on IE (#2968).
	isFunction: function( obj ) {
		return jQuery.type(obj) === "function";
	},

	isArray: Array.isArray || function( obj ) {
		return jQuery.type(obj) === "array";
	},

	isWindow: function( obj ) {
		/* jshint eqeqeq: false */
		return obj != null && obj == obj.window;
	},

	isNumeric: function( obj ) {
		// parseFloat NaNs numeric-cast false positives (null|true|false|"")
		// ...but misinterprets leading-number strings, particularly hex literals ("0x...")
		// subtraction forces infinities to NaN
		return !jQuery.isArray( obj ) && obj - parseFloat( obj ) >= 0;
	},

	isEmptyObject: function( obj ) {
		var name;
		for ( name in obj ) {
			return false;
		}
		return true;
	},

	isPlainObject: function( obj ) {
		var key;

		// Must be an Object.
		// Because of IE, we also have to check the presence of the constructor property.
		// Make sure that DOM nodes and window objects don't pass through, as well
		if ( !obj || jQuery.type(obj) !== "object" || obj.nodeType || jQuery.isWindow( obj ) ) {
			return false;
		}

		try {
			// Not own constructor property must be Object
			if ( obj.constructor &&
				!hasOwn.call(obj, "constructor") &&
				!hasOwn.call(obj.constructor.prototype, "isPrototypeOf") ) {
				return false;
			}
		} catch ( e ) {
			// IE8,9 Will throw exceptions on certain host objects #9897
			return false;
		}

		// Support: IE<9
		// Handle iteration over inherited properties before own properties.
		if ( support.ownLast ) {
			for ( key in obj ) {
				return hasOwn.call( obj, key );
			}
		}

		// Own properties are enumerated firstly, so to speed up,
		// if last one is own, then all properties are own.
		for ( key in obj ) {}

		return key === undefined || hasOwn.call( obj, key );
	},

	type: function( obj ) {
		if ( obj == null ) {
			return obj + "";
		}
		return typeof obj === "object" || typeof obj === "function" ?
			class2type[ toString.call(obj) ] || "object" :
			typeof obj;
	},

	// Evaluates a script in a global context
	// Workarounds based on findings by Jim Driscoll
	// http://weblogs.java.net/blog/driscoll/archive/2009/09/08/eval-javascript-global-context
	globalEval: function( data ) {
		if ( data && jQuery.trim( data ) ) {
			// We use execScript on Internet Explorer
			// We use an anonymous function so that context is window
			// rather than jQuery in Firefox
			( window.execScript || function( data ) {
				window[ "eval" ].call( window, data );
			} )( data );
		}
	},

	// Convert dashed to camelCase; used by the css and data modules
	// Microsoft forgot to hump their vendor prefix (#9572)
	camelCase: function( string ) {
		return string.replace( rmsPrefix, "ms-" ).replace( rdashAlpha, fcamelCase );
	},

	nodeName: function( elem, name ) {
		return elem.nodeName && elem.nodeName.toLowerCase() === name.toLowerCase();
	},

	// args is for internal usage only
	each: function( obj, callback, args ) {
		var value,
			i = 0,
			length = obj.length,
			isArray = isArraylike( obj );

		if ( args ) {
			if ( isArray ) {
				for ( ; i < length; i++ ) {
					value = callback.apply( obj[ i ], args );

					if ( value === false ) {
						break;
					}
				}
			} else {
				for ( i in obj ) {
					value = callback.apply( obj[ i ], args );

					if ( value === false ) {
						break;
					}
				}
			}

		// A special, fast, case for the most common use of each
		} else {
			if ( isArray ) {
				for ( ; i < length; i++ ) {
					value = callback.call( obj[ i ], i, obj[ i ] );

					if ( value === false ) {
						break;
					}
				}
			} else {
				for ( i in obj ) {
					value = callback.call( obj[ i ], i, obj[ i ] );

					if ( value === false ) {
						break;
					}
				}
			}
		}

		return obj;
	},

	// Support: Android<4.1, IE<9
	trim: function( text ) {
		return text == null ?
			"" :
			( text + "" ).replace( rtrim, "" );
	},

	// results is for internal usage only
	makeArray: function( arr, results ) {
		var ret = results || [];

		if ( arr != null ) {
			if ( isArraylike( Object(arr) ) ) {
				jQuery.merge( ret,
					typeof arr === "string" ?
					[ arr ] : arr
				);
			} else {
				push.call( ret, arr );
			}
		}

		return ret;
	},

	inArray: function( elem, arr, i ) {
		var len;

		if ( arr ) {
			if ( indexOf ) {
				return indexOf.call( arr, elem, i );
			}

			len = arr.length;
			i = i ? i < 0 ? Math.max( 0, len + i ) : i : 0;

			for ( ; i < len; i++ ) {
				// Skip accessing in sparse arrays
				if ( i in arr && arr[ i ] === elem ) {
					return i;
				}
			}
		}

		return -1;
	},

	merge: function( first, second ) {
		var len = +second.length,
			j = 0,
			i = first.length;

		while ( j < len ) {
			first[ i++ ] = second[ j++ ];
		}

		// Support: IE<9
		// Workaround casting of .length to NaN on otherwise arraylike objects (e.g., NodeLists)
		if ( len !== len ) {
			while ( second[j] !== undefined ) {
				first[ i++ ] = second[ j++ ];
			}
		}

		first.length = i;

		return first;
	},

	grep: function( elems, callback, invert ) {
		var callbackInverse,
			matches = [],
			i = 0,
			length = elems.length,
			callbackExpect = !invert;

		// Go through the array, only saving the items
		// that pass the validator function
		for ( ; i < length; i++ ) {
			callbackInverse = !callback( elems[ i ], i );
			if ( callbackInverse !== callbackExpect ) {
				matches.push( elems[ i ] );
			}
		}

		return matches;
	},

	// arg is for internal usage only
	map: function( elems, callback, arg ) {
		var value,
			i = 0,
			length = elems.length,
			isArray = isArraylike( elems ),
			ret = [];

		// Go through the array, translating each of the items to their new values
		if ( isArray ) {
			for ( ; i < length; i++ ) {
				value = callback( elems[ i ], i, arg );

				if ( value != null ) {
					ret.push( value );
				}
			}

		// Go through every key on the object,
		} else {
			for ( i in elems ) {
				value = callback( elems[ i ], i, arg );

				if ( value != null ) {
					ret.push( value );
				}
			}
		}

		// Flatten any nested arrays
		return concat.apply( [], ret );
	},

	// A global GUID counter for objects
	guid: 1,

	// Bind a function to a context, optionally partially applying any
	// arguments.
	proxy: function( fn, context ) {
		var args, proxy, tmp;

		if ( typeof context === "string" ) {
			tmp = fn[ context ];
			context = fn;
			fn = tmp;
		}

		// Quick check to determine if target is callable, in the spec
		// this throws a TypeError, but we will just return undefined.
		if ( !jQuery.isFunction( fn ) ) {
			return undefined;
		}

		// Simulated bind
		args = slice.call( arguments, 2 );
		proxy = function() {
			return fn.apply( context || this, args.concat( slice.call( arguments ) ) );
		};

		// Set the guid of unique handler to the same of original handler, so it can be removed
		proxy.guid = fn.guid = fn.guid || jQuery.guid++;

		return proxy;
	},

	now: function() {
		return +( new Date() );
	},

	// jQuery.support is not used in Core but other projects attach their
	// properties to it so it needs to exist.
	support: support
});

// Populate the class2type map
jQuery.each("Boolean Number String Function Array Date RegExp Object Error".split(" "), function(i, name) {
	class2type[ "[object " + name + "]" ] = name.toLowerCase();
});

function isArraylike( obj ) {
	var length = obj.length,
		type = jQuery.type( obj );

	if ( type === "function" || jQuery.isWindow( obj ) ) {
		return false;
	}

	if ( obj.nodeType === 1 && length ) {
		return true;
	}

	return type === "array" || length === 0 ||
		typeof length === "number" && length > 0 && ( length - 1 ) in obj;
}
var Sizzle =
/*!
 * Sizzle CSS Selector Engine v1.10.19
 * http://sizzlejs.com/
 *
 * Copyright 2013 jQuery Foundation, Inc. and other contributors
 * Released under the MIT license
 * http://jquery.org/license
 *
 * Date: 2014-04-18
 */
(function( window ) {

var i,
	support,
	Expr,
	getText,
	isXML,
	tokenize,
	compile,
	select,
	outermostContext,
	sortInput,
	hasDuplicate,

	// Local document vars
	setDocument,
	document,
	docElem,
	documentIsHTML,
	rbuggyQSA,
	rbuggyMatches,
	matches,
	contains,

	// Instance-specific data
	expando = "sizzle" + -(new Date()),
	preferredDoc = window.document,
	dirruns = 0,
	done = 0,
	classCache = createCache(),
	tokenCache = createCache(),
	compilerCache = createCache(),
	sortOrder = function( a, b ) {
		if ( a === b ) {
			hasDuplicate = true;
		}
		return 0;
	},

	// General-purpose constants
	strundefined = typeof undefined,
	MAX_NEGATIVE = 1 << 31,

	// Instance methods
	hasOwn = ({}).hasOwnProperty,
	arr = [],
	pop = arr.pop,
	push_native = arr.push,
	push = arr.push,
	slice = arr.slice,
	// Use a stripped-down indexOf if we can't use a native one
	indexOf = arr.indexOf || function( elem ) {
		var i = 0,
			len = this.length;
		for ( ; i < len; i++ ) {
			if ( this[i] === elem ) {
				return i;
			}
		}
		return -1;
	},

	booleans = "checked|selected|async|autofocus|autoplay|controls|defer|disabled|hidden|ismap|loop|multiple|open|readonly|required|scoped",

	// Regular expressions

	// Whitespace characters http://www.w3.org/TR/css3-selectors/#whitespace
	whitespace = "[\\x20\\t\\r\\n\\f]",
	// http://www.w3.org/TR/css3-syntax/#characters
	characterEncoding = "(?:\\\\.|[\\w-]|[^\\x00-\\xa0])+",

	// Loosely modeled on CSS identifier characters
	// An unquoted value should be a CSS identifier http://www.w3.org/TR/css3-selectors/#attribute-selectors
	// Proper syntax: http://www.w3.org/TR/CSS21/syndata.html#value-def-identifier
	identifier = characterEncoding.replace( "w", "w#" ),

	// Attribute selectors: http://www.w3.org/TR/selectors/#attribute-selectors
	attributes = "\\[" + whitespace + "*(" + characterEncoding + ")(?:" + whitespace +
		// Operator (capture 2)
		"*([*^$|!~]?=)" + whitespace +
		// "Attribute values must be CSS identifiers [capture 5] or strings [capture 3 or capture 4]"
		"*(?:'((?:\\\\.|[^\\\\'])*)'|\"((?:\\\\.|[^\\\\\"])*)\"|(" + identifier + "))|)" + whitespace +
		"*\\]",

	pseudos = ":(" + characterEncoding + ")(?:\\((" +
		// To reduce the number of selectors needing tokenize in the preFilter, prefer arguments:
		// 1. quoted (capture 3; capture 4 or capture 5)
		"('((?:\\\\.|[^\\\\'])*)'|\"((?:\\\\.|[^\\\\\"])*)\")|" +
		// 2. simple (capture 6)
		"((?:\\\\.|[^\\\\()[\\]]|" + attributes + ")*)|" +
		// 3. anything else (capture 2)
		".*" +
		")\\)|)",

	// Leading and non-escaped trailing whitespace, capturing some non-whitespace characters preceding the latter
	rtrim = new RegExp( "^" + whitespace + "+|((?:^|[^\\\\])(?:\\\\.)*)" + whitespace + "+$", "g" ),

	rcomma = new RegExp( "^" + whitespace + "*," + whitespace + "*" ),
	rcombinators = new RegExp( "^" + whitespace + "*([>+~]|" + whitespace + ")" + whitespace + "*" ),

	rattributeQuotes = new RegExp( "=" + whitespace + "*([^\\]'\"]*?)" + whitespace + "*\\]", "g" ),

	rpseudo = new RegExp( pseudos ),
	ridentifier = new RegExp( "^" + identifier + "$" ),

	matchExpr = {
		"ID": new RegExp( "^#(" + characterEncoding + ")" ),
		"CLASS": new RegExp( "^\\.(" + characterEncoding + ")" ),
		"TAG": new RegExp( "^(" + characterEncoding.replace( "w", "w*" ) + ")" ),
		"ATTR": new RegExp( "^" + attributes ),
		"PSEUDO": new RegExp( "^" + pseudos ),
		"CHILD": new RegExp( "^:(only|first|last|nth|nth-last)-(child|of-type)(?:\\(" + whitespace +
			"*(even|odd|(([+-]|)(\\d*)n|)" + whitespace + "*(?:([+-]|)" + whitespace +
			"*(\\d+)|))" + whitespace + "*\\)|)", "i" ),
		"bool": new RegExp( "^(?:" + booleans + ")$", "i" ),
		// For use in libraries implementing .is()
		// We use this for POS matching in `select`
		"needsContext": new RegExp( "^" + whitespace + "*[>+~]|:(even|odd|eq|gt|lt|nth|first|last)(?:\\(" +
			whitespace + "*((?:-\\d)?\\d*)" + whitespace + "*\\)|)(?=[^-]|$)", "i" )
	},

	rinputs = /^(?:input|select|textarea|button)$/i,
	rheader = /^h\d$/i,

	rnative = /^[^{]+\{\s*\[native \w/,

	// Easily-parseable/retrievable ID or TAG or CLASS selectors
	rquickExpr = /^(?:#([\w-]+)|(\w+)|\.([\w-]+))$/,

	rsibling = /[+~]/,
	rescape = /'|\\/g,

	// CSS escapes http://www.w3.org/TR/CSS21/syndata.html#escaped-characters
	runescape = new RegExp( "\\\\([\\da-f]{1,6}" + whitespace + "?|(" + whitespace + ")|.)", "ig" ),
	funescape = function( _, escaped, escapedWhitespace ) {
		var high = "0x" + escaped - 0x10000;
		// NaN means non-codepoint
		// Support: Firefox<24
		// Workaround erroneous numeric interpretation of +"0x"
		return high !== high || escapedWhitespace ?
			escaped :
			high < 0 ?
				// BMP codepoint
				String.fromCharCode( high + 0x10000 ) :
				// Supplemental Plane codepoint (surrogate pair)
				String.fromCharCode( high >> 10 | 0xD800, high & 0x3FF | 0xDC00 );
	};

// Optimize for push.apply( _, NodeList )
try {
	push.apply(
		(arr = slice.call( preferredDoc.childNodes )),
		preferredDoc.childNodes
	);
	// Support: Android<4.0
	// Detect silently failing push.apply
	arr[ preferredDoc.childNodes.length ].nodeType;
} catch ( e ) {
	push = { apply: arr.length ?

		// Leverage slice if possible
		function( target, els ) {
			push_native.apply( target, slice.call(els) );
		} :

		// Support: IE<9
		// Otherwise append directly
		function( target, els ) {
			var j = target.length,
				i = 0;
			// Can't trust NodeList.length
			while ( (target[j++] = els[i++]) ) {}
			target.length = j - 1;
		}
	};
}

function Sizzle( selector, context, results, seed ) {
	var match, elem, m, nodeType,
		// QSA vars
		i, groups, old, nid, newContext, newSelector;

	if ( ( context ? context.ownerDocument || context : preferredDoc ) !== document ) {
		setDocument( context );
	}

	context = context || document;
	results = results || [];

	if ( !selector || typeof selector !== "string" ) {
		return results;
	}

	if ( (nodeType = context.nodeType) !== 1 && nodeType !== 9 ) {
		return [];
	}

	if ( documentIsHTML && !seed ) {

		// Shortcuts
		if ( (match = rquickExpr.exec( selector )) ) {
			// Speed-up: Sizzle("#ID")
			if ( (m = match[1]) ) {
				if ( nodeType === 9 ) {
					elem = context.getElementById( m );
					// Check parentNode to catch when Blackberry 4.6 returns
					// nodes that are no longer in the document (jQuery #6963)
					if ( elem && elem.parentNode ) {
						// Handle the case where IE, Opera, and Webkit return items
						// by name instead of ID
						if ( elem.id === m ) {
							results.push( elem );
							return results;
						}
					} else {
						return results;
					}
				} else {
					// Context is not a document
					if ( context.ownerDocument && (elem = context.ownerDocument.getElementById( m )) &&
						contains( context, elem ) && elem.id === m ) {
						results.push( elem );
						return results;
					}
				}

			// Speed-up: Sizzle("TAG")
			} else if ( match[2] ) {
				push.apply( results, context.getElementsByTagName( selector ) );
				return results;

			// Speed-up: Sizzle(".CLASS")
			} else if ( (m = match[3]) && support.getElementsByClassName && context.getElementsByClassName ) {
				push.apply( results, context.getElementsByClassName( m ) );
				return results;
			}
		}

		// QSA path
		if ( support.qsa && (!rbuggyQSA || !rbuggyQSA.test( selector )) ) {
			nid = old = expando;
			newContext = context;
			newSelector = nodeType === 9 && selector;

			// qSA works strangely on Element-rooted queries
			// We can work around this by specifying an extra ID on the root
			// and working up from there (Thanks to Andrew Dupont for the technique)
			// IE 8 doesn't work on object elements
			if ( nodeType === 1 && context.nodeName.toLowerCase() !== "object" ) {
				groups = tokenize( selector );

				if ( (old = context.getAttribute("id")) ) {
					nid = old.replace( rescape, "\\$&" );
				} else {
					context.setAttribute( "id", nid );
				}
				nid = "[id='" + nid + "'] ";

				i = groups.length;
				while ( i-- ) {
					groups[i] = nid + toSelector( groups[i] );
				}
				newContext = rsibling.test( selector ) && testContext( context.parentNode ) || context;
				newSelector = groups.join(",");
			}

			if ( newSelector ) {
				try {
					push.apply( results,
						newContext.querySelectorAll( newSelector )
					);
					return results;
				} catch(qsaError) {
				} finally {
					if ( !old ) {
						context.removeAttribute("id");
					}
				}
			}
		}
	}

	// All others
	return select( selector.replace( rtrim, "$1" ), context, results, seed );
}

/**
 * Create key-value caches of limited size
 * @returns {Function(string, Object)} Returns the Object data after storing it on itself with
 *	property name the (space-suffixed) string and (if the cache is larger than Expr.cacheLength)
 *	deleting the oldest entry
 */
function createCache() {
	var keys = [];

	function cache( key, value ) {
		// Use (key + " ") to avoid collision with native prototype properties (see Issue #157)
		if ( keys.push( key + " " ) > Expr.cacheLength ) {
			// Only keep the most recent entries
			delete cache[ keys.shift() ];
		}
		return (cache[ key + " " ] = value);
	}
	return cache;
}

/**
 * Mark a function for special use by Sizzle
 * @param {Function} fn The function to mark
 */
function markFunction( fn ) {
	fn[ expando ] = true;
	return fn;
}

/**
 * Support testing using an element
 * @param {Function} fn Passed the created div and expects a boolean result
 */
function assert( fn ) {
	var div = document.createElement("div");

	try {
		return !!fn( div );
	} catch (e) {
		return false;
	} finally {
		// Remove from its parent by default
		if ( div.parentNode ) {
			div.parentNode.removeChild( div );
		}
		// release memory in IE
		div = null;
	}
}

/**
 * Adds the same handler for all of the specified attrs
 * @param {String} attrs Pipe-separated list of attributes
 * @param {Function} handler The method that will be applied
 */
function addHandle( attrs, handler ) {
	var arr = attrs.split("|"),
		i = attrs.length;

	while ( i-- ) {
		Expr.attrHandle[ arr[i] ] = handler;
	}
}

/**
 * Checks document order of two siblings
 * @param {Element} a
 * @param {Element} b
 * @returns {Number} Returns less than 0 if a precedes b, greater than 0 if a follows b
 */
function siblingCheck( a, b ) {
	var cur = b && a,
		diff = cur && a.nodeType === 1 && b.nodeType === 1 &&
			( ~b.sourceIndex || MAX_NEGATIVE ) -
			( ~a.sourceIndex || MAX_NEGATIVE );

	// Use IE sourceIndex if available on both nodes
	if ( diff ) {
		return diff;
	}

	// Check if b follows a
	if ( cur ) {
		while ( (cur = cur.nextSibling) ) {
			if ( cur === b ) {
				return -1;
			}
		}
	}

	return a ? 1 : -1;
}

/**
 * Returns a function to use in pseudos for input types
 * @param {String} type
 */
function createInputPseudo( type ) {
	return function( elem ) {
		var name = elem.nodeName.toLowerCase();
		return name === "input" && elem.type === type;
	};
}

/**
 * Returns a function to use in pseudos for buttons
 * @param {String} type
 */
function createButtonPseudo( type ) {
	return function( elem ) {
		var name = elem.nodeName.toLowerCase();
		return (name === "input" || name === "button") && elem.type === type;
	};
}

/**
 * Returns a function to use in pseudos for positionals
 * @param {Function} fn
 */
function createPositionalPseudo( fn ) {
	return markFunction(function( argument ) {
		argument = +argument;
		return markFunction(function( seed, matches ) {
			var j,
				matchIndexes = fn( [], seed.length, argument ),
				i = matchIndexes.length;

			// Match elements found at the specified indexes
			while ( i-- ) {
				if ( seed[ (j = matchIndexes[i]) ] ) {
					seed[j] = !(matches[j] = seed[j]);
				}
			}
		});
	});
}

/**
 * Checks a node for validity as a Sizzle context
 * @param {Element|Object=} context
 * @returns {Element|Object|Boolean} The input node if acceptable, otherwise a falsy value
 */
function testContext( context ) {
	return context && typeof context.getElementsByTagName !== strundefined && context;
}

// Expose support vars for convenience
support = Sizzle.support = {};

/**
 * Detects XML nodes
 * @param {Element|Object} elem An element or a document
 * @returns {Boolean} True iff elem is a non-HTML XML node
 */
isXML = Sizzle.isXML = function( elem ) {
	// documentElement is verified for cases where it doesn't yet exist
	// (such as loading iframes in IE - #4833)
	var documentElement = elem && (elem.ownerDocument || elem).documentElement;
	return documentElement ? documentElement.nodeName !== "HTML" : false;
};

/**
 * Sets document-related variables once based on the current document
 * @param {Element|Object} [doc] An element or document object to use to set the document
 * @returns {Object} Returns the current document
 */
setDocument = Sizzle.setDocument = function( node ) {
	var hasCompare,
		doc = node ? node.ownerDocument || node : preferredDoc,
		parent = doc.defaultView;

	// If no document and documentElement is available, return
	if ( doc === document || doc.nodeType !== 9 || !doc.documentElement ) {
		return document;
	}

	// Set our document
	document = doc;
	docElem = doc.documentElement;

	// Support tests
	documentIsHTML = !isXML( doc );

	// Support: IE>8
	// If iframe document is assigned to "document" variable and if iframe has been reloaded,
	// IE will throw "permission denied" error when accessing "document" variable, see jQuery #13936
	// IE6-8 do not support the defaultView property so parent will be undefined
	if ( parent && parent !== parent.top ) {
		// IE11 does not have attachEvent, so all must suffer
		if ( parent.addEventListener ) {
			parent.addEventListener( "unload", function() {
				setDocument();
			}, false );
		} else if ( parent.attachEvent ) {
			parent.attachEvent( "onunload", function() {
				setDocument();
			});
		}
	}

	/* Attributes
	---------------------------------------------------------------------- */

	// Support: IE<8
	// Verify that getAttribute really returns attributes and not properties (excepting IE8 booleans)
	support.attributes = assert(function( div ) {
		div.className = "i";
		return !div.getAttribute("className");
	});

	/* getElement(s)By*
	---------------------------------------------------------------------- */

	// Check if getElementsByTagName("*") returns only elements
	support.getElementsByTagName = assert(function( div ) {
		div.appendChild( doc.createComment("") );
		return !div.getElementsByTagName("*").length;
	});

	// Check if getElementsByClassName can be trusted
	support.getElementsByClassName = rnative.test( doc.getElementsByClassName ) && assert(function( div ) {
		div.innerHTML = "<div class='a'></div><div class='a i'></div>";

		// Support: Safari<4
		// Catch class over-caching
		div.firstChild.className = "i";
		// Support: Opera<10
		// Catch gEBCN failure to find non-leading classes
		return div.getElementsByClassName("i").length === 2;
	});

	// Support: IE<10
	// Check if getElementById returns elements by name
	// The broken getElementById methods don't pick up programatically-set names,
	// so use a roundabout getElementsByName test
	support.getById = assert(function( div ) {
		docElem.appendChild( div ).id = expando;
		return !doc.getElementsByName || !doc.getElementsByName( expando ).length;
	});

	// ID find and filter
	if ( support.getById ) {
		Expr.find["ID"] = function( id, context ) {
			if ( typeof context.getElementById !== strundefined && documentIsHTML ) {
				var m = context.getElementById( id );
				// Check parentNode to catch when Blackberry 4.6 returns
				// nodes that are no longer in the document #6963
				return m && m.parentNode ? [ m ] : [];
			}
		};
		Expr.filter["ID"] = function( id ) {
			var attrId = id.replace( runescape, funescape );
			return function( elem ) {
				return elem.getAttribute("id") === attrId;
			};
		};
	} else {
		// Support: IE6/7
		// getElementById is not reliable as a find shortcut
		delete Expr.find["ID"];

		Expr.filter["ID"] =  function( id ) {
			var attrId = id.replace( runescape, funescape );
			return function( elem ) {
				var node = typeof elem.getAttributeNode !== strundefined && elem.getAttributeNode("id");
				return node && node.value === attrId;
			};
		};
	}

	// Tag
	Expr.find["TAG"] = support.getElementsByTagName ?
		function( tag, context ) {
			if ( typeof context.getElementsByTagName !== strundefined ) {
				return context.getElementsByTagName( tag );
			}
		} :
		function( tag, context ) {
			var elem,
				tmp = [],
				i = 0,
				results = context.getElementsByTagName( tag );

			// Filter out possible comments
			if ( tag === "*" ) {
				while ( (elem = results[i++]) ) {
					if ( elem.nodeType === 1 ) {
						tmp.push( elem );
					}
				}

				return tmp;
			}
			return results;
		};

	// Class
	Expr.find["CLASS"] = support.getElementsByClassName && function( className, context ) {
		if ( typeof context.getElementsByClassName !== strundefined && documentIsHTML ) {
			return context.getElementsByClassName( className );
		}
	};

	/* QSA/matchesSelector
	---------------------------------------------------------------------- */

	// QSA and matchesSelector support

	// matchesSelector(:active) reports false when true (IE9/Opera 11.5)
	rbuggyMatches = [];

	// qSa(:focus) reports false when true (Chrome 21)
	// We allow this because of a bug in IE8/9 that throws an error
	// whenever `document.activeElement` is accessed on an iframe
	// So, we allow :focus to pass through QSA all the time to avoid the IE error
	// See http://bugs.jquery.com/ticket/13378
	rbuggyQSA = [];

	if ( (support.qsa = rnative.test( doc.querySelectorAll )) ) {
		// Build QSA regex
		// Regex strategy adopted from Diego Perini
		assert(function( div ) {
			// Select is set to empty string on purpose
			// This is to test IE's treatment of not explicitly
			// setting a boolean content attribute,
			// since its presence should be enough
			// http://bugs.jquery.com/ticket/12359
			div.innerHTML = "<select msallowclip=''><option selected=''></option></select>";

			// Support: IE8, Opera 11-12.16
			// Nothing should be selected when empty strings follow ^= or $= or *=
			// The test attribute must be unknown in Opera but "safe" for WinRT
			// http://msdn.microsoft.com/en-us/library/ie/hh465388.aspx#attribute_section
			if ( div.querySelectorAll("[msallowclip^='']").length ) {
				rbuggyQSA.push( "[*^$]=" + whitespace + "*(?:''|\"\")" );
			}

			// Support: IE8
			// Boolean attributes and "value" are not treated correctly
			if ( !div.querySelectorAll("[selected]").length ) {
				rbuggyQSA.push( "\\[" + whitespace + "*(?:value|" + booleans + ")" );
			}

			// Webkit/Opera - :checked should return selected option elements
			// http://www.w3.org/TR/2011/REC-css3-selectors-20110929/#checked
			// IE8 throws error here and will not see later tests
			if ( !div.querySelectorAll(":checked").length ) {
				rbuggyQSA.push(":checked");
			}
		});

		assert(function( div ) {
			// Support: Windows 8 Native Apps
			// The type and name attributes are restricted during .innerHTML assignment
			var input = doc.createElement("input");
			input.setAttribute( "type", "hidden" );
			div.appendChild( input ).setAttribute( "name", "D" );

			// Support: IE8
			// Enforce case-sensitivity of name attribute
			if ( div.querySelectorAll("[name=d]").length ) {
				rbuggyQSA.push( "name" + whitespace + "*[*^$|!~]?=" );
			}

			// FF 3.5 - :enabled/:disabled and hidden elements (hidden elements are still enabled)
			// IE8 throws error here and will not see later tests
			if ( !div.querySelectorAll(":enabled").length ) {
				rbuggyQSA.push( ":enabled", ":disabled" );
			}

			// Opera 10-11 does not throw on post-comma invalid pseudos
			div.querySelectorAll("*,:x");
			rbuggyQSA.push(",.*:");
		});
	}

	if ( (support.matchesSelector = rnative.test( (matches = docElem.matches ||
		docElem.webkitMatchesSelector ||
		docElem.mozMatchesSelector ||
		docElem.oMatchesSelector ||
		docElem.msMatchesSelector) )) ) {

		assert(function( div ) {
			// Check to see if it's possible to do matchesSelector
			// on a disconnected node (IE 9)
			support.disconnectedMatch = matches.call( div, "div" );

			// This should fail with an exception
			// Gecko does not error, returns false instead
			matches.call( div, "[s!='']:x" );
			rbuggyMatches.push( "!=", pseudos );
		});
	}

	rbuggyQSA = rbuggyQSA.length && new RegExp( rbuggyQSA.join("|") );
	rbuggyMatches = rbuggyMatches.length && new RegExp( rbuggyMatches.join("|") );

	/* Contains
	---------------------------------------------------------------------- */
	hasCompare = rnative.test( docElem.compareDocumentPosition );

	// Element contains another
	// Purposefully does not implement inclusive descendent
	// As in, an element does not contain itself
	contains = hasCompare || rnative.test( docElem.contains ) ?
		function( a, b ) {
			var adown = a.nodeType === 9 ? a.documentElement : a,
				bup = b && b.parentNode;
			return a === bup || !!( bup && bup.nodeType === 1 && (
				adown.contains ?
					adown.contains( bup ) :
					a.compareDocumentPosition && a.compareDocumentPosition( bup ) & 16
			));
		} :
		function( a, b ) {
			if ( b ) {
				while ( (b = b.parentNode) ) {
					if ( b === a ) {
						return true;
					}
				}
			}
			return false;
		};

	/* Sorting
	---------------------------------------------------------------------- */

	// Document order sorting
	sortOrder = hasCompare ?
	function( a, b ) {

		// Flag for duplicate removal
		if ( a === b ) {
			hasDuplicate = true;
			return 0;
		}

		// Sort on method existence if only one input has compareDocumentPosition
		var compare = !a.compareDocumentPosition - !b.compareDocumentPosition;
		if ( compare ) {
			return compare;
		}

		// Calculate position if both inputs belong to the same document
		compare = ( a.ownerDocument || a ) === ( b.ownerDocument || b ) ?
			a.compareDocumentPosition( b ) :

			// Otherwise we know they are disconnected
			1;

		// Disconnected nodes
		if ( compare & 1 ||
			(!support.sortDetached && b.compareDocumentPosition( a ) === compare) ) {

			// Choose the first element that is related to our preferred document
			if ( a === doc || a.ownerDocument === preferredDoc && contains(preferredDoc, a) ) {
				return -1;
			}
			if ( b === doc || b.ownerDocument === preferredDoc && contains(preferredDoc, b) ) {
				return 1;
			}

			// Maintain original order
			return sortInput ?
				( indexOf.call( sortInput, a ) - indexOf.call( sortInput, b ) ) :
				0;
		}

		return compare & 4 ? -1 : 1;
	} :
	function( a, b ) {
		// Exit early if the nodes are identical
		if ( a === b ) {
			hasDuplicate = true;
			return 0;
		}

		var cur,
			i = 0,
			aup = a.parentNode,
			bup = b.parentNode,
			ap = [ a ],
			bp = [ b ];

		// Parentless nodes are either documents or disconnected
		if ( !aup || !bup ) {
			return a === doc ? -1 :
				b === doc ? 1 :
				aup ? -1 :
				bup ? 1 :
				sortInput ?
				( indexOf.call( sortInput, a ) - indexOf.call( sortInput, b ) ) :
				0;

		// If the nodes are siblings, we can do a quick check
		} else if ( aup === bup ) {
			return siblingCheck( a, b );
		}

		// Otherwise we need full lists of their ancestors for comparison
		cur = a;
		while ( (cur = cur.parentNode) ) {
			ap.unshift( cur );
		}
		cur = b;
		while ( (cur = cur.parentNode) ) {
			bp.unshift( cur );
		}

		// Walk down the tree looking for a discrepancy
		while ( ap[i] === bp[i] ) {
			i++;
		}

		return i ?
			// Do a sibling check if the nodes have a common ancestor
			siblingCheck( ap[i], bp[i] ) :

			// Otherwise nodes in our document sort first
			ap[i] === preferredDoc ? -1 :
			bp[i] === preferredDoc ? 1 :
			0;
	};

	return doc;
};

Sizzle.matches = function( expr, elements ) {
	return Sizzle( expr, null, null, elements );
};

Sizzle.matchesSelector = function( elem, expr ) {
	// Set document vars if needed
	if ( ( elem.ownerDocument || elem ) !== document ) {
		setDocument( elem );
	}

	// Make sure that attribute selectors are quoted
	expr = expr.replace( rattributeQuotes, "='$1']" );

	if ( support.matchesSelector && documentIsHTML &&
		( !rbuggyMatches || !rbuggyMatches.test( expr ) ) &&
		( !rbuggyQSA     || !rbuggyQSA.test( expr ) ) ) {

		try {
			var ret = matches.call( elem, expr );

			// IE 9's matchesSelector returns false on disconnected nodes
			if ( ret || support.disconnectedMatch ||
					// As well, disconnected nodes are said to be in a document
					// fragment in IE 9
					elem.document && elem.document.nodeType !== 11 ) {
				return ret;
			}
		} catch(e) {}
	}

	return Sizzle( expr, document, null, [ elem ] ).length > 0;
};

Sizzle.contains = function( context, elem ) {
	// Set document vars if needed
	if ( ( context.ownerDocument || context ) !== document ) {
		setDocument( context );
	}
	return contains( context, elem );
};

Sizzle.attr = function( elem, name ) {
	// Set document vars if needed
	if ( ( elem.ownerDocument || elem ) !== document ) {
		setDocument( elem );
	}

	var fn = Expr.attrHandle[ name.toLowerCase() ],
		// Don't get fooled by Object.prototype properties (jQuery #13807)
		val = fn && hasOwn.call( Expr.attrHandle, name.toLowerCase() ) ?
			fn( elem, name, !documentIsHTML ) :
			undefined;

	return val !== undefined ?
		val :
		support.attributes || !documentIsHTML ?
			elem.getAttribute( name ) :
			(val = elem.getAttributeNode(name)) && val.specified ?
				val.value :
				null;
};

Sizzle.error = function( msg ) {
	throw new Error( "Syntax error, unrecognized expression: " + msg );
};

/**
 * Document sorting and removing duplicates
 * @param {ArrayLike} results
 */
Sizzle.uniqueSort = function( results ) {
	var elem,
		duplicates = [],
		j = 0,
		i = 0;

	// Unless we *know* we can detect duplicates, assume their presence
	hasDuplicate = !support.detectDuplicates;
	sortInput = !support.sortStable && results.slice( 0 );
	results.sort( sortOrder );

	if ( hasDuplicate ) {
		while ( (elem = results[i++]) ) {
			if ( elem === results[ i ] ) {
				j = duplicates.push( i );
			}
		}
		while ( j-- ) {
			results.splice( duplicates[ j ], 1 );
		}
	}

	// Clear input after sorting to release objects
	// See https://github.com/jquery/sizzle/pull/225
	sortInput = null;

	return results;
};

/**
 * Utility function for retrieving the text value of an array of DOM nodes
 * @param {Array|Element} elem
 */
getText = Sizzle.getText = function( elem ) {
	var node,
		ret = "",
		i = 0,
		nodeType = elem.nodeType;

	if ( !nodeType ) {
		// If no nodeType, this is expected to be an array
		while ( (node = elem[i++]) ) {
			// Do not traverse comment nodes
			ret += getText( node );
		}
	} else if ( nodeType === 1 || nodeType === 9 || nodeType === 11 ) {
		// Use textContent for elements
		// innerText usage removed for consistency of new lines (jQuery #11153)
		if ( typeof elem.textContent === "string" ) {
			return elem.textContent;
		} else {
			// Traverse its children
			for ( elem = elem.firstChild; elem; elem = elem.nextSibling ) {
				ret += getText( elem );
			}
		}
	} else if ( nodeType === 3 || nodeType === 4 ) {
		return elem.nodeValue;
	}
	// Do not include comment or processing instruction nodes

	return ret;
};

Expr = Sizzle.selectors = {

	// Can be adjusted by the user
	cacheLength: 50,

	createPseudo: markFunction,

	match: matchExpr,

	attrHandle: {},

	find: {},

	relative: {
		">": { dir: "parentNode", first: true },
		" ": { dir: "parentNode" },
		"+": { dir: "previousSibling", first: true },
		"~": { dir: "previousSibling" }
	},

	preFilter: {
		"ATTR": function( match ) {
			match[1] = match[1].replace( runescape, funescape );

			// Move the given value to match[3] whether quoted or unquoted
			match[3] = ( match[3] || match[4] || match[5] || "" ).replace( runescape, funescape );

			if ( match[2] === "~=" ) {
				match[3] = " " + match[3] + " ";
			}

			return match.slice( 0, 4 );
		},

		"CHILD": function( match ) {
			/* matches from matchExpr["CHILD"]
				1 type (only|nth|...)
				2 what (child|of-type)
				3 argument (even|odd|\d*|\d*n([+-]\d+)?|...)
				4 xn-component of xn+y argument ([+-]?\d*n|)
				5 sign of xn-component
				6 x of xn-component
				7 sign of y-component
				8 y of y-component
			*/
			match[1] = match[1].toLowerCase();

			if ( match[1].slice( 0, 3 ) === "nth" ) {
				// nth-* requires argument
				if ( !match[3] ) {
					Sizzle.error( match[0] );
				}

				// numeric x and y parameters for Expr.filter.CHILD
				// remember that false/true cast respectively to 0/1
				match[4] = +( match[4] ? match[5] + (match[6] || 1) : 2 * ( match[3] === "even" || match[3] === "odd" ) );
				match[5] = +( ( match[7] + match[8] ) || match[3] === "odd" );

			// other types prohibit arguments
			} else if ( match[3] ) {
				Sizzle.error( match[0] );
			}

			return match;
		},

		"PSEUDO": function( match ) {
			var excess,
				unquoted = !match[6] && match[2];

			if ( matchExpr["CHILD"].test( match[0] ) ) {
				return null;
			}

			// Accept quoted arguments as-is
			if ( match[3] ) {
				match[2] = match[4] || match[5] || "";

			// Strip excess characters from unquoted arguments
			} else if ( unquoted && rpseudo.test( unquoted ) &&
				// Get excess from tokenize (recursively)
				(excess = tokenize( unquoted, true )) &&
				// advance to the next closing parenthesis
				(excess = unquoted.indexOf( ")", unquoted.length - excess ) - unquoted.length) ) {

				// excess is a negative index
				match[0] = match[0].slice( 0, excess );
				match[2] = unquoted.slice( 0, excess );
			}

			// Return only captures needed by the pseudo filter method (type and argument)
			return match.slice( 0, 3 );
		}
	},

	filter: {

		"TAG": function( nodeNameSelector ) {
			var nodeName = nodeNameSelector.replace( runescape, funescape ).toLowerCase();
			return nodeNameSelector === "*" ?
				function() { return true; } :
				function( elem ) {
					return elem.nodeName && elem.nodeName.toLowerCase() === nodeName;
				};
		},

		"CLASS": function( className ) {
			var pattern = classCache[ className + " " ];

			return pattern ||
				(pattern = new RegExp( "(^|" + whitespace + ")" + className + "(" + whitespace + "|$)" )) &&
				classCache( className, function( elem ) {
					return pattern.test( typeof elem.className === "string" && elem.className || typeof elem.getAttribute !== strundefined && elem.getAttribute("class") || "" );
				});
		},

		"ATTR": function( name, operator, check ) {
			return function( elem ) {
				var result = Sizzle.attr( elem, name );

				if ( result == null ) {
					return operator === "!=";
				}
				if ( !operator ) {
					return true;
				}

				result += "";

				return operator === "=" ? result === check :
					operator === "!=" ? result !== check :
					operator === "^=" ? check && result.indexOf( check ) === 0 :
					operator === "*=" ? check && result.indexOf( check ) > -1 :
					operator === "$=" ? check && result.slice( -check.length ) === check :
					operator === "~=" ? ( " " + result + " " ).indexOf( check ) > -1 :
					operator === "|=" ? result === check || result.slice( 0, check.length + 1 ) === check + "-" :
					false;
			};
		},

		"CHILD": function( type, what, argument, first, last ) {
			var simple = type.slice( 0, 3 ) !== "nth",
				forward = type.slice( -4 ) !== "last",
				ofType = what === "of-type";

			return first === 1 && last === 0 ?

				// Shortcut for :nth-*(n)
				function( elem ) {
					return !!elem.parentNode;
				} :

				function( elem, context, xml ) {
					var cache, outerCache, node, diff, nodeIndex, start,
						dir = simple !== forward ? "nextSibling" : "previousSibling",
						parent = elem.parentNode,
						name = ofType && elem.nodeName.toLowerCase(),
						useCache = !xml && !ofType;

					if ( parent ) {

						// :(first|last|only)-(child|of-type)
						if ( simple ) {
							while ( dir ) {
								node = elem;
								while ( (node = node[ dir ]) ) {
									if ( ofType ? node.nodeName.toLowerCase() === name : node.nodeType === 1 ) {
										return false;
									}
								}
								// Reverse direction for :only-* (if we haven't yet done so)
								start = dir = type === "only" && !start && "nextSibling";
							}
							return true;
						}

						start = [ forward ? parent.firstChild : parent.lastChild ];

						// non-xml :nth-child(...) stores cache data on `parent`
						if ( forward && useCache ) {
							// Seek `elem` from a previously-cached index
							outerCache = parent[ expando ] || (parent[ expando ] = {});
							cache = outerCache[ type ] || [];
							nodeIndex = cache[0] === dirruns && cache[1];
							diff = cache[0] === dirruns && cache[2];
							node = nodeIndex && parent.childNodes[ nodeIndex ];

							while ( (node = ++nodeIndex && node && node[ dir ] ||

								// Fallback to seeking `elem` from the start
								(diff = nodeIndex = 0) || start.pop()) ) {

								// When found, cache indexes on `parent` and break
								if ( node.nodeType === 1 && ++diff && node === elem ) {
									outerCache[ type ] = [ dirruns, nodeIndex, diff ];
									break;
								}
							}

						// Use previously-cached element index if available
						} else if ( useCache && (cache = (elem[ expando ] || (elem[ expando ] = {}))[ type ]) && cache[0] === dirruns ) {
							diff = cache[1];

						// xml :nth-child(...) or :nth-last-child(...) or :nth(-last)?-of-type(...)
						} else {
							// Use the same loop as above to seek `elem` from the start
							while ( (node = ++nodeIndex && node && node[ dir ] ||
								(diff = nodeIndex = 0) || start.pop()) ) {

								if ( ( ofType ? node.nodeName.toLowerCase() === name : node.nodeType === 1 ) && ++diff ) {
									// Cache the index of each encountered element
									if ( useCache ) {
										(node[ expando ] || (node[ expando ] = {}))[ type ] = [ dirruns, diff ];
									}

									if ( node === elem ) {
										break;
									}
								}
							}
						}

						// Incorporate the offset, then check against cycle size
						diff -= last;
						return diff === first || ( diff % first === 0 && diff / first >= 0 );
					}
				};
		},

		"PSEUDO": function( pseudo, argument ) {
			// pseudo-class names are case-insensitive
			// http://www.w3.org/TR/selectors/#pseudo-classes
			// Prioritize by case sensitivity in case custom pseudos are added with uppercase letters
			// Remember that setFilters inherits from pseudos
			var args,
				fn = Expr.pseudos[ pseudo ] || Expr.setFilters[ pseudo.toLowerCase() ] ||
					Sizzle.error( "unsupported pseudo: " + pseudo );

			// The user may use createPseudo to indicate that
			// arguments are needed to create the filter function
			// just as Sizzle does
			if ( fn[ expando ] ) {
				return fn( argument );
			}

			// But maintain support for old signatures
			if ( fn.length > 1 ) {
				args = [ pseudo, pseudo, "", argument ];
				return Expr.setFilters.hasOwnProperty( pseudo.toLowerCase() ) ?
					markFunction(function( seed, matches ) {
						var idx,
							matched = fn( seed, argument ),
							i = matched.length;
						while ( i-- ) {
							idx = indexOf.call( seed, matched[i] );
							seed[ idx ] = !( matches[ idx ] = matched[i] );
						}
					}) :
					function( elem ) {
						return fn( elem, 0, args );
					};
			}

			return fn;
		}
	},

	pseudos: {
		// Potentially complex pseudos
		"not": markFunction(function( selector ) {
			// Trim the selector passed to compile
			// to avoid treating leading and trailing
			// spaces as combinators
			var input = [],
				results = [],
				matcher = compile( selector.replace( rtrim, "$1" ) );

			return matcher[ expando ] ?
				markFunction(function( seed, matches, context, xml ) {
					var elem,
						unmatched = matcher( seed, null, xml, [] ),
						i = seed.length;

					// Match elements unmatched by `matcher`
					while ( i-- ) {
						if ( (elem = unmatched[i]) ) {
							seed[i] = !(matches[i] = elem);
						}
					}
				}) :
				function( elem, context, xml ) {
					input[0] = elem;
					matcher( input, null, xml, results );
					return !results.pop();
				};
		}),

		"has": markFunction(function( selector ) {
			return function( elem ) {
				return Sizzle( selector, elem ).length > 0;
			};
		}),

		"contains": markFunction(function( text ) {
			return function( elem ) {
				return ( elem.textContent || elem.innerText || getText( elem ) ).indexOf( text ) > -1;
			};
		}),

		// "Whether an element is represented by a :lang() selector
		// is based solely on the element's language value
		// being equal to the identifier C,
		// or beginning with the identifier C immediately followed by "-".
		// The matching of C against the element's language value is performed case-insensitively.
		// The identifier C does not have to be a valid language name."
		// http://www.w3.org/TR/selectors/#lang-pseudo
		"lang": markFunction( function( lang ) {
			// lang value must be a valid identifier
			if ( !ridentifier.test(lang || "") ) {
				Sizzle.error( "unsupported lang: " + lang );
			}
			lang = lang.replace( runescape, funescape ).toLowerCase();
			return function( elem ) {
				var elemLang;
				do {
					if ( (elemLang = documentIsHTML ?
						elem.lang :
						elem.getAttribute("xml:lang") || elem.getAttribute("lang")) ) {

						elemLang = elemLang.toLowerCase();
						return elemLang === lang || elemLang.indexOf( lang + "-" ) === 0;
					}
				} while ( (elem = elem.parentNode) && elem.nodeType === 1 );
				return false;
			};
		}),

		// Miscellaneous
		"target": function( elem ) {
			var hash = window.location && window.location.hash;
			return hash && hash.slice( 1 ) === elem.id;
		},

		"root": function( elem ) {
			return elem === docElem;
		},

		"focus": function( elem ) {
			return elem === document.activeElement && (!document.hasFocus || document.hasFocus()) && !!(elem.type || elem.href || ~elem.tabIndex);
		},

		// Boolean properties
		"enabled": function( elem ) {
			return elem.disabled === false;
		},

		"disabled": function( elem ) {
			return elem.disabled === true;
		},

		"checked": function( elem ) {
			// In CSS3, :checked should return both checked and selected elements
			// http://www.w3.org/TR/2011/REC-css3-selectors-20110929/#checked
			var nodeName = elem.nodeName.toLowerCase();
			return (nodeName === "input" && !!elem.checked) || (nodeName === "option" && !!elem.selected);
		},

		"selected": function( elem ) {
			// Accessing this property makes selected-by-default
			// options in Safari work properly
			if ( elem.parentNode ) {
				elem.parentNode.selectedIndex;
			}

			return elem.selected === true;
		},

		// Contents
		"empty": function( elem ) {
			// http://www.w3.org/TR/selectors/#empty-pseudo
			// :empty is negated by element (1) or content nodes (text: 3; cdata: 4; entity ref: 5),
			//   but not by others (comment: 8; processing instruction: 7; etc.)
			// nodeType < 6 works because attributes (2) do not appear as children
			for ( elem = elem.firstChild; elem; elem = elem.nextSibling ) {
				if ( elem.nodeType < 6 ) {
					return false;
				}
			}
			return true;
		},

		"parent": function( elem ) {
			return !Expr.pseudos["empty"]( elem );
		},

		// Element/input types
		"header": function( elem ) {
			return rheader.test( elem.nodeName );
		},

		"input": function( elem ) {
			return rinputs.test( elem.nodeName );
		},

		"button": function( elem ) {
			var name = elem.nodeName.toLowerCase();
			return name === "input" && elem.type === "button" || name === "button";
		},

		"text": function( elem ) {
			var attr;
			return elem.nodeName.toLowerCase() === "input" &&
				elem.type === "text" &&

				// Support: IE<8
				// New HTML5 attribute values (e.g., "search") appear with elem.type === "text"
				( (attr = elem.getAttribute("type")) == null || attr.toLowerCase() === "text" );
		},

		// Position-in-collection
		"first": createPositionalPseudo(function() {
			return [ 0 ];
		}),

		"last": createPositionalPseudo(function( matchIndexes, length ) {
			return [ length - 1 ];
		}),

		"eq": createPositionalPseudo(function( matchIndexes, length, argument ) {
			return [ argument < 0 ? argument + length : argument ];
		}),

		"even": createPositionalPseudo(function( matchIndexes, length ) {
			var i = 0;
			for ( ; i < length; i += 2 ) {
				matchIndexes.push( i );
			}
			return matchIndexes;
		}),

		"odd": createPositionalPseudo(function( matchIndexes, length ) {
			var i = 1;
			for ( ; i < length; i += 2 ) {
				matchIndexes.push( i );
			}
			return matchIndexes;
		}),

		"lt": createPositionalPseudo(function( matchIndexes, length, argument ) {
			var i = argument < 0 ? argument + length : argument;
			for ( ; --i >= 0; ) {
				matchIndexes.push( i );
			}
			return matchIndexes;
		}),

		"gt": createPositionalPseudo(function( matchIndexes, length, argument ) {
			var i = argument < 0 ? argument + length : argument;
			for ( ; ++i < length; ) {
				matchIndexes.push( i );
			}
			return matchIndexes;
		})
	}
};

Expr.pseudos["nth"] = Expr.pseudos["eq"];

// Add button/input type pseudos
for ( i in { radio: true, checkbox: true, file: true, password: true, image: true } ) {
	Expr.pseudos[ i ] = createInputPseudo( i );
}
for ( i in { submit: true, reset: true } ) {
	Expr.pseudos[ i ] = createButtonPseudo( i );
}

// Easy API for creating new setFilters
function setFilters() {}
setFilters.prototype = Expr.filters = Expr.pseudos;
Expr.setFilters = new setFilters();

tokenize = Sizzle.tokenize = function( selector, parseOnly ) {
	var matched, match, tokens, type,
		soFar, groups, preFilters,
		cached = tokenCache[ selector + " " ];

	if ( cached ) {
		return parseOnly ? 0 : cached.slice( 0 );
	}

	soFar = selector;
	groups = [];
	preFilters = Expr.preFilter;

	while ( soFar ) {

		// Comma and first run
		if ( !matched || (match = rcomma.exec( soFar )) ) {
			if ( match ) {
				// Don't consume trailing commas as valid
				soFar = soFar.slice( match[0].length ) || soFar;
			}
			groups.push( (tokens = []) );
		}

		matched = false;

		// Combinators
		if ( (match = rcombinators.exec( soFar )) ) {
			matched = match.shift();
			tokens.push({
				value: matched,
				// Cast descendant combinators to space
				type: match[0].replace( rtrim, " " )
			});
			soFar = soFar.slice( matched.length );
		}

		// Filters
		for ( type in Expr.filter ) {
			if ( (match = matchExpr[ type ].exec( soFar )) && (!preFilters[ type ] ||
				(match = preFilters[ type ]( match ))) ) {
				matched = match.shift();
				tokens.push({
					value: matched,
					type: type,
					matches: match
				});
				soFar = soFar.slice( matched.length );
			}
		}

		if ( !matched ) {
			break;
		}
	}

	// Return the length of the invalid excess
	// if we're just parsing
	// Otherwise, throw an error or return tokens
	return parseOnly ?
		soFar.length :
		soFar ?
			Sizzle.error( selector ) :
			// Cache the tokens
			tokenCache( selector, groups ).slice( 0 );
};

function toSelector( tokens ) {
	var i = 0,
		len = tokens.length,
		selector = "";
	for ( ; i < len; i++ ) {
		selector += tokens[i].value;
	}
	return selector;
}

function addCombinator( matcher, combinator, base ) {
	var dir = combinator.dir,
		checkNonElements = base && dir === "parentNode",
		doneName = done++;

	return combinator.first ?
		// Check against closest ancestor/preceding element
		function( elem, context, xml ) {
			while ( (elem = elem[ dir ]) ) {
				if ( elem.nodeType === 1 || checkNonElements ) {
					return matcher( elem, context, xml );
				}
			}
		} :

		// Check against all ancestor/preceding elements
		function( elem, context, xml ) {
			var oldCache, outerCache,
				newCache = [ dirruns, doneName ];

			// We can't set arbitrary data on XML nodes, so they don't benefit from dir caching
			if ( xml ) {
				while ( (elem = elem[ dir ]) ) {
					if ( elem.nodeType === 1 || checkNonElements ) {
						if ( matcher( elem, context, xml ) ) {
							return true;
						}
					}
				}
			} else {
				while ( (elem = elem[ dir ]) ) {
					if ( elem.nodeType === 1 || checkNonElements ) {
						outerCache = elem[ expando ] || (elem[ expando ] = {});
						if ( (oldCache = outerCache[ dir ]) &&
							oldCache[ 0 ] === dirruns && oldCache[ 1 ] === doneName ) {

							// Assign to newCache so results back-propagate to previous elements
							return (newCache[ 2 ] = oldCache[ 2 ]);
						} else {
							// Reuse newcache so results back-propagate to previous elements
							outerCache[ dir ] = newCache;

							// A match means we're done; a fail means we have to keep checking
							if ( (newCache[ 2 ] = matcher( elem, context, xml )) ) {
								return true;
							}
						}
					}
				}
			}
		};
}

function elementMatcher( matchers ) {
	return matchers.length > 1 ?
		function( elem, context, xml ) {
			var i = matchers.length;
			while ( i-- ) {
				if ( !matchers[i]( elem, context, xml ) ) {
					return false;
				}
			}
			return true;
		} :
		matchers[0];
}

function multipleContexts( selector, contexts, results ) {
	var i = 0,
		len = contexts.length;
	for ( ; i < len; i++ ) {
		Sizzle( selector, contexts[i], results );
	}
	return results;
}

function condense( unmatched, map, filter, context, xml ) {
	var elem,
		newUnmatched = [],
		i = 0,
		len = unmatched.length,
		mapped = map != null;

	for ( ; i < len; i++ ) {
		if ( (elem = unmatched[i]) ) {
			if ( !filter || filter( elem, context, xml ) ) {
				newUnmatched.push( elem );
				if ( mapped ) {
					map.push( i );
				}
			}
		}
	}

	return newUnmatched;
}

function setMatcher( preFilter, selector, matcher, postFilter, postFinder, postSelector ) {
	if ( postFilter && !postFilter[ expando ] ) {
		postFilter = setMatcher( postFilter );
	}
	if ( postFinder && !postFinder[ expando ] ) {
		postFinder = setMatcher( postFinder, postSelector );
	}
	return markFunction(function( seed, results, context, xml ) {
		var temp, i, elem,
			preMap = [],
			postMap = [],
			preexisting = results.length,

			// Get initial elements from seed or context
			elems = seed || multipleContexts( selector || "*", context.nodeType ? [ context ] : context, [] ),

			// Prefilter to get matcher input, preserving a map for seed-results synchronization
			matcherIn = preFilter && ( seed || !selector ) ?
				condense( elems, preMap, preFilter, context, xml ) :
				elems,

			matcherOut = matcher ?
				// If we have a postFinder, or filtered seed, or non-seed postFilter or preexisting results,
				postFinder || ( seed ? preFilter : preexisting || postFilter ) ?

					// ...intermediate processing is necessary
					[] :

					// ...otherwise use results directly
					results :
				matcherIn;

		// Find primary matches
		if ( matcher ) {
			matcher( matcherIn, matcherOut, context, xml );
		}

		// Apply postFilter
		if ( postFilter ) {
			temp = condense( matcherOut, postMap );
			postFilter( temp, [], context, xml );

			// Un-match failing elements by moving them back to matcherIn
			i = temp.length;
			while ( i-- ) {
				if ( (elem = temp[i]) ) {
					matcherOut[ postMap[i] ] = !(matcherIn[ postMap[i] ] = elem);
				}
			}
		}

		if ( seed ) {
			if ( postFinder || preFilter ) {
				if ( postFinder ) {
					// Get the final matcherOut by condensing this intermediate into postFinder contexts
					temp = [];
					i = matcherOut.length;
					while ( i-- ) {
						if ( (elem = matcherOut[i]) ) {
							// Restore matcherIn since elem is not yet a final match
							temp.push( (matcherIn[i] = elem) );
						}
					}
					postFinder( null, (matcherOut = []), temp, xml );
				}

				// Move matched elements from seed to results to keep them synchronized
				i = matcherOut.length;
				while ( i-- ) {
					if ( (elem = matcherOut[i]) &&
						(temp = postFinder ? indexOf.call( seed, elem ) : preMap[i]) > -1 ) {

						seed[temp] = !(results[temp] = elem);
					}
				}
			}

		// Add elements to results, through postFinder if defined
		} else {
			matcherOut = condense(
				matcherOut === results ?
					matcherOut.splice( preexisting, matcherOut.length ) :
					matcherOut
			);
			if ( postFinder ) {
				postFinder( null, results, matcherOut, xml );
			} else {
				push.apply( results, matcherOut );
			}
		}
	});
}

function matcherFromTokens( tokens ) {
	var checkContext, matcher, j,
		len = tokens.length,
		leadingRelative = Expr.relative[ tokens[0].type ],
		implicitRelative = leadingRelative || Expr.relative[" "],
		i = leadingRelative ? 1 : 0,

		// The foundational matcher ensures that elements are reachable from top-level context(s)
		matchContext = addCombinator( function( elem ) {
			return elem === checkContext;
		}, implicitRelative, true ),
		matchAnyContext = addCombinator( function( elem ) {
			return indexOf.call( checkContext, elem ) > -1;
		}, implicitRelative, true ),
		matchers = [ function( elem, context, xml ) {
			return ( !leadingRelative && ( xml || context !== outermostContext ) ) || (
				(checkContext = context).nodeType ?
					matchContext( elem, context, xml ) :
					matchAnyContext( elem, context, xml ) );
		} ];

	for ( ; i < len; i++ ) {
		if ( (matcher = Expr.relative[ tokens[i].type ]) ) {
			matchers = [ addCombinator(elementMatcher( matchers ), matcher) ];
		} else {
			matcher = Expr.filter[ tokens[i].type ].apply( null, tokens[i].matches );

			// Return special upon seeing a positional matcher
			if ( matcher[ expando ] ) {
				// Find the next relative operator (if any) for proper handling
				j = ++i;
				for ( ; j < len; j++ ) {
					if ( Expr.relative[ tokens[j].type ] ) {
						break;
					}
				}
				return setMatcher(
					i > 1 && elementMatcher( matchers ),
					i > 1 && toSelector(
						// If the preceding token was a descendant combinator, insert an implicit any-element `*`
						tokens.slice( 0, i - 1 ).concat({ value: tokens[ i - 2 ].type === " " ? "*" : "" })
					).replace( rtrim, "$1" ),
					matcher,
					i < j && matcherFromTokens( tokens.slice( i, j ) ),
					j < len && matcherFromTokens( (tokens = tokens.slice( j )) ),
					j < len && toSelector( tokens )
				);
			}
			matchers.push( matcher );
		}
	}

	return elementMatcher( matchers );
}

function matcherFromGroupMatchers( elementMatchers, setMatchers ) {
	var bySet = setMatchers.length > 0,
		byElement = elementMatchers.length > 0,
		superMatcher = function( seed, context, xml, results, outermost ) {
			var elem, j, matcher,
				matchedCount = 0,
				i = "0",
				unmatched = seed && [],
				setMatched = [],
				contextBackup = outermostContext,
				// We must always have either seed elements or outermost context
				elems = seed || byElement && Expr.find["TAG"]( "*", outermost ),
				// Use integer dirruns iff this is the outermost matcher
				dirrunsUnique = (dirruns += contextBackup == null ? 1 : Math.random() || 0.1),
				len = elems.length;

			if ( outermost ) {
				outermostContext = context !== document && context;
			}

			// Add elements passing elementMatchers directly to results
			// Keep `i` a string if there are no elements so `matchedCount` will be "00" below
			// Support: IE<9, Safari
			// Tolerate NodeList properties (IE: "length"; Safari: <number>) matching elements by id
			for ( ; i !== len && (elem = elems[i]) != null; i++ ) {
				if ( byElement && elem ) {
					j = 0;
					while ( (matcher = elementMatchers[j++]) ) {
						if ( matcher( elem, context, xml ) ) {
							results.push( elem );
							break;
						}
					}
					if ( outermost ) {
						dirruns = dirrunsUnique;
					}
				}

				// Track unmatched elements for set filters
				if ( bySet ) {
					// They will have gone through all possible matchers
					if ( (elem = !matcher && elem) ) {
						matchedCount--;
					}

					// Lengthen the array for every element, matched or not
					if ( seed ) {
						unmatched.push( elem );
					}
				}
			}

			// Apply set filters to unmatched elements
			matchedCount += i;
			if ( bySet && i !== matchedCount ) {
				j = 0;
				while ( (matcher = setMatchers[j++]) ) {
					matcher( unmatched, setMatched, context, xml );
				}

				if ( seed ) {
					// Reintegrate element matches to eliminate the need for sorting
					if ( matchedCount > 0 ) {
						while ( i-- ) {
							if ( !(unmatched[i] || setMatched[i]) ) {
								setMatched[i] = pop.call( results );
							}
						}
					}

					// Discard index placeholder values to get only actual matches
					setMatched = condense( setMatched );
				}

				// Add matches to results
				push.apply( results, setMatched );

				// Seedless set matches succeeding multiple successful matchers stipulate sorting
				if ( outermost && !seed && setMatched.length > 0 &&
					( matchedCount + setMatchers.length ) > 1 ) {

					Sizzle.uniqueSort( results );
				}
			}

			// Override manipulation of globals by nested matchers
			if ( outermost ) {
				dirruns = dirrunsUnique;
				outermostContext = contextBackup;
			}

			return unmatched;
		};

	return bySet ?
		markFunction( superMatcher ) :
		superMatcher;
}

compile = Sizzle.compile = function( selector, match /* Internal Use Only */ ) {
	var i,
		setMatchers = [],
		elementMatchers = [],
		cached = compilerCache[ selector + " " ];

	if ( !cached ) {
		// Generate a function of recursive functions that can be used to check each element
		if ( !match ) {
			match = tokenize( selector );
		}
		i = match.length;
		while ( i-- ) {
			cached = matcherFromTokens( match[i] );
			if ( cached[ expando ] ) {
				setMatchers.push( cached );
			} else {
				elementMatchers.push( cached );
			}
		}

		// Cache the compiled function
		cached = compilerCache( selector, matcherFromGroupMatchers( elementMatchers, setMatchers ) );

		// Save selector and tokenization
		cached.selector = selector;
	}
	return cached;
};

/**
 * A low-level selection function that works with Sizzle's compiled
 *  selector functions
 * @param {String|Function} selector A selector or a pre-compiled
 *  selector function built with Sizzle.compile
 * @param {Element} context
 * @param {Array} [results]
 * @param {Array} [seed] A set of elements to match against
 */
select = Sizzle.select = function( selector, context, results, seed ) {
	var i, tokens, token, type, find,
		compiled = typeof selector === "function" && selector,
		match = !seed && tokenize( (selector = compiled.selector || selector) );

	results = results || [];

	// Try to minimize operations if there is no seed and only one group
	if ( match.length === 1 ) {

		// Take a shortcut and set the context if the root selector is an ID
		tokens = match[0] = match[0].slice( 0 );
		if ( tokens.length > 2 && (token = tokens[0]).type === "ID" &&
				support.getById && context.nodeType === 9 && documentIsHTML &&
				Expr.relative[ tokens[1].type ] ) {

			context = ( Expr.find["ID"]( token.matches[0].replace(runescape, funescape), context ) || [] )[0];
			if ( !context ) {
				return results;

			// Precompiled matchers will still verify ancestry, so step up a level
			} else if ( compiled ) {
				context = context.parentNode;
			}

			selector = selector.slice( tokens.shift().value.length );
		}

		// Fetch a seed set for right-to-left matching
		i = matchExpr["needsContext"].test( selector ) ? 0 : tokens.length;
		while ( i-- ) {
			token = tokens[i];

			// Abort if we hit a combinator
			if ( Expr.relative[ (type = token.type) ] ) {
				break;
			}
			if ( (find = Expr.find[ type ]) ) {
				// Search, expanding context for leading sibling combinators
				if ( (seed = find(
					token.matches[0].replace( runescape, funescape ),
					rsibling.test( tokens[0].type ) && testContext( context.parentNode ) || context
				)) ) {

					// If seed is empty or no tokens remain, we can return early
					tokens.splice( i, 1 );
					selector = seed.length && toSelector( tokens );
					if ( !selector ) {
						push.apply( results, seed );
						return results;
					}

					break;
				}
			}
		}
	}

	// Compile and execute a filtering function if one is not provided
	// Provide `match` to avoid retokenization if we modified the selector above
	( compiled || compile( selector, match ) )(
		seed,
		context,
		!documentIsHTML,
		results,
		rsibling.test( selector ) && testContext( context.parentNode ) || context
	);
	return results;
};

// One-time assignments

// Sort stability
support.sortStable = expando.split("").sort( sortOrder ).join("") === expando;

// Support: Chrome<14
// Always assume duplicates if they aren't passed to the comparison function
support.detectDuplicates = !!hasDuplicate;

// Initialize against the default document
setDocument();

// Support: Webkit<537.32 - Safari 6.0.3/Chrome 25 (fixed in Chrome 27)
// Detached nodes confoundingly follow *each other*
support.sortDetached = assert(function( div1 ) {
	// Should return 1, but returns 4 (following)
	return div1.compareDocumentPosition( document.createElement("div") ) & 1;
});

// Support: IE<8
// Prevent attribute/property "interpolation"
// http://msdn.microsoft.com/en-us/library/ms536429%28VS.85%29.aspx
if ( !assert(function( div ) {
	div.innerHTML = "<a href='#'></a>";
	return div.firstChild.getAttribute("href") === "#" ;
}) ) {
	addHandle( "type|href|height|width", function( elem, name, isXML ) {
		if ( !isXML ) {
			return elem.getAttribute( name, name.toLowerCase() === "type" ? 1 : 2 );
		}
	});
}

// Support: IE<9
// Use defaultValue in place of getAttribute("value")
if ( !support.attributes || !assert(function( div ) {
	div.innerHTML = "<input/>";
	div.firstChild.setAttribute( "value", "" );
	return div.firstChild.getAttribute( "value" ) === "";
}) ) {
	addHandle( "value", function( elem, name, isXML ) {
		if ( !isXML && elem.nodeName.toLowerCase() === "input" ) {
			return elem.defaultValue;
		}
	});
}

// Support: IE<9
// Use getAttributeNode to fetch booleans when getAttribute lies
if ( !assert(function( div ) {
	return div.getAttribute("disabled") == null;
}) ) {
	addHandle( booleans, function( elem, name, isXML ) {
		var val;
		if ( !isXML ) {
			return elem[ name ] === true ? name.toLowerCase() :
					(val = elem.getAttributeNode( name )) && val.specified ?
					val.value :
				null;
		}
	});
}

return Sizzle;

})( window );



jQuery.find = Sizzle;
jQuery.expr = Sizzle.selectors;
jQuery.expr[":"] = jQuery.expr.pseudos;
jQuery.unique = Sizzle.uniqueSort;
jQuery.text = Sizzle.getText;
jQuery.isXMLDoc = Sizzle.isXML;
jQuery.contains = Sizzle.contains;



var rneedsContext = jQuery.expr.match.needsContext;

var rsingleTag = (/^<(\w+)\s*\/?>(?:<\/\1>|)$/);



var risSimple = /^.[^:#\[\.,]*$/;

// Implement the identical functionality for filter and not
function winnow( elements, qualifier, not ) {
	if ( jQuery.isFunction( qualifier ) ) {
		return jQuery.grep( elements, function( elem, i ) {
			/* jshint -W018 */
			return !!qualifier.call( elem, i, elem ) !== not;
		});

	}

	if ( qualifier.nodeType ) {
		return jQuery.grep( elements, function( elem ) {
			return ( elem === qualifier ) !== not;
		});

	}

	if ( typeof qualifier === "string" ) {
		if ( risSimple.test( qualifier ) ) {
			return jQuery.filter( qualifier, elements, not );
		}

		qualifier = jQuery.filter( qualifier, elements );
	}

	return jQuery.grep( elements, function( elem ) {
		return ( jQuery.inArray( elem, qualifier ) >= 0 ) !== not;
	});
}

jQuery.filter = function( expr, elems, not ) {
	var elem = elems[ 0 ];

	if ( not ) {
		expr = ":not(" + expr + ")";
	}

	return elems.length === 1 && elem.nodeType === 1 ?
		jQuery.find.matchesSelector( elem, expr ) ? [ elem ] : [] :
		jQuery.find.matches( expr, jQuery.grep( elems, function( elem ) {
			return elem.nodeType === 1;
		}));
};

jQuery.fn.extend({
	find: function( selector ) {
		var i,
			ret = [],
			self = this,
			len = self.length;

		if ( typeof selector !== "string" ) {
			return this.pushStack( jQuery( selector ).filter(function() {
				for ( i = 0; i < len; i++ ) {
					if ( jQuery.contains( self[ i ], this ) ) {
						return true;
					}
				}
			}) );
		}

		for ( i = 0; i < len; i++ ) {
			jQuery.find( selector, self[ i ], ret );
		}

		// Needed because $( selector, context ) becomes $( context ).find( selector )
		ret = this.pushStack( len > 1 ? jQuery.unique( ret ) : ret );
		ret.selector = this.selector ? this.selector + " " + selector : selector;
		return ret;
	},
	filter: function( selector ) {
		return this.pushStack( winnow(this, selector || [], false) );
	},
	not: function( selector ) {
		return this.pushStack( winnow(this, selector || [], true) );
	},
	is: function( selector ) {
		return !!winnow(
			this,

			// If this is a positional/relative selector, check membership in the returned set
			// so $("p:first").is("p:last") won't return true for a doc with two "p".
			typeof selector === "string" && rneedsContext.test( selector ) ?
				jQuery( selector ) :
				selector || [],
			false
		).length;
	}
});


// Initialize a jQuery object


// A central reference to the root jQuery(document)
var rootjQuery,

	// Use the correct document accordingly with window argument (sandbox)
	document = window.document,

	// A simple way to check for HTML strings
	// Prioritize #id over <tag> to avoid XSS via location.hash (#9521)
	// Strict HTML recognition (#11290: must start with <)
	rquickExpr = /^(?:\s*(<[\w\W]+>)[^>]*|#([\w-]*))$/,

	init = jQuery.fn.init = function( selector, context ) {
		var match, elem;

		// HANDLE: $(""), $(null), $(undefined), $(false)
		if ( !selector ) {
			return this;
		}

		// Handle HTML strings
		if ( typeof selector === "string" ) {
			if ( selector.charAt(0) === "<" && selector.charAt( selector.length - 1 ) === ">" && selector.length >= 3 ) {
				// Assume that strings that start and end with <> are HTML and skip the regex check
				match = [ null, selector, null ];

			} else {
				match = rquickExpr.exec( selector );
			}

			// Match html or make sure no context is specified for #id
			if ( match && (match[1] || !context) ) {

				// HANDLE: $(html) -> $(array)
				if ( match[1] ) {
					context = context instanceof jQuery ? context[0] : context;

					// scripts is true for back-compat
					// Intentionally let the error be thrown if parseHTML is not present
					jQuery.merge( this, jQuery.parseHTML(
						match[1],
						context && context.nodeType ? context.ownerDocument || context : document,
						true
					) );

					// HANDLE: $(html, props)
					if ( rsingleTag.test( match[1] ) && jQuery.isPlainObject( context ) ) {
						for ( match in context ) {
							// Properties of context are called as methods if possible
							if ( jQuery.isFunction( this[ match ] ) ) {
								this[ match ]( context[ match ] );

							// ...and otherwise set as attributes
							} else {
								this.attr( match, context[ match ] );
							}
						}
					}

					return this;

				// HANDLE: $(#id)
				} else {
					elem = document.getElementById( match[2] );

					// Check parentNode to catch when Blackberry 4.6 returns
					// nodes that are no longer in the document #6963
					if ( elem && elem.parentNode ) {
						// Handle the case where IE and Opera return items
						// by name instead of ID
						if ( elem.id !== match[2] ) {
							return rootjQuery.find( selector );
						}

						// Otherwise, we inject the element directly into the jQuery object
						this.length = 1;
						this[0] = elem;
					}

					this.context = document;
					this.selector = selector;
					return this;
				}

			// HANDLE: $(expr, $(...))
			} else if ( !context || context.jquery ) {
				return ( context || rootjQuery ).find( selector );

			// HANDLE: $(expr, context)
			// (which is just equivalent to: $(context).find(expr)
			} else {
				return this.constructor( context ).find( selector );
			}

		// HANDLE: $(DOMElement)
		} else if ( selector.nodeType ) {
			this.context = this[0] = selector;
			this.length = 1;
			return this;

		// HANDLE: $(function)
		// Shortcut for document ready
		} else if ( jQuery.isFunction( selector ) ) {
			return typeof rootjQuery.ready !== "undefined" ?
				rootjQuery.ready( selector ) :
				// Execute immediately if ready is not present
				selector( jQuery );
		}

		if ( selector.selector !== undefined ) {
			this.selector = selector.selector;
			this.context = selector.context;
		}

		return jQuery.makeArray( selector, this );
	};

// Give the init function the jQuery prototype for later instantiation
init.prototype = jQuery.fn;

// Initialize central reference
rootjQuery = jQuery( document );


var rparentsprev = /^(?:parents|prev(?:Until|All))/,
	// methods guaranteed to produce a unique set when starting from a unique set
	guaranteedUnique = {
		children: true,
		contents: true,
		next: true,
		prev: true
	};

jQuery.extend({
	dir: function( elem, dir, until ) {
		var matched = [],
			cur = elem[ dir ];

		while ( cur && cur.nodeType !== 9 && (until === undefined || cur.nodeType !== 1 || !jQuery( cur ).is( until )) ) {
			if ( cur.nodeType === 1 ) {
				matched.push( cur );
			}
			cur = cur[dir];
		}
		return matched;
	},

	sibling: function( n, elem ) {
		var r = [];

		for ( ; n; n = n.nextSibling ) {
			if ( n.nodeType === 1 && n !== elem ) {
				r.push( n );
			}
		}

		return r;
	}
});

jQuery.fn.extend({
	has: function( target ) {
		var i,
			targets = jQuery( target, this ),
			len = targets.length;

		return this.filter(function() {
			for ( i = 0; i < len; i++ ) {
				if ( jQuery.contains( this, targets[i] ) ) {
					return true;
				}
			}
		});
	},

	closest: function( selectors, context ) {
		var cur,
			i = 0,
			l = this.length,
			matched = [],
			pos = rneedsContext.test( selectors ) || typeof selectors !== "string" ?
				jQuery( selectors, context || this.context ) :
				0;

		for ( ; i < l; i++ ) {
			for ( cur = this[i]; cur && cur !== context; cur = cur.parentNode ) {
				// Always skip document fragments
				if ( cur.nodeType < 11 && (pos ?
					pos.index(cur) > -1 :

					// Don't pass non-elements to Sizzle
					cur.nodeType === 1 &&
						jQuery.find.matchesSelector(cur, selectors)) ) {

					matched.push( cur );
					break;
				}
			}
		}

		return this.pushStack( matched.length > 1 ? jQuery.unique( matched ) : matched );
	},

	// Determine the position of an element within
	// the matched set of elements
	index: function( elem ) {

		// No argument, return index in parent
		if ( !elem ) {
			return ( this[0] && this[0].parentNode ) ? this.first().prevAll().length : -1;
		}

		// index in selector
		if ( typeof elem === "string" ) {
			return jQuery.inArray( this[0], jQuery( elem ) );
		}

		// Locate the position of the desired element
		return jQuery.inArray(
			// If it receives a jQuery object, the first element is used
			elem.jquery ? elem[0] : elem, this );
	},

	add: function( selector, context ) {
		return this.pushStack(
			jQuery.unique(
				jQuery.merge( this.get(), jQuery( selector, context ) )
			)
		);
	},

	addBack: function( selector ) {
		return this.add( selector == null ?
			this.prevObject : this.prevObject.filter(selector)
		);
	}
});

function sibling( cur, dir ) {
	do {
		cur = cur[ dir ];
	} while ( cur && cur.nodeType !== 1 );

	return cur;
}

jQuery.each({
	parent: function( elem ) {
		var parent = elem.parentNode;
		return parent && parent.nodeType !== 11 ? parent : null;
	},
	parents: function( elem ) {
		return jQuery.dir( elem, "parentNode" );
	},
	parentsUntil: function( elem, i, until ) {
		return jQuery.dir( elem, "parentNode", until );
	},
	next: function( elem ) {
		return sibling( elem, "nextSibling" );
	},
	prev: function( elem ) {
		return sibling( elem, "previousSibling" );
	},
	nextAll: function( elem ) {
		return jQuery.dir( elem, "nextSibling" );
	},
	prevAll: function( elem ) {
		return jQuery.dir( elem, "previousSibling" );
	},
	nextUntil: function( elem, i, until ) {
		return jQuery.dir( elem, "nextSibling", until );
	},
	prevUntil: function( elem, i, until ) {
		return jQuery.dir( elem, "previousSibling", until );
	},
	siblings: function( elem ) {
		return jQuery.sibling( ( elem.parentNode || {} ).firstChild, elem );
	},
	children: function( elem ) {
		return jQuery.sibling( elem.firstChild );
	},
	contents: function( elem ) {
		return jQuery.nodeName( elem, "iframe" ) ?
			elem.contentDocument || elem.contentWindow.document :
			jQuery.merge( [], elem.childNodes );
	}
}, function( name, fn ) {
	jQuery.fn[ name ] = function( until, selector ) {
		var ret = jQuery.map( this, fn, until );

		if ( name.slice( -5 ) !== "Until" ) {
			selector = until;
		}

		if ( selector && typeof selector === "string" ) {
			ret = jQuery.filter( selector, ret );
		}

		if ( this.length > 1 ) {
			// Remove duplicates
			if ( !guaranteedUnique[ name ] ) {
				ret = jQuery.unique( ret );
			}

			// Reverse order for parents* and prev-derivatives
			if ( rparentsprev.test( name ) ) {
				ret = ret.reverse();
			}
		}

		return this.pushStack( ret );
	};
});
var rnotwhite = (/\S+/g);



// String to Object options format cache
var optionsCache = {};

// Convert String-formatted options into Object-formatted ones and store in cache
function createOptions( options ) {
	var object = optionsCache[ options ] = {};
	jQuery.each( options.match( rnotwhite ) || [], function( _, flag ) {
		object[ flag ] = true;
	});
	return object;
}

/*
 * Create a callback list using the following parameters:
 *
 *	options: an optional list of space-separated options that will change how
 *			the callback list behaves or a more traditional option object
 *
 * By default a callback list will act like an event callback list and can be
 * "fired" multiple times.
 *
 * Possible options:
 *
 *	once:			will ensure the callback list can only be fired once (like a Deferred)
 *
 *	memory:			will keep track of previous values and will call any callback added
 *					after the list has been fired right away with the latest "memorized"
 *					values (like a Deferred)
 *
 *	unique:			will ensure a callback can only be added once (no duplicate in the list)
 *
 *	stopOnFalse:	interrupt callings when a callback returns false
 *
 */
jQuery.Callbacks = function( options ) {

	// Convert options from String-formatted to Object-formatted if needed
	// (we check in cache first)
	options = typeof options === "string" ?
		( optionsCache[ options ] || createOptions( options ) ) :
		jQuery.extend( {}, options );

	var // Flag to know if list is currently firing
		firing,
		// Last fire value (for non-forgettable lists)
		memory,
		// Flag to know if list was already fired
		fired,
		// End of the loop when firing
		firingLength,
		// Index of currently firing callback (modified by remove if needed)
		firingIndex,
		// First callback to fire (used internally by add and fireWith)
		firingStart,
		// Actual callback list
		list = [],
		// Stack of fire calls for repeatable lists
		stack = !options.once && [],
		// Fire callbacks
		fire = function( data ) {
			memory = options.memory && data;
			fired = true;
			firingIndex = firingStart || 0;
			firingStart = 0;
			firingLength = list.length;
			firing = true;
			for ( ; list && firingIndex < firingLength; firingIndex++ ) {
				if ( list[ firingIndex ].apply( data[ 0 ], data[ 1 ] ) === false && options.stopOnFalse ) {
					memory = false; // To prevent further calls using add
					break;
				}
			}
			firing = false;
			if ( list ) {
				if ( stack ) {
					if ( stack.length ) {
						fire( stack.shift() );
					}
				} else if ( memory ) {
					list = [];
				} else {
					self.disable();
				}
			}
		},
		// Actual Callbacks object
		self = {
			// Add a callback or a collection of callbacks to the list
			add: function() {
				if ( list ) {
					// First, we save the current length
					var start = list.length;
					(function add( args ) {
						jQuery.each( args, function( _, arg ) {
							var type = jQuery.type( arg );
							if ( type === "function" ) {
								if ( !options.unique || !self.has( arg ) ) {
									list.push( arg );
								}
							} else if ( arg && arg.length && type !== "string" ) {
								// Inspect recursively
								add( arg );
							}
						});
					})( arguments );
					// Do we need to add the callbacks to the
					// current firing batch?
					if ( firing ) {
						firingLength = list.length;
					// With memory, if we're not firing then
					// we should call right away
					} else if ( memory ) {
						firingStart = start;
						fire( memory );
					}
				}
				return this;
			},
			// Remove a callback from the list
			remove: function() {
				if ( list ) {
					jQuery.each( arguments, function( _, arg ) {
						var index;
						while ( ( index = jQuery.inArray( arg, list, index ) ) > -1 ) {
							list.splice( index, 1 );
							// Handle firing indexes
							if ( firing ) {
								if ( index <= firingLength ) {
									firingLength--;
								}
								if ( index <= firingIndex ) {
									firingIndex--;
								}
							}
						}
					});
				}
				return this;
			},
			// Check if a given callback is in the list.
			// If no argument is given, return whether or not list has callbacks attached.
			has: function( fn ) {
				return fn ? jQuery.inArray( fn, list ) > -1 : !!( list && list.length );
			},
			// Remove all callbacks from the list
			empty: function() {
				list = [];
				firingLength = 0;
				return this;
			},
			// Have the list do nothing anymore
			disable: function() {
				list = stack = memory = undefined;
				return this;
			},
			// Is it disabled?
			disabled: function() {
				return !list;
			},
			// Lock the list in its current state
			lock: function() {
				stack = undefined;
				if ( !memory ) {
					self.disable();
				}
				return this;
			},
			// Is it locked?
			locked: function() {
				return !stack;
			},
			// Call all callbacks with the given context and arguments
			fireWith: function( context, args ) {
				if ( list && ( !fired || stack ) ) {
					args = args || [];
					args = [ context, args.slice ? args.slice() : args ];
					if ( firing ) {
						stack.push( args );
					} else {
						fire( args );
					}
				}
				return this;
			},
			// Call all the callbacks with the given arguments
			fire: function() {
				self.fireWith( this, arguments );
				return this;
			},
			// To know if the callbacks have already been called at least once
			fired: function() {
				return !!fired;
			}
		};

	return self;
};


jQuery.extend({

	Deferred: function( func ) {
		var tuples = [
				// action, add listener, listener list, final state
				[ "resolve", "done", jQuery.Callbacks("once memory"), "resolved" ],
				[ "reject", "fail", jQuery.Callbacks("once memory"), "rejected" ],
				[ "notify", "progress", jQuery.Callbacks("memory") ]
			],
			state = "pending",
			promise = {
				state: function() {
					return state;
				},
				always: function() {
					deferred.done( arguments ).fail( arguments );
					return this;
				},
				then: function( /* fnDone, fnFail, fnProgress */ ) {
					var fns = arguments;
					return jQuery.Deferred(function( newDefer ) {
						jQuery.each( tuples, function( i, tuple ) {
							var fn = jQuery.isFunction( fns[ i ] ) && fns[ i ];
							// deferred[ done | fail | progress ] for forwarding actions to newDefer
							deferred[ tuple[1] ](function() {
								var returned = fn && fn.apply( this, arguments );
								if ( returned && jQuery.isFunction( returned.promise ) ) {
									returned.promise()
										.done( newDefer.resolve )
										.fail( newDefer.reject )
										.progress( newDefer.notify );
								} else {
									newDefer[ tuple[ 0 ] + "With" ]( this === promise ? newDefer.promise() : this, fn ? [ returned ] : arguments );
								}
							});
						});
						fns = null;
					}).promise();
				},
				// Get a promise for this deferred
				// If obj is provided, the promise aspect is added to the object
				promise: function( obj ) {
					return obj != null ? jQuery.extend( obj, promise ) : promise;
				}
			},
			deferred = {};

		// Keep pipe for back-compat
		promise.pipe = promise.then;

		// Add list-specific methods
		jQuery.each( tuples, function( i, tuple ) {
			var list = tuple[ 2 ],
				stateString = tuple[ 3 ];

			// promise[ done | fail | progress ] = list.add
			promise[ tuple[1] ] = list.add;

			// Handle state
			if ( stateString ) {
				list.add(function() {
					// state = [ resolved | rejected ]
					state = stateString;

				// [ reject_list | resolve_list ].disable; progress_list.lock
				}, tuples[ i ^ 1 ][ 2 ].disable, tuples[ 2 ][ 2 ].lock );
			}

			// deferred[ resolve | reject | notify ]
			deferred[ tuple[0] ] = function() {
				deferred[ tuple[0] + "With" ]( this === deferred ? promise : this, arguments );
				return this;
			};
			deferred[ tuple[0] + "With" ] = list.fireWith;
		});

		// Make the deferred a promise
		promise.promise( deferred );

		// Call given func if any
		if ( func ) {
			func.call( deferred, deferred );
		}

		// All done!
		return deferred;
	},

	// Deferred helper
	when: function( subordinate /* , ..., subordinateN */ ) {
		var i = 0,
			resolveValues = slice.call( arguments ),
			length = resolveValues.length,

			// the count of uncompleted subordinates
			remaining = length !== 1 || ( subordinate && jQuery.isFunction( subordinate.promise ) ) ? length : 0,

			// the master Deferred. If resolveValues consist of only a single Deferred, just use that.
			deferred = remaining === 1 ? subordinate : jQuery.Deferred(),

			// Update function for both resolve and progress values
			updateFunc = function( i, contexts, values ) {
				return function( value ) {
					contexts[ i ] = this;
					values[ i ] = arguments.length > 1 ? slice.call( arguments ) : value;
					if ( values === progressValues ) {
						deferred.notifyWith( contexts, values );

					} else if ( !(--remaining) ) {
						deferred.resolveWith( contexts, values );
					}
				};
			},

			progressValues, progressContexts, resolveContexts;

		// add listeners to Deferred subordinates; treat others as resolved
		if ( length > 1 ) {
			progressValues = new Array( length );
			progressContexts = new Array( length );
			resolveContexts = new Array( length );
			for ( ; i < length; i++ ) {
				if ( resolveValues[ i ] && jQuery.isFunction( resolveValues[ i ].promise ) ) {
					resolveValues[ i ].promise()
						.done( updateFunc( i, resolveContexts, resolveValues ) )
						.fail( deferred.reject )
						.progress( updateFunc( i, progressContexts, progressValues ) );
				} else {
					--remaining;
				}
			}
		}

		// if we're not waiting on anything, resolve the master
		if ( !remaining ) {
			deferred.resolveWith( resolveContexts, resolveValues );
		}

		return deferred.promise();
	}
});


// The deferred used on DOM ready
var readyList;

jQuery.fn.ready = function( fn ) {
	// Add the callback
	jQuery.ready.promise().done( fn );

	return this;
};

jQuery.extend({
	// Is the DOM ready to be used? Set to true once it occurs.
	isReady: false,

	// A counter to track how many items to wait for before
	// the ready event fires. See #6781
	readyWait: 1,

	// Hold (or release) the ready event
	holdReady: function( hold ) {
		if ( hold ) {
			jQuery.readyWait++;
		} else {
			jQuery.ready( true );
		}
	},

	// Handle when the DOM is ready
	ready: function( wait ) {

		// Abort if there are pending holds or we're already ready
		if ( wait === true ? --jQuery.readyWait : jQuery.isReady ) {
			return;
		}

		// Make sure body exists, at least, in case IE gets a little overzealous (ticket #5443).
		if ( !document.body ) {
			return setTimeout( jQuery.ready );
		}

		// Remember that the DOM is ready
		jQuery.isReady = true;

		// If a normal DOM Ready event fired, decrement, and wait if need be
		if ( wait !== true && --jQuery.readyWait > 0 ) {
			return;
		}

		// If there are functions bound, to execute
		readyList.resolveWith( document, [ jQuery ] );

		// Trigger any bound ready events
		if ( jQuery.fn.triggerHandler ) {
			jQuery( document ).triggerHandler( "ready" );
			jQuery( document ).off( "ready" );
		}
	}
});

/**
 * Clean-up method for dom ready events
 */
function detach() {
	if ( document.addEventListener ) {
		document.removeEventListener( "DOMContentLoaded", completed, false );
		window.removeEventListener( "load", completed, false );

	} else {
		document.detachEvent( "onreadystatechange", completed );
		window.detachEvent( "onload", completed );
	}
}

/**
 * The ready event handler and self cleanup method
 */
function completed() {
	// readyState === "complete" is good enough for us to call the dom ready in oldIE
	if ( document.addEventListener || event.type === "load" || document.readyState === "complete" ) {
		detach();
		jQuery.ready();
	}
}

jQuery.ready.promise = function( obj ) {
	if ( !readyList ) {

		readyList = jQuery.Deferred();

		// Catch cases where $(document).ready() is called after the browser event has already occurred.
		// we once tried to use readyState "interactive" here, but it caused issues like the one
		// discovered by ChrisS here: http://bugs.jquery.com/ticket/12282#comment:15
		if ( document.readyState === "complete" ) {
			// Handle it asynchronously to allow scripts the opportunity to delay ready
			setTimeout( jQuery.ready );

		// Standards-based browsers support DOMContentLoaded
		} else if ( document.addEventListener ) {
			// Use the handy event callback
			document.addEventListener( "DOMContentLoaded", completed, false );

			// A fallback to window.onload, that will always work
			window.addEventListener( "load", completed, false );

		// If IE event model is used
		} else {
			// Ensure firing before onload, maybe late but safe also for iframes
			document.attachEvent( "onreadystatechange", completed );

			// A fallback to window.onload, that will always work
			window.attachEvent( "onload", completed );

			// If IE and not a frame
			// continually check to see if the document is ready
			var top = false;

			try {
				top = window.frameElement == null && document.documentElement;
			} catch(e) {}

			if ( top && top.doScroll ) {
				(function doScrollCheck() {
					if ( !jQuery.isReady ) {

						try {
							// Use the trick by Diego Perini
							// http://javascript.nwbox.com/IEContentLoaded/
							top.doScroll("left");
						} catch(e) {
							return setTimeout( doScrollCheck, 50 );
						}

						// detach all dom ready events
						detach();

						// and execute any waiting functions
						jQuery.ready();
					}
				})();
			}
		}
	}
	return readyList.promise( obj );
};


var strundefined = typeof undefined;



// Support: IE<9
// Iteration over object's inherited properties before its own
var i;
for ( i in jQuery( support ) ) {
	break;
}
support.ownLast = i !== "0";

// Note: most support tests are defined in their respective modules.
// false until the test is run
support.inlineBlockNeedsLayout = false;

// Execute ASAP in case we need to set body.style.zoom
jQuery(function() {
	// Minified: var a,b,c,d
	var val, div, body, container;

	body = document.getElementsByTagName( "body" )[ 0 ];
	if ( !body || !body.style ) {
		// Return for frameset docs that don't have a body
		return;
	}

	// Setup
	div = document.createElement( "div" );
	container = document.createElement( "div" );
	container.style.cssText = "position:absolute;border:0;width:0;height:0;top:0;left:-9999px";
	body.appendChild( container ).appendChild( div );

	if ( typeof div.style.zoom !== strundefined ) {
		// Support: IE<8
		// Check if natively block-level elements act like inline-block
		// elements when setting their display to 'inline' and giving
		// them layout
		div.style.cssText = "display:inline;margin:0;border:0;padding:1px;width:1px;zoom:1";

		support.inlineBlockNeedsLayout = val = div.offsetWidth === 3;
		if ( val ) {
			// Prevent IE 6 from affecting layout for positioned elements #11048
			// Prevent IE from shrinking the body in IE 7 mode #12869
			// Support: IE<8
			body.style.zoom = 1;
		}
	}

	body.removeChild( container );
});




(function() {
	var div = document.createElement( "div" );

	// Execute the test only if not already executed in another module.
	if (support.deleteExpando == null) {
		// Support: IE<9
		support.deleteExpando = true;
		try {
			delete div.test;
		} catch( e ) {
			support.deleteExpando = false;
		}
	}

	// Null elements to avoid leaks in IE.
	div = null;
})();


/**
 * Determines whether an object can have data
 */
jQuery.acceptData = function( elem ) {
	var noData = jQuery.noData[ (elem.nodeName + " ").toLowerCase() ],
		nodeType = +elem.nodeType || 1;

	// Do not set data on non-element DOM nodes because it will not be cleared (#8335).
	return nodeType !== 1 && nodeType !== 9 ?
		false :

		// Nodes accept data unless otherwise specified; rejection can be conditional
		!noData || noData !== true && elem.getAttribute("classid") === noData;
};


var rbrace = /^(?:\{[\w\W]*\}|\[[\w\W]*\])$/,
	rmultiDash = /([A-Z])/g;

function dataAttr( elem, key, data ) {
	// If nothing was found internally, try to fetch any
	// data from the HTML5 data-* attribute
	if ( data === undefined && elem.nodeType === 1 ) {

		var name = "data-" + key.replace( rmultiDash, "-$1" ).toLowerCase();

		data = elem.getAttribute( name );

		if ( typeof data === "string" ) {
			try {
				data = data === "true" ? true :
					data === "false" ? false :
					data === "null" ? null :
					// Only convert to a number if it doesn't change the string
					+data + "" === data ? +data :
					rbrace.test( data ) ? jQuery.parseJSON( data ) :
					data;
			} catch( e ) {}

			// Make sure we set the data so it isn't changed later
			jQuery.data( elem, key, data );

		} else {
			data = undefined;
		}
	}

	return data;
}

// checks a cache object for emptiness
function isEmptyDataObject( obj ) {
	var name;
	for ( name in obj ) {

		// if the public data object is empty, the private is still empty
		if ( name === "data" && jQuery.isEmptyObject( obj[name] ) ) {
			continue;
		}
		if ( name !== "toJSON" ) {
			return false;
		}
	}

	return true;
}

function internalData( elem, name, data, pvt /* Internal Use Only */ ) {
	if ( !jQuery.acceptData( elem ) ) {
		return;
	}

	var ret, thisCache,
		internalKey = jQuery.expando,

		// We have to handle DOM nodes and JS objects differently because IE6-7
		// can't GC object references properly across the DOM-JS boundary
		isNode = elem.nodeType,

		// Only DOM nodes need the global jQuery cache; JS object data is
		// attached directly to the object so GC can occur automatically
		cache = isNode ? jQuery.cache : elem,

		// Only defining an ID for JS objects if its cache already exists allows
		// the code to shortcut on the same path as a DOM node with no cache
		id = isNode ? elem[ internalKey ] : elem[ internalKey ] && internalKey;

	// Avoid doing any more work than we need to when trying to get data on an
	// object that has no data at all
	if ( (!id || !cache[id] || (!pvt && !cache[id].data)) && data === undefined && typeof name === "string" ) {
		return;
	}

	if ( !id ) {
		// Only DOM nodes need a new unique ID for each element since their data
		// ends up in the global cache
		if ( isNode ) {
			id = elem[ internalKey ] = deletedIds.pop() || jQuery.guid++;
		} else {
			id = internalKey;
		}
	}

	if ( !cache[ id ] ) {
		// Avoid exposing jQuery metadata on plain JS objects when the object
		// is serialized using JSON.stringify
		cache[ id ] = isNode ? {} : { toJSON: jQuery.noop };
	}

	// An object can be passed to jQuery.data instead of a key/value pair; this gets
	// shallow copied over onto the existing cache
	if ( typeof name === "object" || typeof name === "function" ) {
		if ( pvt ) {
			cache[ id ] = jQuery.extend( cache[ id ], name );
		} else {
			cache[ id ].data = jQuery.extend( cache[ id ].data, name );
		}
	}

	thisCache = cache[ id ];

	// jQuery data() is stored in a separate object inside the object's internal data
	// cache in order to avoid key collisions between internal data and user-defined
	// data.
	if ( !pvt ) {
		if ( !thisCache.data ) {
			thisCache.data = {};
		}

		thisCache = thisCache.data;
	}

	if ( data !== undefined ) {
		thisCache[ jQuery.camelCase( name ) ] = data;
	}

	// Check for both converted-to-camel and non-converted data property names
	// If a data property was specified
	if ( typeof name === "string" ) {

		// First Try to find as-is property data
		ret = thisCache[ name ];

		// Test for null|undefined property data
		if ( ret == null ) {

			// Try to find the camelCased property
			ret = thisCache[ jQuery.camelCase( name ) ];
		}
	} else {
		ret = thisCache;
	}

	return ret;
}

function internalRemoveData( elem, name, pvt ) {
	if ( !jQuery.acceptData( elem ) ) {
		return;
	}

	var thisCache, i,
		isNode = elem.nodeType,

		// See jQuery.data for more information
		cache = isNode ? jQuery.cache : elem,
		id = isNode ? elem[ jQuery.expando ] : jQuery.expando;

	// If there is already no cache entry for this object, there is no
	// purpose in continuing
	if ( !cache[ id ] ) {
		return;
	}

	if ( name ) {

		thisCache = pvt ? cache[ id ] : cache[ id ].data;

		if ( thisCache ) {

			// Support array or space separated string names for data keys
			if ( !jQuery.isArray( name ) ) {

				// try the string as a key before any manipulation
				if ( name in thisCache ) {
					name = [ name ];
				} else {

					// split the camel cased version by spaces unless a key with the spaces exists
					name = jQuery.camelCase( name );
					if ( name in thisCache ) {
						name = [ name ];
					} else {
						name = name.split(" ");
					}
				}
			} else {
				// If "name" is an array of keys...
				// When data is initially created, via ("key", "val") signature,
				// keys will be converted to camelCase.
				// Since there is no way to tell _how_ a key was added, remove
				// both plain key and camelCase key. #12786
				// This will only penalize the array argument path.
				name = name.concat( jQuery.map( name, jQuery.camelCase ) );
			}

			i = name.length;
			while ( i-- ) {
				delete thisCache[ name[i] ];
			}

			// If there is no data left in the cache, we want to continue
			// and let the cache object itself get destroyed
			if ( pvt ? !isEmptyDataObject(thisCache) : !jQuery.isEmptyObject(thisCache) ) {
				return;
			}
		}
	}

	// See jQuery.data for more information
	if ( !pvt ) {
		delete cache[ id ].data;

		// Don't destroy the parent cache unless the internal data object
		// had been the only thing left in it
		if ( !isEmptyDataObject( cache[ id ] ) ) {
			return;
		}
	}

	// Destroy the cache
	if ( isNode ) {
		jQuery.cleanData( [ elem ], true );

	// Use delete when supported for expandos or `cache` is not a window per isWindow (#10080)
	/* jshint eqeqeq: false */
	} else if ( support.deleteExpando || cache != cache.window ) {
		/* jshint eqeqeq: true */
		delete cache[ id ];

	// When all else fails, null
	} else {
		cache[ id ] = null;
	}
}

jQuery.extend({
	cache: {},

	// The following elements (space-suffixed to avoid Object.prototype collisions)
	// throw uncatchable exceptions if you attempt to set expando properties
	noData: {
		"applet ": true,
		"embed ": true,
		// ...but Flash objects (which have this classid) *can* handle expandos
		"object ": "clsid:D27CDB6E-AE6D-11cf-96B8-444553540000"
	},

	hasData: function( elem ) {
		elem = elem.nodeType ? jQuery.cache[ elem[jQuery.expando] ] : elem[ jQuery.expando ];
		return !!elem && !isEmptyDataObject( elem );
	},

	data: function( elem, name, data ) {
		return internalData( elem, name, data );
	},

	removeData: function( elem, name ) {
		return internalRemoveData( elem, name );
	},

	// For internal use only.
	_data: function( elem, name, data ) {
		return internalData( elem, name, data, true );
	},

	_removeData: function( elem, name ) {
		return internalRemoveData( elem, name, true );
	}
});

jQuery.fn.extend({
	data: function( key, value ) {
		var i, name, data,
			elem = this[0],
			attrs = elem && elem.attributes;

		// Special expections of .data basically thwart jQuery.access,
		// so implement the relevant behavior ourselves

		// Gets all values
		if ( key === undefined ) {
			if ( this.length ) {
				data = jQuery.data( elem );

				if ( elem.nodeType === 1 && !jQuery._data( elem, "parsedAttrs" ) ) {
					i = attrs.length;
					while ( i-- ) {

						// Support: IE11+
						// The attrs elements can be null (#14894)
						if ( attrs[ i ] ) {
							name = attrs[ i ].name;
							if ( name.indexOf( "data-" ) === 0 ) {
								name = jQuery.camelCase( name.slice(5) );
								dataAttr( elem, name, data[ name ] );
							}
						}
					}
					jQuery._data( elem, "parsedAttrs", true );
				}
			}

			return data;
		}

		// Sets multiple values
		if ( typeof key === "object" ) {
			return this.each(function() {
				jQuery.data( this, key );
			});
		}

		return arguments.length > 1 ?

			// Sets one value
			this.each(function() {
				jQuery.data( this, key, value );
			}) :

			// Gets one value
			// Try to fetch any internally stored data first
			elem ? dataAttr( elem, key, jQuery.data( elem, key ) ) : undefined;
	},

	removeData: function( key ) {
		return this.each(function() {
			jQuery.removeData( this, key );
		});
	}
});


jQuery.extend({
	queue: function( elem, type, data ) {
		var queue;

		if ( elem ) {
			type = ( type || "fx" ) + "queue";
			queue = jQuery._data( elem, type );

			// Speed up dequeue by getting out quickly if this is just a lookup
			if ( data ) {
				if ( !queue || jQuery.isArray(data) ) {
					queue = jQuery._data( elem, type, jQuery.makeArray(data) );
				} else {
					queue.push( data );
				}
			}
			return queue || [];
		}
	},

	dequeue: function( elem, type ) {
		type = type || "fx";

		var queue = jQuery.queue( elem, type ),
			startLength = queue.length,
			fn = queue.shift(),
			hooks = jQuery._queueHooks( elem, type ),
			next = function() {
				jQuery.dequeue( elem, type );
			};

		// If the fx queue is dequeued, always remove the progress sentinel
		if ( fn === "inprogress" ) {
			fn = queue.shift();
			startLength--;
		}

		if ( fn ) {

			// Add a progress sentinel to prevent the fx queue from being
			// automatically dequeued
			if ( type === "fx" ) {
				queue.unshift( "inprogress" );
			}

			// clear up the last queue stop function
			delete hooks.stop;
			fn.call( elem, next, hooks );
		}

		if ( !startLength && hooks ) {
			hooks.empty.fire();
		}
	},

	// not intended for public consumption - generates a queueHooks object, or returns the current one
	_queueHooks: function( elem, type ) {
		var key = type + "queueHooks";
		return jQuery._data( elem, key ) || jQuery._data( elem, key, {
			empty: jQuery.Callbacks("once memory").add(function() {
				jQuery._removeData( elem, type + "queue" );
				jQuery._removeData( elem, key );
			})
		});
	}
});

jQuery.fn.extend({
	queue: function( type, data ) {
		var setter = 2;

		if ( typeof type !== "string" ) {
			data = type;
			type = "fx";
			setter--;
		}

		if ( arguments.length < setter ) {
			return jQuery.queue( this[0], type );
		}

		return data === undefined ?
			this :
			this.each(function() {
				var queue = jQuery.queue( this, type, data );

				// ensure a hooks for this queue
				jQuery._queueHooks( this, type );

				if ( type === "fx" && queue[0] !== "inprogress" ) {
					jQuery.dequeue( this, type );
				}
			});
	},
	dequeue: function( type ) {
		return this.each(function() {
			jQuery.dequeue( this, type );
		});
	},
	clearQueue: function( type ) {
		return this.queue( type || "fx", [] );
	},
	// Get a promise resolved when queues of a certain type
	// are emptied (fx is the type by default)
	promise: function( type, obj ) {
		var tmp,
			count = 1,
			defer = jQuery.Deferred(),
			elements = this,
			i = this.length,
			resolve = function() {
				if ( !( --count ) ) {
					defer.resolveWith( elements, [ elements ] );
				}
			};

		if ( typeof type !== "string" ) {
			obj = type;
			type = undefined;
		}
		type = type || "fx";

		while ( i-- ) {
			tmp = jQuery._data( elements[ i ], type + "queueHooks" );
			if ( tmp && tmp.empty ) {
				count++;
				tmp.empty.add( resolve );
			}
		}
		resolve();
		return defer.promise( obj );
	}
});
var pnum = (/[+-]?(?:\d*\.|)\d+(?:[eE][+-]?\d+|)/).source;

var cssExpand = [ "Top", "Right", "Bottom", "Left" ];

var isHidden = function( elem, el ) {
		// isHidden might be called from jQuery#filter function;
		// in that case, element will be second argument
		elem = el || elem;
		return jQuery.css( elem, "display" ) === "none" || !jQuery.contains( elem.ownerDocument, elem );
	};



// Multifunctional method to get and set values of a collection
// The value/s can optionally be executed if it's a function
var access = jQuery.access = function( elems, fn, key, value, chainable, emptyGet, raw ) {
	var i = 0,
		length = elems.length,
		bulk = key == null;

	// Sets many values
	if ( jQuery.type( key ) === "object" ) {
		chainable = true;
		for ( i in key ) {
			jQuery.access( elems, fn, i, key[i], true, emptyGet, raw );
		}

	// Sets one value
	} else if ( value !== undefined ) {
		chainable = true;

		if ( !jQuery.isFunction( value ) ) {
			raw = true;
		}

		if ( bulk ) {
			// Bulk operations run against the entire set
			if ( raw ) {
				fn.call( elems, value );
				fn = null;

			// ...except when executing function values
			} else {
				bulk = fn;
				fn = function( elem, key, value ) {
					return bulk.call( jQuery( elem ), value );
				};
			}
		}

		if ( fn ) {
			for ( ; i < length; i++ ) {
				fn( elems[i], key, raw ? value : value.call( elems[i], i, fn( elems[i], key ) ) );
			}
		}
	}

	return chainable ?
		elems :

		// Gets
		bulk ?
			fn.call( elems ) :
			length ? fn( elems[0], key ) : emptyGet;
};
var rcheckableType = (/^(?:checkbox|radio)$/i);



(function() {
	// Minified: var a,b,c
	var input = document.createElement( "input" ),
		div = document.createElement( "div" ),
		fragment = document.createDocumentFragment();

	// Setup
	div.innerHTML = "  <link/><table></table><a href='/a'>a</a><input type='checkbox'/>";

	// IE strips leading whitespace when .innerHTML is used
	support.leadingWhitespace = div.firstChild.nodeType === 3;

	// Make sure that tbody elements aren't automatically inserted
	// IE will insert them into empty tables
	support.tbody = !div.getElementsByTagName( "tbody" ).length;

	// Make sure that link elements get serialized correctly by innerHTML
	// This requires a wrapper element in IE
	support.htmlSerialize = !!div.getElementsByTagName( "link" ).length;

	// Makes sure cloning an html5 element does not cause problems
	// Where outerHTML is undefined, this still works
	support.html5Clone =
		document.createElement( "nav" ).cloneNode( true ).outerHTML !== "<:nav></:nav>";

	// Check if a disconnected checkbox will retain its checked
	// value of true after appended to the DOM (IE6/7)
	input.type = "checkbox";
	input.checked = true;
	fragment.appendChild( input );
	support.appendChecked = input.checked;

	// Make sure textarea (and checkbox) defaultValue is properly cloned
	// Support: IE6-IE11+
	div.innerHTML = "<textarea>x</textarea>";
	support.noCloneChecked = !!div.cloneNode( true ).lastChild.defaultValue;

	// #11217 - WebKit loses check when the name is after the checked attribute
	fragment.appendChild( div );
	div.innerHTML = "<input type='radio' checked='checked' name='t'/>";

	// Support: Safari 5.1, iOS 5.1, Android 4.x, Android 2.3
	// old WebKit doesn't clone checked state correctly in fragments
	support.checkClone = div.cloneNode( true ).cloneNode( true ).lastChild.checked;

	// Support: IE<9
	// Opera does not clone events (and typeof div.attachEvent === undefined).
	// IE9-10 clones events bound via attachEvent, but they don't trigger with .click()
	support.noCloneEvent = true;
	if ( div.attachEvent ) {
		div.attachEvent( "onclick", function() {
			support.noCloneEvent = false;
		});

		div.cloneNode( true ).click();
	}

	// Execute the test only if not already executed in another module.
	if (support.deleteExpando == null) {
		// Support: IE<9
		support.deleteExpando = true;
		try {
			delete div.test;
		} catch( e ) {
			support.deleteExpando = false;
		}
	}
})();


(function() {
	var i, eventName,
		div = document.createElement( "div" );

	// Support: IE<9 (lack submit/change bubble), Firefox 23+ (lack focusin event)
	for ( i in { submit: true, change: true, focusin: true }) {
		eventName = "on" + i;

		if ( !(support[ i + "Bubbles" ] = eventName in window) ) {
			// Beware of CSP restrictions (https://developer.mozilla.org/en/Security/CSP)
			div.setAttribute( eventName, "t" );
			support[ i + "Bubbles" ] = div.attributes[ eventName ].expando === false;
		}
	}

	// Null elements to avoid leaks in IE.
	div = null;
})();


var rformElems = /^(?:input|select|textarea)$/i,
	rkeyEvent = /^key/,
	rmouseEvent = /^(?:mouse|pointer|contextmenu)|click/,
	rfocusMorph = /^(?:focusinfocus|focusoutblur)$/,
	rtypenamespace = /^([^.]*)(?:\.(.+)|)$/;

function returnTrue() {
	return true;
}

function returnFalse() {
	return false;
}

function safeActiveElement() {
	try {
		return document.activeElement;
	} catch ( err ) { }
}

/*
 * Helper functions for managing events -- not part of the public interface.
 * Props to Dean Edwards' addEvent library for many of the ideas.
 */
jQuery.event = {

	global: {},

	add: function( elem, types, handler, data, selector ) {
		var tmp, events, t, handleObjIn,
			special, eventHandle, handleObj,
			handlers, type, namespaces, origType,
			elemData = jQuery._data( elem );

		// Don't attach events to noData or text/comment nodes (but allow plain objects)
		if ( !elemData ) {
			return;
		}

		// Caller can pass in an object of custom data in lieu of the handler
		if ( handler.handler ) {
			handleObjIn = handler;
			handler = handleObjIn.handler;
			selector = handleObjIn.selector;
		}

		// Make sure that the handler has a unique ID, used to find/remove it later
		if ( !handler.guid ) {
			handler.guid = jQuery.guid++;
		}

		// Init the element's event structure and main handler, if this is the first
		if ( !(events = elemData.events) ) {
			events = elemData.events = {};
		}
		if ( !(eventHandle = elemData.handle) ) {
			eventHandle = elemData.handle = function( e ) {
				// Discard the second event of a jQuery.event.trigger() and
				// when an event is called after a page has unloaded
				return typeof jQuery !== strundefined && (!e || jQuery.event.triggered !== e.type) ?
					jQuery.event.dispatch.apply( eventHandle.elem, arguments ) :
					undefined;
			};
			// Add elem as a property of the handle fn to prevent a memory leak with IE non-native events
			eventHandle.elem = elem;
		}

		// Handle multiple events separated by a space
		types = ( types || "" ).match( rnotwhite ) || [ "" ];
		t = types.length;
		while ( t-- ) {
			tmp = rtypenamespace.exec( types[t] ) || [];
			type = origType = tmp[1];
			namespaces = ( tmp[2] || "" ).split( "." ).sort();

			// There *must* be a type, no attaching namespace-only handlers
			if ( !type ) {
				continue;
			}

			// If event changes its type, use the special event handlers for the changed type
			special = jQuery.event.special[ type ] || {};

			// If selector defined, determine special event api type, otherwise given type
			type = ( selector ? special.delegateType : special.bindType ) || type;

			// Update special based on newly reset type
			special = jQuery.event.special[ type ] || {};

			// handleObj is passed to all event handlers
			handleObj = jQuery.extend({
				type: type,
				origType: origType,
				data: data,
				handler: handler,
				guid: handler.guid,
				selector: selector,
				needsContext: selector && jQuery.expr.match.needsContext.test( selector ),
				namespace: namespaces.join(".")
			}, handleObjIn );

			// Init the event handler queue if we're the first
			if ( !(handlers = events[ type ]) ) {
				handlers = events[ type ] = [];
				handlers.delegateCount = 0;

				// Only use addEventListener/attachEvent if the special events handler returns false
				if ( !special.setup || special.setup.call( elem, data, namespaces, eventHandle ) === false ) {
					// Bind the global event handler to the element
					if ( elem.addEventListener ) {
						elem.addEventListener( type, eventHandle, false );

					} else if ( elem.attachEvent ) {
						elem.attachEvent( "on" + type, eventHandle );
					}
				}
			}

			if ( special.add ) {
				special.add.call( elem, handleObj );

				if ( !handleObj.handler.guid ) {
					handleObj.handler.guid = handler.guid;
				}
			}

			// Add to the element's handler list, delegates in front
			if ( selector ) {
				handlers.splice( handlers.delegateCount++, 0, handleObj );
			} else {
				handlers.push( handleObj );
			}

			// Keep track of which events have ever been used, for event optimization
			jQuery.event.global[ type ] = true;
		}

		// Nullify elem to prevent memory leaks in IE
		elem = null;
	},

	// Detach an event or set of events from an element
	remove: function( elem, types, handler, selector, mappedTypes ) {
		var j, handleObj, tmp,
			origCount, t, events,
			special, handlers, type,
			namespaces, origType,
			elemData = jQuery.hasData( elem ) && jQuery._data( elem );

		if ( !elemData || !(events = elemData.events) ) {
			return;
		}

		// Once for each type.namespace in types; type may be omitted
		types = ( types || "" ).match( rnotwhite ) || [ "" ];
		t = types.length;
		while ( t-- ) {
			tmp = rtypenamespace.exec( types[t] ) || [];
			type = origType = tmp[1];
			namespaces = ( tmp[2] || "" ).split( "." ).sort();

			// Unbind all events (on this namespace, if provided) for the element
			if ( !type ) {
				for ( type in events ) {
					jQuery.event.remove( elem, type + types[ t ], handler, selector, true );
				}
				continue;
			}

			special = jQuery.event.special[ type ] || {};
			type = ( selector ? special.delegateType : special.bindType ) || type;
			handlers = events[ type ] || [];
			tmp = tmp[2] && new RegExp( "(^|\\.)" + namespaces.join("\\.(?:.*\\.|)") + "(\\.|$)" );

			// Remove matching events
			origCount = j = handlers.length;
			while ( j-- ) {
				handleObj = handlers[ j ];

				if ( ( mappedTypes || origType === handleObj.origType ) &&
					( !handler || handler.guid === handleObj.guid ) &&
					( !tmp || tmp.test( handleObj.namespace ) ) &&
					( !selector || selector === handleObj.selector || selector === "**" && handleObj.selector ) ) {
					handlers.splice( j, 1 );

					if ( handleObj.selector ) {
						handlers.delegateCount--;
					}
					if ( special.remove ) {
						special.remove.call( elem, handleObj );
					}
				}
			}

			// Remove generic event handler if we removed something and no more handlers exist
			// (avoids potential for endless recursion during removal of special event handlers)
			if ( origCount && !handlers.length ) {
				if ( !special.teardown || special.teardown.call( elem, namespaces, elemData.handle ) === false ) {
					jQuery.removeEvent( elem, type, elemData.handle );
				}

				delete events[ type ];
			}
		}

		// Remove the expando if it's no longer used
		if ( jQuery.isEmptyObject( events ) ) {
			delete elemData.handle;

			// removeData also checks for emptiness and clears the expando if empty
			// so use it instead of delete
			jQuery._removeData( elem, "events" );
		}
	},

	trigger: function( event, data, elem, onlyHandlers ) {
		var handle, ontype, cur,
			bubbleType, special, tmp, i,
			eventPath = [ elem || document ],
			type = hasOwn.call( event, "type" ) ? event.type : event,
			namespaces = hasOwn.call( event, "namespace" ) ? event.namespace.split(".") : [];

		cur = tmp = elem = elem || document;

		// Don't do events on text and comment nodes
		if ( elem.nodeType === 3 || elem.nodeType === 8 ) {
			return;
		}

		// focus/blur morphs to focusin/out; ensure we're not firing them right now
		if ( rfocusMorph.test( type + jQuery.event.triggered ) ) {
			return;
		}

		if ( type.indexOf(".") >= 0 ) {
			// Namespaced trigger; create a regexp to match event type in handle()
			namespaces = type.split(".");
			type = namespaces.shift();
			namespaces.sort();
		}
		ontype = type.indexOf(":") < 0 && "on" + type;

		// Caller can pass in a jQuery.Event object, Object, or just an event type string
		event = event[ jQuery.expando ] ?
			event :
			new jQuery.Event( type, typeof event === "object" && event );

		// Trigger bitmask: & 1 for native handlers; & 2 for jQuery (always true)
		event.isTrigger = onlyHandlers ? 2 : 3;
		event.namespace = namespaces.join(".");
		event.namespace_re = event.namespace ?
			new RegExp( "(^|\\.)" + namespaces.join("\\.(?:.*\\.|)") + "(\\.|$)" ) :
			null;

		// Clean up the event in case it is being reused
		event.result = undefined;
		if ( !event.target ) {
			event.target = elem;
		}

		// Clone any incoming data and prepend the event, creating the handler arg list
		data = data == null ?
			[ event ] :
			jQuery.makeArray( data, [ event ] );

		// Allow special events to draw outside the lines
		special = jQuery.event.special[ type ] || {};
		if ( !onlyHandlers && special.trigger && special.trigger.apply( elem, data ) === false ) {
			return;
		}

		// Determine event propagation path in advance, per W3C events spec (#9951)
		// Bubble up to document, then to window; watch for a global ownerDocument var (#9724)
		if ( !onlyHandlers && !special.noBubble && !jQuery.isWindow( elem ) ) {

			bubbleType = special.delegateType || type;
			if ( !rfocusMorph.test( bubbleType + type ) ) {
				cur = cur.parentNode;
			}
			for ( ; cur; cur = cur.parentNode ) {
				eventPath.push( cur );
				tmp = cur;
			}

			// Only add window if we got to document (e.g., not plain obj or detached DOM)
			if ( tmp === (elem.ownerDocument || document) ) {
				eventPath.push( tmp.defaultView || tmp.parentWindow || window );
			}
		}

		// Fire handlers on the event path
		i = 0;
		while ( (cur = eventPath[i++]) && !event.isPropagationStopped() ) {

			event.type = i > 1 ?
				bubbleType :
				special.bindType || type;

			// jQuery handler
			handle = ( jQuery._data( cur, "events" ) || {} )[ event.type ] && jQuery._data( cur, "handle" );
			if ( handle ) {
				handle.apply( cur, data );
			}

			// Native handler
			handle = ontype && cur[ ontype ];
			if ( handle && handle.apply && jQuery.acceptData( cur ) ) {
				event.result = handle.apply( cur, data );
				if ( event.result === false ) {
					event.preventDefault();
				}
			}
		}
		event.type = type;

		// If nobody prevented the default action, do it now
		if ( !onlyHandlers && !event.isDefaultPrevented() ) {

			if ( (!special._default || special._default.apply( eventPath.pop(), data ) === false) &&
				jQuery.acceptData( elem ) ) {

				// Call a native DOM method on the target with the same name name as the event.
				// Can't use an .isFunction() check here because IE6/7 fails that test.
				// Don't do default actions on window, that's where global variables be (#6170)
				if ( ontype && elem[ type ] && !jQuery.isWindow( elem ) ) {

					// Don't re-trigger an onFOO event when we call its FOO() method
					tmp = elem[ ontype ];

					if ( tmp ) {
						elem[ ontype ] = null;
					}

					// Prevent re-triggering of the same event, since we already bubbled it above
					jQuery.event.triggered = type;
					try {
						elem[ type ]();
					} catch ( e ) {
						// IE<9 dies on focus/blur to hidden element (#1486,#12518)
						// only reproducible on winXP IE8 native, not IE9 in IE8 mode
					}
					jQuery.event.triggered = undefined;

					if ( tmp ) {
						elem[ ontype ] = tmp;
					}
				}
			}
		}

		return event.result;
	},

	dispatch: function( event ) {

		// Make a writable jQuery.Event from the native event object
		event = jQuery.event.fix( event );

		var i, ret, handleObj, matched, j,
			handlerQueue = [],
			args = slice.call( arguments ),
			handlers = ( jQuery._data( this, "events" ) || {} )[ event.type ] || [],
			special = jQuery.event.special[ event.type ] || {};

		// Use the fix-ed jQuery.Event rather than the (read-only) native event
		args[0] = event;
		event.delegateTarget = this;

		// Call the preDispatch hook for the mapped type, and let it bail if desired
		if ( special.preDispatch && special.preDispatch.call( this, event ) === false ) {
			return;
		}

		// Determine handlers
		handlerQueue = jQuery.event.handlers.call( this, event, handlers );

		// Run delegates first; they may want to stop propagation beneath us
		i = 0;
		while ( (matched = handlerQueue[ i++ ]) && !event.isPropagationStopped() ) {
			event.currentTarget = matched.elem;

			j = 0;
			while ( (handleObj = matched.handlers[ j++ ]) && !event.isImmediatePropagationStopped() ) {

				// Triggered event must either 1) have no namespace, or
				// 2) have namespace(s) a subset or equal to those in the bound event (both can have no namespace).
				if ( !event.namespace_re || event.namespace_re.test( handleObj.namespace ) ) {

					event.handleObj = handleObj;
					event.data = handleObj.data;

					ret = ( (jQuery.event.special[ handleObj.origType ] || {}).handle || handleObj.handler )
							.apply( matched.elem, args );

					if ( ret !== undefined ) {
						if ( (event.result = ret) === false ) {
							event.preventDefault();
							event.stopPropagation();
						}
					}
				}
			}
		}

		// Call the postDispatch hook for the mapped type
		if ( special.postDispatch ) {
			special.postDispatch.call( this, event );
		}

		return event.result;
	},

	handlers: function( event, handlers ) {
		var sel, handleObj, matches, i,
			handlerQueue = [],
			delegateCount = handlers.delegateCount,
			cur = event.target;

		// Find delegate handlers
		// Black-hole SVG <use> instance trees (#13180)
		// Avoid non-left-click bubbling in Firefox (#3861)
		if ( delegateCount && cur.nodeType && (!event.button || event.type !== "click") ) {

			/* jshint eqeqeq: false */
			for ( ; cur != this; cur = cur.parentNode || this ) {
				/* jshint eqeqeq: true */

				// Don't check non-elements (#13208)
				// Don't process clicks on disabled elements (#6911, #8165, #11382, #11764)
				if ( cur.nodeType === 1 && (cur.disabled !== true || event.type !== "click") ) {
					matches = [];
					for ( i = 0; i < delegateCount; i++ ) {
						handleObj = handlers[ i ];

						// Don't conflict with Object.prototype properties (#13203)
						sel = handleObj.selector + " ";

						if ( matches[ sel ] === undefined ) {
							matches[ sel ] = handleObj.needsContext ?
								jQuery( sel, this ).index( cur ) >= 0 :
								jQuery.find( sel, this, null, [ cur ] ).length;
						}
						if ( matches[ sel ] ) {
							matches.push( handleObj );
						}
					}
					if ( matches.length ) {
						handlerQueue.push({ elem: cur, handlers: matches });
					}
				}
			}
		}

		// Add the remaining (directly-bound) handlers
		if ( delegateCount < handlers.length ) {
			handlerQueue.push({ elem: this, handlers: handlers.slice( delegateCount ) });
		}

		return handlerQueue;
	},

	fix: function( event ) {
		if ( event[ jQuery.expando ] ) {
			return event;
		}

		// Create a writable copy of the event object and normalize some properties
		var i, prop, copy,
			type = event.type,
			originalEvent = event,
			fixHook = this.fixHooks[ type ];

		if ( !fixHook ) {
			this.fixHooks[ type ] = fixHook =
				rmouseEvent.test( type ) ? this.mouseHooks :
				rkeyEvent.test( type ) ? this.keyHooks :
				{};
		}
		copy = fixHook.props ? this.props.concat( fixHook.props ) : this.props;

		event = new jQuery.Event( originalEvent );

		i = copy.length;
		while ( i-- ) {
			prop = copy[ i ];
			event[ prop ] = originalEvent[ prop ];
		}

		// Support: IE<9
		// Fix target property (#1925)
		if ( !event.target ) {
			event.target = originalEvent.srcElement || document;
		}

		// Support: Chrome 23+, Safari?
		// Target should not be a text node (#504, #13143)
		if ( event.target.nodeType === 3 ) {
			event.target = event.target.parentNode;
		}

		// Support: IE<9
		// For mouse/key events, metaKey==false if it's undefined (#3368, #11328)
		event.metaKey = !!event.metaKey;

		return fixHook.filter ? fixHook.filter( event, originalEvent ) : event;
	},

	// Includes some event props shared by KeyEvent and MouseEvent
	props: "altKey bubbles cancelable ctrlKey currentTarget eventPhase metaKey relatedTarget shiftKey target timeStamp view which".split(" "),

	fixHooks: {},

	keyHooks: {
		props: "char charCode key keyCode".split(" "),
		filter: function( event, original ) {

			// Add which for key events
			if ( event.which == null ) {
				event.which = original.charCode != null ? original.charCode : original.keyCode;
			}

			return event;
		}
	},

	mouseHooks: {
		props: "button buttons clientX clientY fromElement offsetX offsetY pageX pageY screenX screenY toElement".split(" "),
		filter: function( event, original ) {
			var body, eventDoc, doc,
				button = original.button,
				fromElement = original.fromElement;

			// Calculate pageX/Y if missing and clientX/Y available
			if ( event.pageX == null && original.clientX != null ) {
				eventDoc = event.target.ownerDocument || document;
				doc = eventDoc.documentElement;
				body = eventDoc.body;

				event.pageX = original.clientX + ( doc && doc.scrollLeft || body && body.scrollLeft || 0 ) - ( doc && doc.clientLeft || body && body.clientLeft || 0 );
				event.pageY = original.clientY + ( doc && doc.scrollTop  || body && body.scrollTop  || 0 ) - ( doc && doc.clientTop  || body && body.clientTop  || 0 );
			}

			// Add relatedTarget, if necessary
			if ( !event.relatedTarget && fromElement ) {
				event.relatedTarget = fromElement === event.target ? original.toElement : fromElement;
			}

			// Add which for click: 1 === left; 2 === middle; 3 === right
			// Note: button is not normalized, so don't use it
			if ( !event.which && button !== undefined ) {
				event.which = ( button & 1 ? 1 : ( button & 2 ? 3 : ( button & 4 ? 2 : 0 ) ) );
			}

			return event;
		}
	},

	special: {
		load: {
			// Prevent triggered image.load events from bubbling to window.load
			noBubble: true
		},
		focus: {
			// Fire native event if possible so blur/focus sequence is correct
			trigger: function() {
				if ( this !== safeActiveElement() && this.focus ) {
					try {
						this.focus();
						return false;
					} catch ( e ) {
						// Support: IE<9
						// If we error on focus to hidden element (#1486, #12518),
						// let .trigger() run the handlers
					}
				}
			},
			delegateType: "focusin"
		},
		blur: {
			trigger: function() {
				if ( this === safeActiveElement() && this.blur ) {
					this.blur();
					return false;
				}
			},
			delegateType: "focusout"
		},
		click: {
			// For checkbox, fire native event so checked state will be right
			trigger: function() {
				if ( jQuery.nodeName( this, "input" ) && this.type === "checkbox" && this.click ) {
					this.click();
					return false;
				}
			},

			// For cross-browser consistency, don't fire native .click() on links
			_default: function( event ) {
				return jQuery.nodeName( event.target, "a" );
			}
		},

		beforeunload: {
			postDispatch: function( event ) {

				// Support: Firefox 20+
				// Firefox doesn't alert if the returnValue field is not set.
				if ( event.result !== undefined && event.originalEvent ) {
					event.originalEvent.returnValue = event.result;
				}
			}
		}
	},

	simulate: function( type, elem, event, bubble ) {
		// Piggyback on a donor event to simulate a different one.
		// Fake originalEvent to avoid donor's stopPropagation, but if the
		// simulated event prevents default then we do the same on the donor.
		var e = jQuery.extend(
			new jQuery.Event(),
			event,
			{
				type: type,
				isSimulated: true,
				originalEvent: {}
			}
		);
		if ( bubble ) {
			jQuery.event.trigger( e, null, elem );
		} else {
			jQuery.event.dispatch.call( elem, e );
		}
		if ( e.isDefaultPrevented() ) {
			event.preventDefault();
		}
	}
};

jQuery.removeEvent = document.removeEventListener ?
	function( elem, type, handle ) {
		if ( elem.removeEventListener ) {
			elem.removeEventListener( type, handle, false );
		}
	} :
	function( elem, type, handle ) {
		var name = "on" + type;

		if ( elem.detachEvent ) {

			// #8545, #7054, preventing memory leaks for custom events in IE6-8
			// detachEvent needed property on element, by name of that event, to properly expose it to GC
			if ( typeof elem[ name ] === strundefined ) {
				elem[ name ] = null;
			}

			elem.detachEvent( name, handle );
		}
	};

jQuery.Event = function( src, props ) {
	// Allow instantiation without the 'new' keyword
	if ( !(this instanceof jQuery.Event) ) {
		return new jQuery.Event( src, props );
	}

	// Event object
	if ( src && src.type ) {
		this.originalEvent = src;
		this.type = src.type;

		// Events bubbling up the document may have been marked as prevented
		// by a handler lower down the tree; reflect the correct value.
		this.isDefaultPrevented = src.defaultPrevented ||
				src.defaultPrevented === undefined &&
				// Support: IE < 9, Android < 4.0
				src.returnValue === false ?
			returnTrue :
			returnFalse;

	// Event type
	} else {
		this.type = src;
	}

	// Put explicitly provided properties onto the event object
	if ( props ) {
		jQuery.extend( this, props );
	}

	// Create a timestamp if incoming event doesn't have one
	this.timeStamp = src && src.timeStamp || jQuery.now();

	// Mark it as fixed
	this[ jQuery.expando ] = true;
};

// jQuery.Event is based on DOM3 Events as specified by the ECMAScript Language Binding
// http://www.w3.org/TR/2003/WD-DOM-Level-3-Events-20030331/ecma-script-binding.html
jQuery.Event.prototype = {
	isDefaultPrevented: returnFalse,
	isPropagationStopped: returnFalse,
	isImmediatePropagationStopped: returnFalse,

	preventDefault: function() {
		var e = this.originalEvent;

		this.isDefaultPrevented = returnTrue;
		if ( !e ) {
			return;
		}

		// If preventDefault exists, run it on the original event
		if ( e.preventDefault ) {
			e.preventDefault();

		// Support: IE
		// Otherwise set the returnValue property of the original event to false
		} else {
			e.returnValue = false;
		}
	},
	stopPropagation: function() {
		var e = this.originalEvent;

		this.isPropagationStopped = returnTrue;
		if ( !e ) {
			return;
		}
		// If stopPropagation exists, run it on the original event
		if ( e.stopPropagation ) {
			e.stopPropagation();
		}

		// Support: IE
		// Set the cancelBubble property of the original event to true
		e.cancelBubble = true;
	},
	stopImmediatePropagation: function() {
		var e = this.originalEvent;

		this.isImmediatePropagationStopped = returnTrue;

		if ( e && e.stopImmediatePropagation ) {
			e.stopImmediatePropagation();
		}

		this.stopPropagation();
	}
};

// Create mouseenter/leave events using mouseover/out and event-time checks
jQuery.each({
	mouseenter: "mouseover",
	mouseleave: "mouseout",
	pointerenter: "pointerover",
	pointerleave: "pointerout"
}, function( orig, fix ) {
	jQuery.event.special[ orig ] = {
		delegateType: fix,
		bindType: fix,

		handle: function( event ) {
			var ret,
				target = this,
				related = event.relatedTarget,
				handleObj = event.handleObj;

			// For mousenter/leave call the handler if related is outside the target.
			// NB: No relatedTarget if the mouse left/entered the browser window
			if ( !related || (related !== target && !jQuery.contains( target, related )) ) {
				event.type = handleObj.origType;
				ret = handleObj.handler.apply( this, arguments );
				event.type = fix;
			}
			return ret;
		}
	};
});

// IE submit delegation
if ( !support.submitBubbles ) {

	jQuery.event.special.submit = {
		setup: function() {
			// Only need this for delegated form submit events
			if ( jQuery.nodeName( this, "form" ) ) {
				return false;
			}

			// Lazy-add a submit handler when a descendant form may potentially be submitted
			jQuery.event.add( this, "click._submit keypress._submit", function( e ) {
				// Node name check avoids a VML-related crash in IE (#9807)
				var elem = e.target,
					form = jQuery.nodeName( elem, "input" ) || jQuery.nodeName( elem, "button" ) ? elem.form : undefined;
				if ( form && !jQuery._data( form, "submitBubbles" ) ) {
					jQuery.event.add( form, "submit._submit", function( event ) {
						event._submit_bubble = true;
					});
					jQuery._data( form, "submitBubbles", true );
				}
			});
			// return undefined since we don't need an event listener
		},

		postDispatch: function( event ) {
			// If form was submitted by the user, bubble the event up the tree
			if ( event._submit_bubble ) {
				delete event._submit_bubble;
				if ( this.parentNode && !event.isTrigger ) {
					jQuery.event.simulate( "submit", this.parentNode, event, true );
				}
			}
		},

		teardown: function() {
			// Only need this for delegated form submit events
			if ( jQuery.nodeName( this, "form" ) ) {
				return false;
			}

			// Remove delegated handlers; cleanData eventually reaps submit handlers attached above
			jQuery.event.remove( this, "._submit" );
		}
	};
}

// IE change delegation and checkbox/radio fix
if ( !support.changeBubbles ) {

	jQuery.event.special.change = {

		setup: function() {

			if ( rformElems.test( this.nodeName ) ) {
				// IE doesn't fire change on a check/radio until blur; trigger it on click
				// after a propertychange. Eat the blur-change in special.change.handle.
				// This still fires onchange a second time for check/radio after blur.
				if ( this.type === "checkbox" || this.type === "radio" ) {
					jQuery.event.add( this, "propertychange._change", function( event ) {
						if ( event.originalEvent.propertyName === "checked" ) {
							this._just_changed = true;
						}
					});
					jQuery.event.add( this, "click._change", function( event ) {
						if ( this._just_changed && !event.isTrigger ) {
							this._just_changed = false;
						}
						// Allow triggered, simulated change events (#11500)
						jQuery.event.simulate( "change", this, event, true );
					});
				}
				return false;
			}
			// Delegated event; lazy-add a change handler on descendant inputs
			jQuery.event.add( this, "beforeactivate._change", function( e ) {
				var elem = e.target;

				if ( rformElems.test( elem.nodeName ) && !jQuery._data( elem, "changeBubbles" ) ) {
					jQuery.event.add( elem, "change._change", function( event ) {
						if ( this.parentNode && !event.isSimulated && !event.isTrigger ) {
							jQuery.event.simulate( "change", this.parentNode, event, true );
						}
					});
					jQuery._data( elem, "changeBubbles", true );
				}
			});
		},

		handle: function( event ) {
			var elem = event.target;

			// Swallow native change events from checkbox/radio, we already triggered them above
			if ( this !== elem || event.isSimulated || event.isTrigger || (elem.type !== "radio" && elem.type !== "checkbox") ) {
				return event.handleObj.handler.apply( this, arguments );
			}
		},

		teardown: function() {
			jQuery.event.remove( this, "._change" );

			return !rformElems.test( this.nodeName );
		}
	};
}

// Create "bubbling" focus and blur events
if ( !support.focusinBubbles ) {
	jQuery.each({ focus: "focusin", blur: "focusout" }, function( orig, fix ) {

		// Attach a single capturing handler on the document while someone wants focusin/focusout
		var handler = function( event ) {
				jQuery.event.simulate( fix, event.target, jQuery.event.fix( event ), true );
			};

		jQuery.event.special[ fix ] = {
			setup: function() {
				var doc = this.ownerDocument || this,
					attaches = jQuery._data( doc, fix );

				if ( !attaches ) {
					doc.addEventListener( orig, handler, true );
				}
				jQuery._data( doc, fix, ( attaches || 0 ) + 1 );
			},
			teardown: function() {
				var doc = this.ownerDocument || this,
					attaches = jQuery._data( doc, fix ) - 1;

				if ( !attaches ) {
					doc.removeEventListener( orig, handler, true );
					jQuery._removeData( doc, fix );
				} else {
					jQuery._data( doc, fix, attaches );
				}
			}
		};
	});
}

jQuery.fn.extend({

	on: function( types, selector, data, fn, /*INTERNAL*/ one ) {
		var type, origFn;

		// Types can be a map of types/handlers
		if ( typeof types === "object" ) {
			// ( types-Object, selector, data )
			if ( typeof selector !== "string" ) {
				// ( types-Object, data )
				data = data || selector;
				selector = undefined;
			}
			for ( type in types ) {
				this.on( type, selector, data, types[ type ], one );
			}
			return this;
		}

		if ( data == null && fn == null ) {
			// ( types, fn )
			fn = selector;
			data = selector = undefined;
		} else if ( fn == null ) {
			if ( typeof selector === "string" ) {
				// ( types, selector, fn )
				fn = data;
				data = undefined;
			} else {
				// ( types, data, fn )
				fn = data;
				data = selector;
				selector = undefined;
			}
		}
		if ( fn === false ) {
			fn = returnFalse;
		} else if ( !fn ) {
			return this;
		}

		if ( one === 1 ) {
			origFn = fn;
			fn = function( event ) {
				// Can use an empty set, since event contains the info
				jQuery().off( event );
				return origFn.apply( this, arguments );
			};
			// Use same guid so caller can remove using origFn
			fn.guid = origFn.guid || ( origFn.guid = jQuery.guid++ );
		}
		return this.each( function() {
			jQuery.event.add( this, types, fn, data, selector );
		});
	},
	one: function( types, selector, data, fn ) {
		return this.on( types, selector, data, fn, 1 );
	},
	off: function( types, selector, fn ) {
		var handleObj, type;
		if ( types && types.preventDefault && types.handleObj ) {
			// ( event )  dispatched jQuery.Event
			handleObj = types.handleObj;
			jQuery( types.delegateTarget ).off(
				handleObj.namespace ? handleObj.origType + "." + handleObj.namespace : handleObj.origType,
				handleObj.selector,
				handleObj.handler
			);
			return this;
		}
		if ( typeof types === "object" ) {
			// ( types-object [, selector] )
			for ( type in types ) {
				this.off( type, selector, types[ type ] );
			}
			return this;
		}
		if ( selector === false || typeof selector === "function" ) {
			// ( types [, fn] )
			fn = selector;
			selector = undefined;
		}
		if ( fn === false ) {
			fn = returnFalse;
		}
		return this.each(function() {
			jQuery.event.remove( this, types, fn, selector );
		});
	},

	trigger: function( type, data ) {
		return this.each(function() {
			jQuery.event.trigger( type, data, this );
		});
	},
	triggerHandler: function( type, data ) {
		var elem = this[0];
		if ( elem ) {
			return jQuery.event.trigger( type, data, elem, true );
		}
	}
});


function createSafeFragment( document ) {
	var list = nodeNames.split( "|" ),
		safeFrag = document.createDocumentFragment();

	if ( safeFrag.createElement ) {
		while ( list.length ) {
			safeFrag.createElement(
				list.pop()
			);
		}
	}
	return safeFrag;
}

var nodeNames = "abbr|article|aside|audio|bdi|canvas|data|datalist|details|figcaption|figure|footer|" +
		"header|hgroup|mark|meter|nav|output|progress|section|summary|time|video",
	rinlinejQuery = / jQuery\d+="(?:null|\d+)"/g,
	rnoshimcache = new RegExp("<(?:" + nodeNames + ")[\\s/>]", "i"),
	rleadingWhitespace = /^\s+/,
	rxhtmlTag = /<(?!area|br|col|embed|hr|img|input|link|meta|param)(([\w:]+)[^>]*)\/>/gi,
	rtagName = /<([\w:]+)/,
	rtbody = /<tbody/i,
	rhtml = /<|&#?\w+;/,
	rnoInnerhtml = /<(?:script|style|link)/i,
	// checked="checked" or checked
	rchecked = /checked\s*(?:[^=]|=\s*.checked.)/i,
	rscriptType = /^$|\/(?:java|ecma)script/i,
	rscriptTypeMasked = /^true\/(.*)/,
	rcleanScript = /^\s*<!(?:\[CDATA\[|--)|(?:\]\]|--)>\s*$/g,

	// We have to close these tags to support XHTML (#13200)
	wrapMap = {
		option: [ 1, "<select multiple='multiple'>", "</select>" ],
		legend: [ 1, "<fieldset>", "</fieldset>" ],
		area: [ 1, "<map>", "</map>" ],
		param: [ 1, "<object>", "</object>" ],
		thead: [ 1, "<table>", "</table>" ],
		tr: [ 2, "<table><tbody>", "</tbody></table>" ],
		col: [ 2, "<table><tbody></tbody><colgroup>", "</colgroup></table>" ],
		td: [ 3, "<table><tbody><tr>", "</tr></tbody></table>" ],

		// IE6-8 can't serialize link, script, style, or any html5 (NoScope) tags,
		// unless wrapped in a div with non-breaking characters in front of it.
		_default: support.htmlSerialize ? [ 0, "", "" ] : [ 1, "X<div>", "</div>"  ]
	},
	safeFragment = createSafeFragment( document ),
	fragmentDiv = safeFragment.appendChild( document.createElement("div") );

wrapMap.optgroup = wrapMap.option;
wrapMap.tbody = wrapMap.tfoot = wrapMap.colgroup = wrapMap.caption = wrapMap.thead;
wrapMap.th = wrapMap.td;

function getAll( context, tag ) {
	var elems, elem,
		i = 0,
		found = typeof context.getElementsByTagName !== strundefined ? context.getElementsByTagName( tag || "*" ) :
			typeof context.querySelectorAll !== strundefined ? context.querySelectorAll( tag || "*" ) :
			undefined;

	if ( !found ) {
		for ( found = [], elems = context.childNodes || context; (elem = elems[i]) != null; i++ ) {
			if ( !tag || jQuery.nodeName( elem, tag ) ) {
				found.push( elem );
			} else {
				jQuery.merge( found, getAll( elem, tag ) );
			}
		}
	}

	return tag === undefined || tag && jQuery.nodeName( context, tag ) ?
		jQuery.merge( [ context ], found ) :
		found;
}

// Used in buildFragment, fixes the defaultChecked property
function fixDefaultChecked( elem ) {
	if ( rcheckableType.test( elem.type ) ) {
		elem.defaultChecked = elem.checked;
	}
}

// Support: IE<8
// Manipulating tables requires a tbody
function manipulationTarget( elem, content ) {
	return jQuery.nodeName( elem, "table" ) &&
		jQuery.nodeName( content.nodeType !== 11 ? content : content.firstChild, "tr" ) ?

		elem.getElementsByTagName("tbody")[0] ||
			elem.appendChild( elem.ownerDocument.createElement("tbody") ) :
		elem;
}

// Replace/restore the type attribute of script elements for safe DOM manipulation
function disableScript( elem ) {
	elem.type = (jQuery.find.attr( elem, "type" ) !== null) + "/" + elem.type;
	return elem;
}
function restoreScript( elem ) {
	var match = rscriptTypeMasked.exec( elem.type );
	if ( match ) {
		elem.type = match[1];
	} else {
		elem.removeAttribute("type");
	}
	return elem;
}

// Mark scripts as having already been evaluated
function setGlobalEval( elems, refElements ) {
	var elem,
		i = 0;
	for ( ; (elem = elems[i]) != null; i++ ) {
		jQuery._data( elem, "globalEval", !refElements || jQuery._data( refElements[i], "globalEval" ) );
	}
}

function cloneCopyEvent( src, dest ) {

	if ( dest.nodeType !== 1 || !jQuery.hasData( src ) ) {
		return;
	}

	var type, i, l,
		oldData = jQuery._data( src ),
		curData = jQuery._data( dest, oldData ),
		events = oldData.events;

	if ( events ) {
		delete curData.handle;
		curData.events = {};

		for ( type in events ) {
			for ( i = 0, l = events[ type ].length; i < l; i++ ) {
				jQuery.event.add( dest, type, events[ type ][ i ] );
			}
		}
	}

	// make the cloned public data object a copy from the original
	if ( curData.data ) {
		curData.data = jQuery.extend( {}, curData.data );
	}
}

function fixCloneNodeIssues( src, dest ) {
	var nodeName, e, data;

	// We do not need to do anything for non-Elements
	if ( dest.nodeType !== 1 ) {
		return;
	}

	nodeName = dest.nodeName.toLowerCase();

	// IE6-8 copies events bound via attachEvent when using cloneNode.
	if ( !support.noCloneEvent && dest[ jQuery.expando ] ) {
		data = jQuery._data( dest );

		for ( e in data.events ) {
			jQuery.removeEvent( dest, e, data.handle );
		}

		// Event data gets referenced instead of copied if the expando gets copied too
		dest.removeAttribute( jQuery.expando );
	}

	// IE blanks contents when cloning scripts, and tries to evaluate newly-set text
	if ( nodeName === "script" && dest.text !== src.text ) {
		disableScript( dest ).text = src.text;
		restoreScript( dest );

	// IE6-10 improperly clones children of object elements using classid.
	// IE10 throws NoModificationAllowedError if parent is null, #12132.
	} else if ( nodeName === "object" ) {
		if ( dest.parentNode ) {
			dest.outerHTML = src.outerHTML;
		}

		// This path appears unavoidable for IE9. When cloning an object
		// element in IE9, the outerHTML strategy above is not sufficient.
		// If the src has innerHTML and the destination does not,
		// copy the src.innerHTML into the dest.innerHTML. #10324
		if ( support.html5Clone && ( src.innerHTML && !jQuery.trim(dest.innerHTML) ) ) {
			dest.innerHTML = src.innerHTML;
		}

	} else if ( nodeName === "input" && rcheckableType.test( src.type ) ) {
		// IE6-8 fails to persist the checked state of a cloned checkbox
		// or radio button. Worse, IE6-7 fail to give the cloned element
		// a checked appearance if the defaultChecked value isn't also set

		dest.defaultChecked = dest.checked = src.checked;

		// IE6-7 get confused and end up setting the value of a cloned
		// checkbox/radio button to an empty string instead of "on"
		if ( dest.value !== src.value ) {
			dest.value = src.value;
		}

	// IE6-8 fails to return the selected option to the default selected
	// state when cloning options
	} else if ( nodeName === "option" ) {
		dest.defaultSelected = dest.selected = src.defaultSelected;

	// IE6-8 fails to set the defaultValue to the correct value when
	// cloning other types of input fields
	} else if ( nodeName === "input" || nodeName === "textarea" ) {
		dest.defaultValue = src.defaultValue;
	}
}

jQuery.extend({
	clone: function( elem, dataAndEvents, deepDataAndEvents ) {
		var destElements, node, clone, i, srcElements,
			inPage = jQuery.contains( elem.ownerDocument, elem );

		if ( support.html5Clone || jQuery.isXMLDoc(elem) || !rnoshimcache.test( "<" + elem.nodeName + ">" ) ) {
			clone = elem.cloneNode( true );

		// IE<=8 does not properly clone detached, unknown element nodes
		} else {
			fragmentDiv.innerHTML = elem.outerHTML;
			fragmentDiv.removeChild( clone = fragmentDiv.firstChild );
		}

		if ( (!support.noCloneEvent || !support.noCloneChecked) &&
				(elem.nodeType === 1 || elem.nodeType === 11) && !jQuery.isXMLDoc(elem) ) {

			// We eschew Sizzle here for performance reasons: http://jsperf.com/getall-vs-sizzle/2
			destElements = getAll( clone );
			srcElements = getAll( elem );

			// Fix all IE cloning issues
			for ( i = 0; (node = srcElements[i]) != null; ++i ) {
				// Ensure that the destination node is not null; Fixes #9587
				if ( destElements[i] ) {
					fixCloneNodeIssues( node, destElements[i] );
				}
			}
		}

		// Copy the events from the original to the clone
		if ( dataAndEvents ) {
			if ( deepDataAndEvents ) {
				srcElements = srcElements || getAll( elem );
				destElements = destElements || getAll( clone );

				for ( i = 0; (node = srcElements[i]) != null; i++ ) {
					cloneCopyEvent( node, destElements[i] );
				}
			} else {
				cloneCopyEvent( elem, clone );
			}
		}

		// Preserve script evaluation history
		destElements = getAll( clone, "script" );
		if ( destElements.length > 0 ) {
			setGlobalEval( destElements, !inPage && getAll( elem, "script" ) );
		}

		destElements = srcElements = node = null;

		// Return the cloned set
		return clone;
	},

	buildFragment: function( elems, context, scripts, selection ) {
		var j, elem, contains,
			tmp, tag, tbody, wrap,
			l = elems.length,

			// Ensure a safe fragment
			safe = createSafeFragment( context ),

			nodes = [],
			i = 0;

		for ( ; i < l; i++ ) {
			elem = elems[ i ];

			if ( elem || elem === 0 ) {

				// Add nodes directly
				if ( jQuery.type( elem ) === "object" ) {
					jQuery.merge( nodes, elem.nodeType ? [ elem ] : elem );

				// Convert non-html into a text node
				} else if ( !rhtml.test( elem ) ) {
					nodes.push( context.createTextNode( elem ) );

				// Convert html into DOM nodes
				} else {
					tmp = tmp || safe.appendChild( context.createElement("div") );

					// Deserialize a standard representation
					tag = (rtagName.exec( elem ) || [ "", "" ])[ 1 ].toLowerCase();
					wrap = wrapMap[ tag ] || wrapMap._default;

					tmp.innerHTML = wrap[1] + elem.replace( rxhtmlTag, "<$1></$2>" ) + wrap[2];

					// Descend through wrappers to the right content
					j = wrap[0];
					while ( j-- ) {
						tmp = tmp.lastChild;
					}

					// Manually add leading whitespace removed by IE
					if ( !support.leadingWhitespace && rleadingWhitespace.test( elem ) ) {
						nodes.push( context.createTextNode( rleadingWhitespace.exec( elem )[0] ) );
					}

					// Remove IE's autoinserted <tbody> from table fragments
					if ( !support.tbody ) {

						// String was a <table>, *may* have spurious <tbody>
						elem = tag === "table" && !rtbody.test( elem ) ?
							tmp.firstChild :

							// String was a bare <thead> or <tfoot>
							wrap[1] === "<table>" && !rtbody.test( elem ) ?
								tmp :
								0;

						j = elem && elem.childNodes.length;
						while ( j-- ) {
							if ( jQuery.nodeName( (tbody = elem.childNodes[j]), "tbody" ) && !tbody.childNodes.length ) {
								elem.removeChild( tbody );
							}
						}
					}

					jQuery.merge( nodes, tmp.childNodes );

					// Fix #12392 for WebKit and IE > 9
					tmp.textContent = "";

					// Fix #12392 for oldIE
					while ( tmp.firstChild ) {
						tmp.removeChild( tmp.firstChild );
					}

					// Remember the top-level container for proper cleanup
					tmp = safe.lastChild;
				}
			}
		}

		// Fix #11356: Clear elements from fragment
		if ( tmp ) {
			safe.removeChild( tmp );
		}

		// Reset defaultChecked for any radios and checkboxes
		// about to be appended to the DOM in IE 6/7 (#8060)
		if ( !support.appendChecked ) {
			jQuery.grep( getAll( nodes, "input" ), fixDefaultChecked );
		}

		i = 0;
		while ( (elem = nodes[ i++ ]) ) {

			// #4087 - If origin and destination elements are the same, and this is
			// that element, do not do anything
			if ( selection && jQuery.inArray( elem, selection ) !== -1 ) {
				continue;
			}

			contains = jQuery.contains( elem.ownerDocument, elem );

			// Append to fragment
			tmp = getAll( safe.appendChild( elem ), "script" );

			// Preserve script evaluation history
			if ( contains ) {
				setGlobalEval( tmp );
			}

			// Capture executables
			if ( scripts ) {
				j = 0;
				while ( (elem = tmp[ j++ ]) ) {
					if ( rscriptType.test( elem.type || "" ) ) {
						scripts.push( elem );
					}
				}
			}
		}

		tmp = null;

		return safe;
	},

	cleanData: function( elems, /* internal */ acceptData ) {
		var elem, type, id, data,
			i = 0,
			internalKey = jQuery.expando,
			cache = jQuery.cache,
			deleteExpando = support.deleteExpando,
			special = jQuery.event.special;

		for ( ; (elem = elems[i]) != null; i++ ) {
			if ( acceptData || jQuery.acceptData( elem ) ) {

				id = elem[ internalKey ];
				data = id && cache[ id ];

				if ( data ) {
					if ( data.events ) {
						for ( type in data.events ) {
							if ( special[ type ] ) {
								jQuery.event.remove( elem, type );

							// This is a shortcut to avoid jQuery.event.remove's overhead
							} else {
								jQuery.removeEvent( elem, type, data.handle );
							}
						}
					}

					// Remove cache only if it was not already removed by jQuery.event.remove
					if ( cache[ id ] ) {

						delete cache[ id ];

						// IE does not allow us to delete expando properties from nodes,
						// nor does it have a removeAttribute function on Document nodes;
						// we must handle all of these cases
						if ( deleteExpando ) {
							delete elem[ internalKey ];

						} else if ( typeof elem.removeAttribute !== strundefined ) {
							elem.removeAttribute( internalKey );

						} else {
							elem[ internalKey ] = null;
						}

						deletedIds.push( id );
					}
				}
			}
		}
	}
});

jQuery.fn.extend({
	text: function( value ) {
		return access( this, function( value ) {
			return value === undefined ?
				jQuery.text( this ) :
				this.empty().append( ( this[0] && this[0].ownerDocument || document ).createTextNode( value ) );
		}, null, value, arguments.length );
	},

	append: function() {
		return this.domManip( arguments, function( elem ) {
			if ( this.nodeType === 1 || this.nodeType === 11 || this.nodeType === 9 ) {
				var target = manipulationTarget( this, elem );
				target.appendChild( elem );
			}
		});
	},

	prepend: function() {
		return this.domManip( arguments, function( elem ) {
			if ( this.nodeType === 1 || this.nodeType === 11 || this.nodeType === 9 ) {
				var target = manipulationTarget( this, elem );
				target.insertBefore( elem, target.firstChild );
			}
		});
	},

	before: function() {
		return this.domManip( arguments, function( elem ) {
			if ( this.parentNode ) {
				this.parentNode.insertBefore( elem, this );
			}
		});
	},

	after: function() {
		return this.domManip( arguments, function( elem ) {
			if ( this.parentNode ) {
				this.parentNode.insertBefore( elem, this.nextSibling );
			}
		});
	},

	remove: function( selector, keepData /* Internal Use Only */ ) {
		var elem,
			elems = selector ? jQuery.filter( selector, this ) : this,
			i = 0;

		for ( ; (elem = elems[i]) != null; i++ ) {

			if ( !keepData && elem.nodeType === 1 ) {
				jQuery.cleanData( getAll( elem ) );
			}

			if ( elem.parentNode ) {
				if ( keepData && jQuery.contains( elem.ownerDocument, elem ) ) {
					setGlobalEval( getAll( elem, "script" ) );
				}
				elem.parentNode.removeChild( elem );
			}
		}

		return this;
	},

	empty: function() {
		var elem,
			i = 0;

		for ( ; (elem = this[i]) != null; i++ ) {
			// Remove element nodes and prevent memory leaks
			if ( elem.nodeType === 1 ) {
				jQuery.cleanData( getAll( elem, false ) );
			}

			// Remove any remaining nodes
			while ( elem.firstChild ) {
				elem.removeChild( elem.firstChild );
			}

			// If this is a select, ensure that it displays empty (#12336)
			// Support: IE<9
			if ( elem.options && jQuery.nodeName( elem, "select" ) ) {
				elem.options.length = 0;
			}
		}

		return this;
	},

	clone: function( dataAndEvents, deepDataAndEvents ) {
		dataAndEvents = dataAndEvents == null ? false : dataAndEvents;
		deepDataAndEvents = deepDataAndEvents == null ? dataAndEvents : deepDataAndEvents;

		return this.map(function() {
			return jQuery.clone( this, dataAndEvents, deepDataAndEvents );
		});
	},

	html: function( value ) {
		return access( this, function( value ) {
			var elem = this[ 0 ] || {},
				i = 0,
				l = this.length;

			if ( value === undefined ) {
				return elem.nodeType === 1 ?
					elem.innerHTML.replace( rinlinejQuery, "" ) :
					undefined;
			}

			// See if we can take a shortcut and just use innerHTML
			if ( typeof value === "string" && !rnoInnerhtml.test( value ) &&
				( support.htmlSerialize || !rnoshimcache.test( value )  ) &&
				( support.leadingWhitespace || !rleadingWhitespace.test( value ) ) &&
				!wrapMap[ (rtagName.exec( value ) || [ "", "" ])[ 1 ].toLowerCase() ] ) {

				value = value.replace( rxhtmlTag, "<$1></$2>" );

				try {
					for (; i < l; i++ ) {
						// Remove element nodes and prevent memory leaks
						elem = this[i] || {};
						if ( elem.nodeType === 1 ) {
							jQuery.cleanData( getAll( elem, false ) );
							elem.innerHTML = value;
						}
					}

					elem = 0;

				// If using innerHTML throws an exception, use the fallback method
				} catch(e) {}
			}

			if ( elem ) {
				this.empty().append( value );
			}
		}, null, value, arguments.length );
	},

	replaceWith: function() {
		var arg = arguments[ 0 ];

		// Make the changes, replacing each context element with the new content
		this.domManip( arguments, function( elem ) {
			arg = this.parentNode;

			jQuery.cleanData( getAll( this ) );

			if ( arg ) {
				arg.replaceChild( elem, this );
			}
		});

		// Force removal if there was no new content (e.g., from empty arguments)
		return arg && (arg.length || arg.nodeType) ? this : this.remove();
	},

	detach: function( selector ) {
		return this.remove( selector, true );
	},

	domManip: function( args, callback ) {

		// Flatten any nested arrays
		args = concat.apply( [], args );

		var first, node, hasScripts,
			scripts, doc, fragment,
			i = 0,
			l = this.length,
			set = this,
			iNoClone = l - 1,
			value = args[0],
			isFunction = jQuery.isFunction( value );

		// We can't cloneNode fragments that contain checked, in WebKit
		if ( isFunction ||
				( l > 1 && typeof value === "string" &&
					!support.checkClone && rchecked.test( value ) ) ) {
			return this.each(function( index ) {
				var self = set.eq( index );
				if ( isFunction ) {
					args[0] = value.call( this, index, self.html() );
				}
				self.domManip( args, callback );
			});
		}

		if ( l ) {
			fragment = jQuery.buildFragment( args, this[ 0 ].ownerDocument, false, this );
			first = fragment.firstChild;

			if ( fragment.childNodes.length === 1 ) {
				fragment = first;
			}

			if ( first ) {
				scripts = jQuery.map( getAll( fragment, "script" ), disableScript );
				hasScripts = scripts.length;

				// Use the original fragment for the last item instead of the first because it can end up
				// being emptied incorrectly in certain situations (#8070).
				for ( ; i < l; i++ ) {
					node = fragment;

					if ( i !== iNoClone ) {
						node = jQuery.clone( node, true, true );

						// Keep references to cloned scripts for later restoration
						if ( hasScripts ) {
							jQuery.merge( scripts, getAll( node, "script" ) );
						}
					}

					callback.call( this[i], node, i );
				}

				if ( hasScripts ) {
					doc = scripts[ scripts.length - 1 ].ownerDocument;

					// Reenable scripts
					jQuery.map( scripts, restoreScript );

					// Evaluate executable scripts on first document insertion
					for ( i = 0; i < hasScripts; i++ ) {
						node = scripts[ i ];
						if ( rscriptType.test( node.type || "" ) &&
							!jQuery._data( node, "globalEval" ) && jQuery.contains( doc, node ) ) {

							if ( node.src ) {
								// Optional AJAX dependency, but won't run scripts if not present
								if ( jQuery._evalUrl ) {
									jQuery._evalUrl( node.src );
								}
							} else {
								jQuery.globalEval( ( node.text || node.textContent || node.innerHTML || "" ).replace( rcleanScript, "" ) );
							}
						}
					}
				}

				// Fix #11809: Avoid leaking memory
				fragment = first = null;
			}
		}

		return this;
	}
});

jQuery.each({
	appendTo: "append",
	prependTo: "prepend",
	insertBefore: "before",
	insertAfter: "after",
	replaceAll: "replaceWith"
}, function( name, original ) {
	jQuery.fn[ name ] = function( selector ) {
		var elems,
			i = 0,
			ret = [],
			insert = jQuery( selector ),
			last = insert.length - 1;

		for ( ; i <= last; i++ ) {
			elems = i === last ? this : this.clone(true);
			jQuery( insert[i] )[ original ]( elems );

			// Modern browsers can apply jQuery collections as arrays, but oldIE needs a .get()
			push.apply( ret, elems.get() );
		}

		return this.pushStack( ret );
	};
});


var iframe,
	elemdisplay = {};

/**
 * Retrieve the actual display of a element
 * @param {String} name nodeName of the element
 * @param {Object} doc Document object
 */
// Called only from within defaultDisplay
function actualDisplay( name, doc ) {
	var style,
		elem = jQuery( doc.createElement( name ) ).appendTo( doc.body ),

		// getDefaultComputedStyle might be reliably used only on attached element
		display = window.getDefaultComputedStyle && ( style = window.getDefaultComputedStyle( elem[ 0 ] ) ) ?

			// Use of this method is a temporary fix (more like optmization) until something better comes along,
			// since it was removed from specification and supported only in FF
			style.display : jQuery.css( elem[ 0 ], "display" );

	// We don't have any data stored on the element,
	// so use "detach" method as fast way to get rid of the element
	elem.detach();

	return display;
}

/**
 * Try to determine the default display value of an element
 * @param {String} nodeName
 */
function defaultDisplay( nodeName ) {
	var doc = document,
		display = elemdisplay[ nodeName ];

	if ( !display ) {
		display = actualDisplay( nodeName, doc );

		// If the simple way fails, read from inside an iframe
		if ( display === "none" || !display ) {

			// Use the already-created iframe if possible
			iframe = (iframe || jQuery( "<iframe frameborder='0' width='0' height='0'/>" )).appendTo( doc.documentElement );

			// Always write a new HTML skeleton so Webkit and Firefox don't choke on reuse
			doc = ( iframe[ 0 ].contentWindow || iframe[ 0 ].contentDocument ).document;

			// Support: IE
			doc.write();
			doc.close();

			display = actualDisplay( nodeName, doc );
			iframe.detach();
		}

		// Store the correct default display
		elemdisplay[ nodeName ] = display;
	}

	return display;
}


(function() {
	var shrinkWrapBlocksVal;

	support.shrinkWrapBlocks = function() {
		if ( shrinkWrapBlocksVal != null ) {
			return shrinkWrapBlocksVal;
		}

		// Will be changed later if needed.
		shrinkWrapBlocksVal = false;

		// Minified: var b,c,d
		var div, body, container;

		body = document.getElementsByTagName( "body" )[ 0 ];
		if ( !body || !body.style ) {
			// Test fired too early or in an unsupported environment, exit.
			return;
		}

		// Setup
		div = document.createElement( "div" );
		container = document.createElement( "div" );
		container.style.cssText = "position:absolute;border:0;width:0;height:0;top:0;left:-9999px";
		body.appendChild( container ).appendChild( div );

		// Support: IE6
		// Check if elements with layout shrink-wrap their children
		if ( typeof div.style.zoom !== strundefined ) {
			// Reset CSS: box-sizing; display; margin; border
			div.style.cssText =
				// Support: Firefox<29, Android 2.3
				// Vendor-prefix box-sizing
				"-webkit-box-sizing:content-box;-moz-box-sizing:content-box;" +
				"box-sizing:content-box;display:block;margin:0;border:0;" +
				"padding:1px;width:1px;zoom:1";
			div.appendChild( document.createElement( "div" ) ).style.width = "5px";
			shrinkWrapBlocksVal = div.offsetWidth !== 3;
		}

		body.removeChild( container );

		return shrinkWrapBlocksVal;
	};

})();
var rmargin = (/^margin/);

var rnumnonpx = new RegExp( "^(" + pnum + ")(?!px)[a-z%]+$", "i" );



var getStyles, curCSS,
	rposition = /^(top|right|bottom|left)$/;

if ( window.getComputedStyle ) {
	getStyles = function( elem ) {
		return elem.ownerDocument.defaultView.getComputedStyle( elem, null );
	};

	curCSS = function( elem, name, computed ) {
		var width, minWidth, maxWidth, ret,
			style = elem.style;

		computed = computed || getStyles( elem );

		// getPropertyValue is only needed for .css('filter') in IE9, see #12537
		ret = computed ? computed.getPropertyValue( name ) || computed[ name ] : undefined;

		if ( computed ) {

			if ( ret === "" && !jQuery.contains( elem.ownerDocument, elem ) ) {
				ret = jQuery.style( elem, name );
			}

			// A tribute to the "awesome hack by Dean Edwards"
			// Chrome < 17 and Safari 5.0 uses "computed value" instead of "used value" for margin-right
			// Safari 5.1.7 (at least) returns percentage for a larger set of values, but width seems to be reliably pixels
			// this is against the CSSOM draft spec: http://dev.w3.org/csswg/cssom/#resolved-values
			if ( rnumnonpx.test( ret ) && rmargin.test( name ) ) {

				// Remember the original values
				width = style.width;
				minWidth = style.minWidth;
				maxWidth = style.maxWidth;

				// Put in the new values to get a computed value out
				style.minWidth = style.maxWidth = style.width = ret;
				ret = computed.width;

				// Revert the changed values
				style.width = width;
				style.minWidth = minWidth;
				style.maxWidth = maxWidth;
			}
		}

		// Support: IE
		// IE returns zIndex value as an integer.
		return ret === undefined ?
			ret :
			ret + "";
	};
} else if ( document.documentElement.currentStyle ) {
	getStyles = function( elem ) {
		return elem.currentStyle;
	};

	curCSS = function( elem, name, computed ) {
		var left, rs, rsLeft, ret,
			style = elem.style;

		computed = computed || getStyles( elem );
		ret = computed ? computed[ name ] : undefined;

		// Avoid setting ret to empty string here
		// so we don't default to auto
		if ( ret == null && style && style[ name ] ) {
			ret = style[ name ];
		}

		// From the awesome hack by Dean Edwards
		// http://erik.eae.net/archives/2007/07/27/18.54.15/#comment-102291

		// If we're not dealing with a regular pixel number
		// but a number that has a weird ending, we need to convert it to pixels
		// but not position css attributes, as those are proportional to the parent element instead
		// and we can't measure the parent instead because it might trigger a "stacking dolls" problem
		if ( rnumnonpx.test( ret ) && !rposition.test( name ) ) {

			// Remember the original values
			left = style.left;
			rs = elem.runtimeStyle;
			rsLeft = rs && rs.left;

			// Put in the new values to get a computed value out
			if ( rsLeft ) {
				rs.left = elem.currentStyle.left;
			}
			style.left = name === "fontSize" ? "1em" : ret;
			ret = style.pixelLeft + "px";

			// Revert the changed values
			style.left = left;
			if ( rsLeft ) {
				rs.left = rsLeft;
			}
		}

		// Support: IE
		// IE returns zIndex value as an integer.
		return ret === undefined ?
			ret :
			ret + "" || "auto";
	};
}




function addGetHookIf( conditionFn, hookFn ) {
	// Define the hook, we'll check on the first run if it's really needed.
	return {
		get: function() {
			var condition = conditionFn();

			if ( condition == null ) {
				// The test was not ready at this point; screw the hook this time
				// but check again when needed next time.
				return;
			}

			if ( condition ) {
				// Hook not needed (or it's not possible to use it due to missing dependency),
				// remove it.
				// Since there are no other hooks for marginRight, remove the whole object.
				delete this.get;
				return;
			}

			// Hook needed; redefine it so that the support test is not executed again.

			return (this.get = hookFn).apply( this, arguments );
		}
	};
}


(function() {
	// Minified: var b,c,d,e,f,g, h,i
	var div, style, a, pixelPositionVal, boxSizingReliableVal,
		reliableHiddenOffsetsVal, reliableMarginRightVal;

	// Setup
	div = document.createElement( "div" );
	div.innerHTML = "  <link/><table></table><a href='/a'>a</a><input type='checkbox'/>";
	a = div.getElementsByTagName( "a" )[ 0 ];
	style = a && a.style;

	// Finish early in limited (non-browser) environments
	if ( !style ) {
		return;
	}

	style.cssText = "float:left;opacity:.5";

	// Support: IE<9
	// Make sure that element opacity exists (as opposed to filter)
	support.opacity = style.opacity === "0.5";

	// Verify style float existence
	// (IE uses styleFloat instead of cssFloat)
	support.cssFloat = !!style.cssFloat;

	div.style.backgroundClip = "content-box";
	div.cloneNode( true ).style.backgroundClip = "";
	support.clearCloneStyle = div.style.backgroundClip === "content-box";

	// Support: Firefox<29, Android 2.3
	// Vendor-prefix box-sizing
	support.boxSizing = style.boxSizing === "" || style.MozBoxSizing === "" ||
		style.WebkitBoxSizing === "";

	jQuery.extend(support, {
		reliableHiddenOffsets: function() {
			if ( reliableHiddenOffsetsVal == null ) {
				computeStyleTests();
			}
			return reliableHiddenOffsetsVal;
		},

		boxSizingReliable: function() {
			if ( boxSizingReliableVal == null ) {
				computeStyleTests();
			}
			return boxSizingReliableVal;
		},

		pixelPosition: function() {
			if ( pixelPositionVal == null ) {
				computeStyleTests();
			}
			return pixelPositionVal;
		},

		// Support: Android 2.3
		reliableMarginRight: function() {
			if ( reliableMarginRightVal == null ) {
				computeStyleTests();
			}
			return reliableMarginRightVal;
		}
	});

	function computeStyleTests() {
		// Minified: var b,c,d,j
		var div, body, container, contents;

		body = document.getElementsByTagName( "body" )[ 0 ];
		if ( !body || !body.style ) {
			// Test fired too early or in an unsupported environment, exit.
			return;
		}

		// Setup
		div = document.createElement( "div" );
		container = document.createElement( "div" );
		container.style.cssText = "position:absolute;border:0;width:0;height:0;top:0;left:-9999px";
		body.appendChild( container ).appendChild( div );

		div.style.cssText =
			// Support: Firefox<29, Android 2.3
			// Vendor-prefix box-sizing
			"-webkit-box-sizing:border-box;-moz-box-sizing:border-box;" +
			"box-sizing:border-box;display:block;margin-top:1%;top:1%;" +
			"border:1px;padding:1px;width:4px;position:absolute";

		// Support: IE<9
		// Assume reasonable values in the absence of getComputedStyle
		pixelPositionVal = boxSizingReliableVal = false;
		reliableMarginRightVal = true;

		// Check for getComputedStyle so that this code is not run in IE<9.
		if ( window.getComputedStyle ) {
			pixelPositionVal = ( window.getComputedStyle( div, null ) || {} ).top !== "1%";
			boxSizingReliableVal =
				( window.getComputedStyle( div, null ) || { width: "4px" } ).width === "4px";

			// Support: Android 2.3
			// Div with explicit width and no margin-right incorrectly
			// gets computed margin-right based on width of container (#3333)
			// WebKit Bug 13343 - getComputedStyle returns wrong value for margin-right
			contents = div.appendChild( document.createElement( "div" ) );

			// Reset CSS: box-sizing; display; margin; border; padding
			contents.style.cssText = div.style.cssText =
				// Support: Firefox<29, Android 2.3
				// Vendor-prefix box-sizing
				"-webkit-box-sizing:content-box;-moz-box-sizing:content-box;" +
				"box-sizing:content-box;display:block;margin:0;border:0;padding:0";
			contents.style.marginRight = contents.style.width = "0";
			div.style.width = "1px";

			reliableMarginRightVal =
				!parseFloat( ( window.getComputedStyle( contents, null ) || {} ).marginRight );
		}

		// Support: IE8
		// Check if table cells still have offsetWidth/Height when they are set
		// to display:none and there are still other visible table cells in a
		// table row; if so, offsetWidth/Height are not reliable for use when
		// determining if an element has been hidden directly using
		// display:none (it is still safe to use offsets if a parent element is
		// hidden; don safety goggles and see bug #4512 for more information).
		div.innerHTML = "<table><tr><td></td><td>t</td></tr></table>";
		contents = div.getElementsByTagName( "td" );
		contents[ 0 ].style.cssText = "margin:0;border:0;padding:0;display:none";
		reliableHiddenOffsetsVal = contents[ 0 ].offsetHeight === 0;
		if ( reliableHiddenOffsetsVal ) {
			contents[ 0 ].style.display = "";
			contents[ 1 ].style.display = "none";
			reliableHiddenOffsetsVal = contents[ 0 ].offsetHeight === 0;
		}

		body.removeChild( container );
	}

})();


// A method for quickly swapping in/out CSS properties to get correct calculations.
jQuery.swap = function( elem, options, callback, args ) {
	var ret, name,
		old = {};

	// Remember the old values, and insert the new ones
	for ( name in options ) {
		old[ name ] = elem.style[ name ];
		elem.style[ name ] = options[ name ];
	}

	ret = callback.apply( elem, args || [] );

	// Revert the old values
	for ( name in options ) {
		elem.style[ name ] = old[ name ];
	}

	return ret;
};


var
		ralpha = /alpha\([^)]*\)/i,
	ropacity = /opacity\s*=\s*([^)]*)/,

	// swappable if display is none or starts with table except "table", "table-cell", or "table-caption"
	// see here for display values: https://developer.mozilla.org/en-US/docs/CSS/display
	rdisplayswap = /^(none|table(?!-c[ea]).+)/,
	rnumsplit = new RegExp( "^(" + pnum + ")(.*)$", "i" ),
	rrelNum = new RegExp( "^([+-])=(" + pnum + ")", "i" ),

	cssShow = { position: "absolute", visibility: "hidden", display: "block" },
	cssNormalTransform = {
		letterSpacing: "0",
		fontWeight: "400"
	},

	cssPrefixes = [ "Webkit", "O", "Moz", "ms" ];


// return a css property mapped to a potentially vendor prefixed property
function vendorPropName( style, name ) {

	// shortcut for names that are not vendor prefixed
	if ( name in style ) {
		return name;
	}

	// check for vendor prefixed names
	var capName = name.charAt(0).toUpperCase() + name.slice(1),
		origName = name,
		i = cssPrefixes.length;

	while ( i-- ) {
		name = cssPrefixes[ i ] + capName;
		if ( name in style ) {
			return name;
		}
	}

	return origName;
}

function showHide( elements, show ) {
	var display, elem, hidden,
		values = [],
		index = 0,
		length = elements.length;

	for ( ; index < length; index++ ) {
		elem = elements[ index ];
		if ( !elem.style ) {
			continue;
		}

		values[ index ] = jQuery._data( elem, "olddisplay" );
		display = elem.style.display;
		if ( show ) {
			// Reset the inline display of this element to learn if it is
			// being hidden by cascaded rules or not
			if ( !values[ index ] && display === "none" ) {
				elem.style.display = "";
			}

			// Set elements which have been overridden with display: none
			// in a stylesheet to whatever the default browser style is
			// for such an element
			if ( elem.style.display === "" && isHidden( elem ) ) {
				values[ index ] = jQuery._data( elem, "olddisplay", defaultDisplay(elem.nodeName) );
			}
		} else {
			hidden = isHidden( elem );

			if ( display && display !== "none" || !hidden ) {
				jQuery._data( elem, "olddisplay", hidden ? display : jQuery.css( elem, "display" ) );
			}
		}
	}

	// Set the display of most of the elements in a second loop
	// to avoid the constant reflow
	for ( index = 0; index < length; index++ ) {
		elem = elements[ index ];
		if ( !elem.style ) {
			continue;
		}
		if ( !show || elem.style.display === "none" || elem.style.display === "" ) {
			elem.style.display = show ? values[ index ] || "" : "none";
		}
	}

	return elements;
}

function setPositiveNumber( elem, value, subtract ) {
	var matches = rnumsplit.exec( value );
	return matches ?
		// Guard against undefined "subtract", e.g., when used as in cssHooks
		Math.max( 0, matches[ 1 ] - ( subtract || 0 ) ) + ( matches[ 2 ] || "px" ) :
		value;
}

function augmentWidthOrHeight( elem, name, extra, isBorderBox, styles ) {
	var i = extra === ( isBorderBox ? "border" : "content" ) ?
		// If we already have the right measurement, avoid augmentation
		4 :
		// Otherwise initialize for horizontal or vertical properties
		name === "width" ? 1 : 0,

		val = 0;

	for ( ; i < 4; i += 2 ) {
		// both box models exclude margin, so add it if we want it
		if ( extra === "margin" ) {
			val += jQuery.css( elem, extra + cssExpand[ i ], true, styles );
		}

		if ( isBorderBox ) {
			// border-box includes padding, so remove it if we want content
			if ( extra === "content" ) {
				val -= jQuery.css( elem, "padding" + cssExpand[ i ], true, styles );
			}

			// at this point, extra isn't border nor margin, so remove border
			if ( extra !== "margin" ) {
				val -= jQuery.css( elem, "border" + cssExpand[ i ] + "Width", true, styles );
			}
		} else {
			// at this point, extra isn't content, so add padding
			val += jQuery.css( elem, "padding" + cssExpand[ i ], true, styles );

			// at this point, extra isn't content nor padding, so add border
			if ( extra !== "padding" ) {
				val += jQuery.css( elem, "border" + cssExpand[ i ] + "Width", true, styles );
			}
		}
	}

	return val;
}

function getWidthOrHeight( elem, name, extra ) {

	// Start with offset property, which is equivalent to the border-box value
	var valueIsBorderBox = true,
		val = name === "width" ? elem.offsetWidth : elem.offsetHeight,
		styles = getStyles( elem ),
		isBorderBox = support.boxSizing && jQuery.css( elem, "boxSizing", false, styles ) === "border-box";

	// some non-html elements return undefined for offsetWidth, so check for null/undefined
	// svg - https://bugzilla.mozilla.org/show_bug.cgi?id=649285
	// MathML - https://bugzilla.mozilla.org/show_bug.cgi?id=491668
	if ( val <= 0 || val == null ) {
		// Fall back to computed then uncomputed css if necessary
		val = curCSS( elem, name, styles );
		if ( val < 0 || val == null ) {
			val = elem.style[ name ];
		}

		// Computed unit is not pixels. Stop here and return.
		if ( rnumnonpx.test(val) ) {
			return val;
		}

		// we need the check for style in case a browser which returns unreliable values
		// for getComputedStyle silently falls back to the reliable elem.style
		valueIsBorderBox = isBorderBox && ( support.boxSizingReliable() || val === elem.style[ name ] );

		// Normalize "", auto, and prepare for extra
		val = parseFloat( val ) || 0;
	}

	// use the active box-sizing model to add/subtract irrelevant styles
	return ( val +
		augmentWidthOrHeight(
			elem,
			name,
			extra || ( isBorderBox ? "border" : "content" ),
			valueIsBorderBox,
			styles
		)
	) + "px";
}

jQuery.extend({
	// Add in style property hooks for overriding the default
	// behavior of getting and setting a style property
	cssHooks: {
		opacity: {
			get: function( elem, computed ) {
				if ( computed ) {
					// We should always get a number back from opacity
					var ret = curCSS( elem, "opacity" );
					return ret === "" ? "1" : ret;
				}
			}
		}
	},

	// Don't automatically add "px" to these possibly-unitless properties
	cssNumber: {
		"columnCount": true,
		"fillOpacity": true,
		"flexGrow": true,
		"flexShrink": true,
		"fontWeight": true,
		"lineHeight": true,
		"opacity": true,
		"order": true,
		"orphans": true,
		"widows": true,
		"zIndex": true,
		"zoom": true
	},

	// Add in properties whose names you wish to fix before
	// setting or getting the value
	cssProps: {
		// normalize float css property
		"float": support.cssFloat ? "cssFloat" : "styleFloat"
	},

	// Get and set the style property on a DOM Node
	style: function( elem, name, value, extra ) {
		// Don't set styles on text and comment nodes
		if ( !elem || elem.nodeType === 3 || elem.nodeType === 8 || !elem.style ) {
			return;
		}

		// Make sure that we're working with the right name
		var ret, type, hooks,
			origName = jQuery.camelCase( name ),
			style = elem.style;

		name = jQuery.cssProps[ origName ] || ( jQuery.cssProps[ origName ] = vendorPropName( style, origName ) );

		// gets hook for the prefixed version
		// followed by the unprefixed version
		hooks = jQuery.cssHooks[ name ] || jQuery.cssHooks[ origName ];

		// Check if we're setting a value
		if ( value !== undefined ) {
			type = typeof value;

			// convert relative number strings (+= or -=) to relative numbers. #7345
			if ( type === "string" && (ret = rrelNum.exec( value )) ) {
				value = ( ret[1] + 1 ) * ret[2] + parseFloat( jQuery.css( elem, name ) );
				// Fixes bug #9237
				type = "number";
			}

			// Make sure that null and NaN values aren't set. See: #7116
			if ( value == null || value !== value ) {
				return;
			}

			// If a number was passed in, add 'px' to the (except for certain CSS properties)
			if ( type === "number" && !jQuery.cssNumber[ origName ] ) {
				value += "px";
			}

			// Fixes #8908, it can be done more correctly by specifing setters in cssHooks,
			// but it would mean to define eight (for every problematic property) identical functions
			if ( !support.clearCloneStyle && value === "" && name.indexOf("background") === 0 ) {
				style[ name ] = "inherit";
			}

			// If a hook was provided, use that value, otherwise just set the specified value
			if ( !hooks || !("set" in hooks) || (value = hooks.set( elem, value, extra )) !== undefined ) {

				// Support: IE
				// Swallow errors from 'invalid' CSS values (#5509)
				try {
					style[ name ] = value;
				} catch(e) {}
			}

		} else {
			// If a hook was provided get the non-computed value from there
			if ( hooks && "get" in hooks && (ret = hooks.get( elem, false, extra )) !== undefined ) {
				return ret;
			}

			// Otherwise just get the value from the style object
			return style[ name ];
		}
	},

	css: function( elem, name, extra, styles ) {
		var num, val, hooks,
			origName = jQuery.camelCase( name );

		// Make sure that we're working with the right name
		name = jQuery.cssProps[ origName ] || ( jQuery.cssProps[ origName ] = vendorPropName( elem.style, origName ) );

		// gets hook for the prefixed version
		// followed by the unprefixed version
		hooks = jQuery.cssHooks[ name ] || jQuery.cssHooks[ origName ];

		// If a hook was provided get the computed value from there
		if ( hooks && "get" in hooks ) {
			val = hooks.get( elem, true, extra );
		}

		// Otherwise, if a way to get the computed value exists, use that
		if ( val === undefined ) {
			val = curCSS( elem, name, styles );
		}

		//convert "normal" to computed value
		if ( val === "normal" && name in cssNormalTransform ) {
			val = cssNormalTransform[ name ];
		}

		// Return, converting to number if forced or a qualifier was provided and val looks numeric
		if ( extra === "" || extra ) {
			num = parseFloat( val );
			return extra === true || jQuery.isNumeric( num ) ? num || 0 : val;
		}
		return val;
	}
});

jQuery.each([ "height", "width" ], function( i, name ) {
	jQuery.cssHooks[ name ] = {
		get: function( elem, computed, extra ) {
			if ( computed ) {
				// certain elements can have dimension info if we invisibly show them
				// however, it must have a current display style that would benefit from this
				return rdisplayswap.test( jQuery.css( elem, "display" ) ) && elem.offsetWidth === 0 ?
					jQuery.swap( elem, cssShow, function() {
						return getWidthOrHeight( elem, name, extra );
					}) :
					getWidthOrHeight( elem, name, extra );
			}
		},

		set: function( elem, value, extra ) {
			var styles = extra && getStyles( elem );
			return setPositiveNumber( elem, value, extra ?
				augmentWidthOrHeight(
					elem,
					name,
					extra,
					support.boxSizing && jQuery.css( elem, "boxSizing", false, styles ) === "border-box",
					styles
				) : 0
			);
		}
	};
});

if ( !support.opacity ) {
	jQuery.cssHooks.opacity = {
		get: function( elem, computed ) {
			// IE uses filters for opacity
			return ropacity.test( (computed && elem.currentStyle ? elem.currentStyle.filter : elem.style.filter) || "" ) ?
				( 0.01 * parseFloat( RegExp.$1 ) ) + "" :
				computed ? "1" : "";
		},

		set: function( elem, value ) {
			var style = elem.style,
				currentStyle = elem.currentStyle,
				opacity = jQuery.isNumeric( value ) ? "alpha(opacity=" + value * 100 + ")" : "",
				filter = currentStyle && currentStyle.filter || style.filter || "";

			// IE has trouble with opacity if it does not have layout
			// Force it by setting the zoom level
			style.zoom = 1;

			// if setting opacity to 1, and no other filters exist - attempt to remove filter attribute #6652
			// if value === "", then remove inline opacity #12685
			if ( ( value >= 1 || value === "" ) &&
					jQuery.trim( filter.replace( ralpha, "" ) ) === "" &&
					style.removeAttribute ) {

				// Setting style.filter to null, "" & " " still leave "filter:" in the cssText
				// if "filter:" is present at all, clearType is disabled, we want to avoid this
				// style.removeAttribute is IE Only, but so apparently is this code path...
				style.removeAttribute( "filter" );

				// if there is no filter style applied in a css rule or unset inline opacity, we are done
				if ( value === "" || currentStyle && !currentStyle.filter ) {
					return;
				}
			}

			// otherwise, set new filter values
			style.filter = ralpha.test( filter ) ?
				filter.replace( ralpha, opacity ) :
				filter + " " + opacity;
		}
	};
}

jQuery.cssHooks.marginRight = addGetHookIf( support.reliableMarginRight,
	function( elem, computed ) {
		if ( computed ) {
			// WebKit Bug 13343 - getComputedStyle returns wrong value for margin-right
			// Work around by temporarily setting element display to inline-block
			return jQuery.swap( elem, { "display": "inline-block" },
				curCSS, [ elem, "marginRight" ] );
		}
	}
);

// These hooks are used by animate to expand properties
jQuery.each({
	margin: "",
	padding: "",
	border: "Width"
}, function( prefix, suffix ) {
	jQuery.cssHooks[ prefix + suffix ] = {
		expand: function( value ) {
			var i = 0,
				expanded = {},

				// assumes a single number if not a string
				parts = typeof value === "string" ? value.split(" ") : [ value ];

			for ( ; i < 4; i++ ) {
				expanded[ prefix + cssExpand[ i ] + suffix ] =
					parts[ i ] || parts[ i - 2 ] || parts[ 0 ];
			}

			return expanded;
		}
	};

	if ( !rmargin.test( prefix ) ) {
		jQuery.cssHooks[ prefix + suffix ].set = setPositiveNumber;
	}
});

jQuery.fn.extend({
	css: function( name, value ) {
		return access( this, function( elem, name, value ) {
			var styles, len,
				map = {},
				i = 0;

			if ( jQuery.isArray( name ) ) {
				styles = getStyles( elem );
				len = name.length;

				for ( ; i < len; i++ ) {
					map[ name[ i ] ] = jQuery.css( elem, name[ i ], false, styles );
				}

				return map;
			}

			return value !== undefined ?
				jQuery.style( elem, name, value ) :
				jQuery.css( elem, name );
		}, name, value, arguments.length > 1 );
	},
	show: function() {
		return showHide( this, true );
	},
	hide: function() {
		return showHide( this );
	},
	toggle: function( state ) {
		if ( typeof state === "boolean" ) {
			return state ? this.show() : this.hide();
		}

		return this.each(function() {
			if ( isHidden( this ) ) {
				jQuery( this ).show();
			} else {
				jQuery( this ).hide();
			}
		});
	}
});


function Tween( elem, options, prop, end, easing ) {
	return new Tween.prototype.init( elem, options, prop, end, easing );
}
jQuery.Tween = Tween;

Tween.prototype = {
	constructor: Tween,
	init: function( elem, options, prop, end, easing, unit ) {
		this.elem = elem;
		this.prop = prop;
		this.easing = easing || "swing";
		this.options = options;
		this.start = this.now = this.cur();
		this.end = end;
		this.unit = unit || ( jQuery.cssNumber[ prop ] ? "" : "px" );
	},
	cur: function() {
		var hooks = Tween.propHooks[ this.prop ];

		return hooks && hooks.get ?
			hooks.get( this ) :
			Tween.propHooks._default.get( this );
	},
	run: function( percent ) {
		var eased,
			hooks = Tween.propHooks[ this.prop ];

		if ( this.options.duration ) {
			this.pos = eased = jQuery.easing[ this.easing ](
				percent, this.options.duration * percent, 0, 1, this.options.duration
			);
		} else {
			this.pos = eased = percent;
		}
		this.now = ( this.end - this.start ) * eased + this.start;

		if ( this.options.step ) {
			this.options.step.call( this.elem, this.now, this );
		}

		if ( hooks && hooks.set ) {
			hooks.set( this );
		} else {
			Tween.propHooks._default.set( this );
		}
		return this;
	}
};

Tween.prototype.init.prototype = Tween.prototype;

Tween.propHooks = {
	_default: {
		get: function( tween ) {
			var result;

			if ( tween.elem[ tween.prop ] != null &&
				(!tween.elem.style || tween.elem.style[ tween.prop ] == null) ) {
				return tween.elem[ tween.prop ];
			}

			// passing an empty string as a 3rd parameter to .css will automatically
			// attempt a parseFloat and fallback to a string if the parse fails
			// so, simple values such as "10px" are parsed to Float.
			// complex values such as "rotate(1rad)" are returned as is.
			result = jQuery.css( tween.elem, tween.prop, "" );
			// Empty strings, null, undefined and "auto" are converted to 0.
			return !result || result === "auto" ? 0 : result;
		},
		set: function( tween ) {
			// use step hook for back compat - use cssHook if its there - use .style if its
			// available and use plain properties where available
			if ( jQuery.fx.step[ tween.prop ] ) {
				jQuery.fx.step[ tween.prop ]( tween );
			} else if ( tween.elem.style && ( tween.elem.style[ jQuery.cssProps[ tween.prop ] ] != null || jQuery.cssHooks[ tween.prop ] ) ) {
				jQuery.style( tween.elem, tween.prop, tween.now + tween.unit );
			} else {
				tween.elem[ tween.prop ] = tween.now;
			}
		}
	}
};

// Support: IE <=9
// Panic based approach to setting things on disconnected nodes

Tween.propHooks.scrollTop = Tween.propHooks.scrollLeft = {
	set: function( tween ) {
		if ( tween.elem.nodeType && tween.elem.parentNode ) {
			tween.elem[ tween.prop ] = tween.now;
		}
	}
};

jQuery.easing = {
	linear: function( p ) {
		return p;
	},
	swing: function( p ) {
		return 0.5 - Math.cos( p * Math.PI ) / 2;
	}
};

jQuery.fx = Tween.prototype.init;

// Back Compat <1.8 extension point
jQuery.fx.step = {};




var
	fxNow, timerId,
	rfxtypes = /^(?:toggle|show|hide)$/,
	rfxnum = new RegExp( "^(?:([+-])=|)(" + pnum + ")([a-z%]*)$", "i" ),
	rrun = /queueHooks$/,
	animationPrefilters = [ defaultPrefilter ],
	tweeners = {
		"*": [ function( prop, value ) {
			var tween = this.createTween( prop, value ),
				target = tween.cur(),
				parts = rfxnum.exec( value ),
				unit = parts && parts[ 3 ] || ( jQuery.cssNumber[ prop ] ? "" : "px" ),

				// Starting value computation is required for potential unit mismatches
				start = ( jQuery.cssNumber[ prop ] || unit !== "px" && +target ) &&
					rfxnum.exec( jQuery.css( tween.elem, prop ) ),
				scale = 1,
				maxIterations = 20;

			if ( start && start[ 3 ] !== unit ) {
				// Trust units reported by jQuery.css
				unit = unit || start[ 3 ];

				// Make sure we update the tween properties later on
				parts = parts || [];

				// Iteratively approximate from a nonzero starting point
				start = +target || 1;

				do {
					// If previous iteration zeroed out, double until we get *something*
					// Use a string for doubling factor so we don't accidentally see scale as unchanged below
					scale = scale || ".5";

					// Adjust and apply
					start = start / scale;
					jQuery.style( tween.elem, prop, start + unit );

				// Update scale, tolerating zero or NaN from tween.cur()
				// And breaking the loop if scale is unchanged or perfect, or if we've just had enough
				} while ( scale !== (scale = tween.cur() / target) && scale !== 1 && --maxIterations );
			}

			// Update tween properties
			if ( parts ) {
				start = tween.start = +start || +target || 0;
				tween.unit = unit;
				// If a +=/-= token was provided, we're doing a relative animation
				tween.end = parts[ 1 ] ?
					start + ( parts[ 1 ] + 1 ) * parts[ 2 ] :
					+parts[ 2 ];
			}

			return tween;
		} ]
	};

// Animations created synchronously will run synchronously
function createFxNow() {
	setTimeout(function() {
		fxNow = undefined;
	});
	return ( fxNow = jQuery.now() );
}

// Generate parameters to create a standard animation
function genFx( type, includeWidth ) {
	var which,
		attrs = { height: type },
		i = 0;

	// if we include width, step value is 1 to do all cssExpand values,
	// if we don't include width, step value is 2 to skip over Left and Right
	includeWidth = includeWidth ? 1 : 0;
	for ( ; i < 4 ; i += 2 - includeWidth ) {
		which = cssExpand[ i ];
		attrs[ "margin" + which ] = attrs[ "padding" + which ] = type;
	}

	if ( includeWidth ) {
		attrs.opacity = attrs.width = type;
	}

	return attrs;
}

function createTween( value, prop, animation ) {
	var tween,
		collection = ( tweeners[ prop ] || [] ).concat( tweeners[ "*" ] ),
		index = 0,
		length = collection.length;
	for ( ; index < length; index++ ) {
		if ( (tween = collection[ index ].call( animation, prop, value )) ) {

			// we're done with this property
			return tween;
		}
	}
}

function defaultPrefilter( elem, props, opts ) {
	/* jshint validthis: true */
	var prop, value, toggle, tween, hooks, oldfire, display, checkDisplay,
		anim = this,
		orig = {},
		style = elem.style,
		hidden = elem.nodeType && isHidden( elem ),
		dataShow = jQuery._data( elem, "fxshow" );

	// handle queue: false promises
	if ( !opts.queue ) {
		hooks = jQuery._queueHooks( elem, "fx" );
		if ( hooks.unqueued == null ) {
			hooks.unqueued = 0;
			oldfire = hooks.empty.fire;
			hooks.empty.fire = function() {
				if ( !hooks.unqueued ) {
					oldfire();
				}
			};
		}
		hooks.unqueued++;

		anim.always(function() {
			// doing this makes sure that the complete handler will be called
			// before this completes
			anim.always(function() {
				hooks.unqueued--;
				if ( !jQuery.queue( elem, "fx" ).length ) {
					hooks.empty.fire();
				}
			});
		});
	}

	// height/width overflow pass
	if ( elem.nodeType === 1 && ( "height" in props || "width" in props ) ) {
		// Make sure that nothing sneaks out
		// Record all 3 overflow attributes because IE does not
		// change the overflow attribute when overflowX and
		// overflowY are set to the same value
		opts.overflow = [ style.overflow, style.overflowX, style.overflowY ];

		// Set display property to inline-block for height/width
		// animations on inline elements that are having width/height animated
		display = jQuery.css( elem, "display" );

		// Test default display if display is currently "none"
		checkDisplay = display === "none" ?
			jQuery._data( elem, "olddisplay" ) || defaultDisplay( elem.nodeName ) : display;

		if ( checkDisplay === "inline" && jQuery.css( elem, "float" ) === "none" ) {

			// inline-level elements accept inline-block;
			// block-level elements need to be inline with layout
			if ( !support.inlineBlockNeedsLayout || defaultDisplay( elem.nodeName ) === "inline" ) {
				style.display = "inline-block";
			} else {
				style.zoom = 1;
			}
		}
	}

	if ( opts.overflow ) {
		style.overflow = "hidden";
		if ( !support.shrinkWrapBlocks() ) {
			anim.always(function() {
				style.overflow = opts.overflow[ 0 ];
				style.overflowX = opts.overflow[ 1 ];
				style.overflowY = opts.overflow[ 2 ];
			});
		}
	}

	// show/hide pass
	for ( prop in props ) {
		value = props[ prop ];
		if ( rfxtypes.exec( value ) ) {
			delete props[ prop ];
			toggle = toggle || value === "toggle";
			if ( value === ( hidden ? "hide" : "show" ) ) {

				// If there is dataShow left over from a stopped hide or show and we are going to proceed with show, we should pretend to be hidden
				if ( value === "show" && dataShow && dataShow[ prop ] !== undefined ) {
					hidden = true;
				} else {
					continue;
				}
			}
			orig[ prop ] = dataShow && dataShow[ prop ] || jQuery.style( elem, prop );

		// Any non-fx value stops us from restoring the original display value
		} else {
			display = undefined;
		}
	}

	if ( !jQuery.isEmptyObject( orig ) ) {
		if ( dataShow ) {
			if ( "hidden" in dataShow ) {
				hidden = dataShow.hidden;
			}
		} else {
			dataShow = jQuery._data( elem, "fxshow", {} );
		}

		// store state if its toggle - enables .stop().toggle() to "reverse"
		if ( toggle ) {
			dataShow.hidden = !hidden;
		}
		if ( hidden ) {
			jQuery( elem ).show();
		} else {
			anim.done(function() {
				jQuery( elem ).hide();
			});
		}
		anim.done(function() {
			var prop;
			jQuery._removeData( elem, "fxshow" );
			for ( prop in orig ) {
				jQuery.style( elem, prop, orig[ prop ] );
			}
		});
		for ( prop in orig ) {
			tween = createTween( hidden ? dataShow[ prop ] : 0, prop, anim );

			if ( !( prop in dataShow ) ) {
				dataShow[ prop ] = tween.start;
				if ( hidden ) {
					tween.end = tween.start;
					tween.start = prop === "width" || prop === "height" ? 1 : 0;
				}
			}
		}

	// If this is a noop like .hide().hide(), restore an overwritten display value
	} else if ( (display === "none" ? defaultDisplay( elem.nodeName ) : display) === "inline" ) {
		style.display = display;
	}
}

function propFilter( props, specialEasing ) {
	var index, name, easing, value, hooks;

	// camelCase, specialEasing and expand cssHook pass
	for ( index in props ) {
		name = jQuery.camelCase( index );
		easing = specialEasing[ name ];
		value = props[ index ];
		if ( jQuery.isArray( value ) ) {
			easing = value[ 1 ];
			value = props[ index ] = value[ 0 ];
		}

		if ( index !== name ) {
			props[ name ] = value;
			delete props[ index ];
		}

		hooks = jQuery.cssHooks[ name ];
		if ( hooks && "expand" in hooks ) {
			value = hooks.expand( value );
			delete props[ name ];

			// not quite $.extend, this wont overwrite keys already present.
			// also - reusing 'index' from above because we have the correct "name"
			for ( index in value ) {
				if ( !( index in props ) ) {
					props[ index ] = value[ index ];
					specialEasing[ index ] = easing;
				}
			}
		} else {
			specialEasing[ name ] = easing;
		}
	}
}

function Animation( elem, properties, options ) {
	var result,
		stopped,
		index = 0,
		length = animationPrefilters.length,
		deferred = jQuery.Deferred().always( function() {
			// don't match elem in the :animated selector
			delete tick.elem;
		}),
		tick = function() {
			if ( stopped ) {
				return false;
			}
			var currentTime = fxNow || createFxNow(),
				remaining = Math.max( 0, animation.startTime + animation.duration - currentTime ),
				// archaic crash bug won't allow us to use 1 - ( 0.5 || 0 ) (#12497)
				temp = remaining / animation.duration || 0,
				percent = 1 - temp,
				index = 0,
				length = animation.tweens.length;

			for ( ; index < length ; index++ ) {
				animation.tweens[ index ].run( percent );
			}

			deferred.notifyWith( elem, [ animation, percent, remaining ]);

			if ( percent < 1 && length ) {
				return remaining;
			} else {
				deferred.resolveWith( elem, [ animation ] );
				return false;
			}
		},
		animation = deferred.promise({
			elem: elem,
			props: jQuery.extend( {}, properties ),
			opts: jQuery.extend( true, { specialEasing: {} }, options ),
			originalProperties: properties,
			originalOptions: options,
			startTime: fxNow || createFxNow(),
			duration: options.duration,
			tweens: [],
			createTween: function( prop, end ) {
				var tween = jQuery.Tween( elem, animation.opts, prop, end,
						animation.opts.specialEasing[ prop ] || animation.opts.easing );
				animation.tweens.push( tween );
				return tween;
			},
			stop: function( gotoEnd ) {
				var index = 0,
					// if we are going to the end, we want to run all the tweens
					// otherwise we skip this part
					length = gotoEnd ? animation.tweens.length : 0;
				if ( stopped ) {
					return this;
				}
				stopped = true;
				for ( ; index < length ; index++ ) {
					animation.tweens[ index ].run( 1 );
				}

				// resolve when we played the last frame
				// otherwise, reject
				if ( gotoEnd ) {
					deferred.resolveWith( elem, [ animation, gotoEnd ] );
				} else {
					deferred.rejectWith( elem, [ animation, gotoEnd ] );
				}
				return this;
			}
		}),
		props = animation.props;

	propFilter( props, animation.opts.specialEasing );

	for ( ; index < length ; index++ ) {
		result = animationPrefilters[ index ].call( animation, elem, props, animation.opts );
		if ( result ) {
			return result;
		}
	}

	jQuery.map( props, createTween, animation );

	if ( jQuery.isFunction( animation.opts.start ) ) {
		animation.opts.start.call( elem, animation );
	}

	jQuery.fx.timer(
		jQuery.extend( tick, {
			elem: elem,
			anim: animation,
			queue: animation.opts.queue
		})
	);

	// attach callbacks from options
	return animation.progress( animation.opts.progress )
		.done( animation.opts.done, animation.opts.complete )
		.fail( animation.opts.fail )
		.always( animation.opts.always );
}

jQuery.Animation = jQuery.extend( Animation, {
	tweener: function( props, callback ) {
		if ( jQuery.isFunction( props ) ) {
			callback = props;
			props = [ "*" ];
		} else {
			props = props.split(" ");
		}

		var prop,
			index = 0,
			length = props.length;

		for ( ; index < length ; index++ ) {
			prop = props[ index ];
			tweeners[ prop ] = tweeners[ prop ] || [];
			tweeners[ prop ].unshift( callback );
		}
	},

	prefilter: function( callback, prepend ) {
		if ( prepend ) {
			animationPrefilters.unshift( callback );
		} else {
			animationPrefilters.push( callback );
		}
	}
});

jQuery.speed = function( speed, easing, fn ) {
	var opt = speed && typeof speed === "object" ? jQuery.extend( {}, speed ) : {
		complete: fn || !fn && easing ||
			jQuery.isFunction( speed ) && speed,
		duration: speed,
		easing: fn && easing || easing && !jQuery.isFunction( easing ) && easing
	};

	opt.duration = jQuery.fx.off ? 0 : typeof opt.duration === "number" ? opt.duration :
		opt.duration in jQuery.fx.speeds ? jQuery.fx.speeds[ opt.duration ] : jQuery.fx.speeds._default;

	// normalize opt.queue - true/undefined/null -> "fx"
	if ( opt.queue == null || opt.queue === true ) {
		opt.queue = "fx";
	}

	// Queueing
	opt.old = opt.complete;

	opt.complete = function() {
		if ( jQuery.isFunction( opt.old ) ) {
			opt.old.call( this );
		}

		if ( opt.queue ) {
			jQuery.dequeue( this, opt.queue );
		}
	};

	return opt;
};

jQuery.fn.extend({
	fadeTo: function( speed, to, easing, callback ) {

		// show any hidden elements after setting opacity to 0
		return this.filter( isHidden ).css( "opacity", 0 ).show()

			// animate to the value specified
			.end().animate({ opacity: to }, speed, easing, callback );
	},
	animate: function( prop, speed, easing, callback ) {
		var empty = jQuery.isEmptyObject( prop ),
			optall = jQuery.speed( speed, easing, callback ),
			doAnimation = function() {
				// Operate on a copy of prop so per-property easing won't be lost
				var anim = Animation( this, jQuery.extend( {}, prop ), optall );

				// Empty animations, or finishing resolves immediately
				if ( empty || jQuery._data( this, "finish" ) ) {
					anim.stop( true );
				}
			};
			doAnimation.finish = doAnimation;

		return empty || optall.queue === false ?
			this.each( doAnimation ) :
			this.queue( optall.queue, doAnimation );
	},
	stop: function( type, clearQueue, gotoEnd ) {
		var stopQueue = function( hooks ) {
			var stop = hooks.stop;
			delete hooks.stop;
			stop( gotoEnd );
		};

		if ( typeof type !== "string" ) {
			gotoEnd = clearQueue;
			clearQueue = type;
			type = undefined;
		}
		if ( clearQueue && type !== false ) {
			this.queue( type || "fx", [] );
		}

		return this.each(function() {
			var dequeue = true,
				index = type != null && type + "queueHooks",
				timers = jQuery.timers,
				data = jQuery._data( this );

			if ( index ) {
				if ( data[ index ] && data[ index ].stop ) {
					stopQueue( data[ index ] );
				}
			} else {
				for ( index in data ) {
					if ( data[ index ] && data[ index ].stop && rrun.test( index ) ) {
						stopQueue( data[ index ] );
					}
				}
			}

			for ( index = timers.length; index--; ) {
				if ( timers[ index ].elem === this && (type == null || timers[ index ].queue === type) ) {
					timers[ index ].anim.stop( gotoEnd );
					dequeue = false;
					timers.splice( index, 1 );
				}
			}

			// start the next in the queue if the last step wasn't forced
			// timers currently will call their complete callbacks, which will dequeue
			// but only if they were gotoEnd
			if ( dequeue || !gotoEnd ) {
				jQuery.dequeue( this, type );
			}
		});
	},
	finish: function( type ) {
		if ( type !== false ) {
			type = type || "fx";
		}
		return this.each(function() {
			var index,
				data = jQuery._data( this ),
				queue = data[ type + "queue" ],
				hooks = data[ type + "queueHooks" ],
				timers = jQuery.timers,
				length = queue ? queue.length : 0;

			// enable finishing flag on private data
			data.finish = true;

			// empty the queue first
			jQuery.queue( this, type, [] );

			if ( hooks && hooks.stop ) {
				hooks.stop.call( this, true );
			}

			// look for any active animations, and finish them
			for ( index = timers.length; index--; ) {
				if ( timers[ index ].elem === this && timers[ index ].queue === type ) {
					timers[ index ].anim.stop( true );
					timers.splice( index, 1 );
				}
			}

			// look for any animations in the old queue and finish them
			for ( index = 0; index < length; index++ ) {
				if ( queue[ index ] && queue[ index ].finish ) {
					queue[ index ].finish.call( this );
				}
			}

			// turn off finishing flag
			delete data.finish;
		});
	}
});

jQuery.each([ "toggle", "show", "hide" ], function( i, name ) {
	var cssFn = jQuery.fn[ name ];
	jQuery.fn[ name ] = function( speed, easing, callback ) {
		return speed == null || typeof speed === "boolean" ?
			cssFn.apply( this, arguments ) :
			this.animate( genFx( name, true ), speed, easing, callback );
	};
});

// Generate shortcuts for custom animations
jQuery.each({
	slideDown: genFx("show"),
	slideUp: genFx("hide"),
	slideToggle: genFx("toggle"),
	fadeIn: { opacity: "show" },
	fadeOut: { opacity: "hide" },
	fadeToggle: { opacity: "toggle" }
}, function( name, props ) {
	jQuery.fn[ name ] = function( speed, easing, callback ) {
		return this.animate( props, speed, easing, callback );
	};
});

jQuery.timers = [];
jQuery.fx.tick = function() {
	var timer,
		timers = jQuery.timers,
		i = 0;

	fxNow = jQuery.now();

	for ( ; i < timers.length; i++ ) {
		timer = timers[ i ];
		// Checks the timer has not already been removed
		if ( !timer() && timers[ i ] === timer ) {
			timers.splice( i--, 1 );
		}
	}

	if ( !timers.length ) {
		jQuery.fx.stop();
	}
	fxNow = undefined;
};

jQuery.fx.timer = function( timer ) {
	jQuery.timers.push( timer );
	if ( timer() ) {
		jQuery.fx.start();
	} else {
		jQuery.timers.pop();
	}
};

jQuery.fx.interval = 13;

jQuery.fx.start = function() {
	if ( !timerId ) {
		timerId = setInterval( jQuery.fx.tick, jQuery.fx.interval );
	}
};

jQuery.fx.stop = function() {
	clearInterval( timerId );
	timerId = null;
};

jQuery.fx.speeds = {
	slow: 600,
	fast: 200,
	// Default speed
	_default: 400
};


// Based off of the plugin by Clint Helfers, with permission.
// http://blindsignals.com/index.php/2009/07/jquery-delay/
jQuery.fn.delay = function( time, type ) {
	time = jQuery.fx ? jQuery.fx.speeds[ time ] || time : time;
	type = type || "fx";

	return this.queue( type, function( next, hooks ) {
		var timeout = setTimeout( next, time );
		hooks.stop = function() {
			clearTimeout( timeout );
		};
	});
};


(function() {
	// Minified: var a,b,c,d,e
	var input, div, select, a, opt;

	// Setup
	div = document.createElement( "div" );
	div.setAttribute( "className", "t" );
	div.innerHTML = "  <link/><table></table><a href='/a'>a</a><input type='checkbox'/>";
	a = div.getElementsByTagName("a")[ 0 ];

	// First batch of tests.
	select = document.createElement("select");
	opt = select.appendChild( document.createElement("option") );
	input = div.getElementsByTagName("input")[ 0 ];

	a.style.cssText = "top:1px";

	// Test setAttribute on camelCase class. If it works, we need attrFixes when doing get/setAttribute (ie6/7)
	support.getSetAttribute = div.className !== "t";

	// Get the style information from getAttribute
	// (IE uses .cssText instead)
	support.style = /top/.test( a.getAttribute("style") );

	// Make sure that URLs aren't manipulated
	// (IE normalizes it by default)
	support.hrefNormalized = a.getAttribute("href") === "/a";

	// Check the default checkbox/radio value ("" on WebKit; "on" elsewhere)
	support.checkOn = !!input.value;

	// Make sure that a selected-by-default option has a working selected property.
	// (WebKit defaults to false instead of true, IE too, if it's in an optgroup)
	support.optSelected = opt.selected;

	// Tests for enctype support on a form (#6743)
	support.enctype = !!document.createElement("form").enctype;

	// Make sure that the options inside disabled selects aren't marked as disabled
	// (WebKit marks them as disabled)
	select.disabled = true;
	support.optDisabled = !opt.disabled;

	// Support: IE8 only
	// Check if we can trust getAttribute("value")
	input = document.createElement( "input" );
	input.setAttribute( "value", "" );
	support.input = input.getAttribute( "value" ) === "";

	// Check if an input maintains its value after becoming a radio
	input.value = "t";
	input.setAttribute( "type", "radio" );
	support.radioValue = input.value === "t";
})();


var rreturn = /\r/g;

jQuery.fn.extend({
	val: function( value ) {
		var hooks, ret, isFunction,
			elem = this[0];

		if ( !arguments.length ) {
			if ( elem ) {
				hooks = jQuery.valHooks[ elem.type ] || jQuery.valHooks[ elem.nodeName.toLowerCase() ];

				if ( hooks && "get" in hooks && (ret = hooks.get( elem, "value" )) !== undefined ) {
					return ret;
				}

				ret = elem.value;

				return typeof ret === "string" ?
					// handle most common string cases
					ret.replace(rreturn, "") :
					// handle cases where value is null/undef or number
					ret == null ? "" : ret;
			}

			return;
		}

		isFunction = jQuery.isFunction( value );

		return this.each(function( i ) {
			var val;

			if ( this.nodeType !== 1 ) {
				return;
			}

			if ( isFunction ) {
				val = value.call( this, i, jQuery( this ).val() );
			} else {
				val = value;
			}

			// Treat null/undefined as ""; convert numbers to string
			if ( val == null ) {
				val = "";
			} else if ( typeof val === "number" ) {
				val += "";
			} else if ( jQuery.isArray( val ) ) {
				val = jQuery.map( val, function( value ) {
					return value == null ? "" : value + "";
				});
			}

			hooks = jQuery.valHooks[ this.type ] || jQuery.valHooks[ this.nodeName.toLowerCase() ];

			// If set returns undefined, fall back to normal setting
			if ( !hooks || !("set" in hooks) || hooks.set( this, val, "value" ) === undefined ) {
				this.value = val;
			}
		});
	}
});

jQuery.extend({
	valHooks: {
		option: {
			get: function( elem ) {
				var val = jQuery.find.attr( elem, "value" );
				return val != null ?
					val :
					// Support: IE10-11+
					// option.text throws exceptions (#14686, #14858)
					jQuery.trim( jQuery.text( elem ) );
			}
		},
		select: {
			get: function( elem ) {
				var value, option,
					options = elem.options,
					index = elem.selectedIndex,
					one = elem.type === "select-one" || index < 0,
					values = one ? null : [],
					max = one ? index + 1 : options.length,
					i = index < 0 ?
						max :
						one ? index : 0;

				// Loop through all the selected options
				for ( ; i < max; i++ ) {
					option = options[ i ];

					// oldIE doesn't update selected after form reset (#2551)
					if ( ( option.selected || i === index ) &&
							// Don't return options that are disabled or in a disabled optgroup
							( support.optDisabled ? !option.disabled : option.getAttribute("disabled") === null ) &&
							( !option.parentNode.disabled || !jQuery.nodeName( option.parentNode, "optgroup" ) ) ) {

						// Get the specific value for the option
						value = jQuery( option ).val();

						// We don't need an array for one selects
						if ( one ) {
							return value;
						}

						// Multi-Selects return an array
						values.push( value );
					}
				}

				return values;
			},

			set: function( elem, value ) {
				var optionSet, option,
					options = elem.options,
					values = jQuery.makeArray( value ),
					i = options.length;

				while ( i-- ) {
					option = options[ i ];

					if ( jQuery.inArray( jQuery.valHooks.option.get( option ), values ) >= 0 ) {

						// Support: IE6
						// When new option element is added to select box we need to
						// force reflow of newly added node in order to workaround delay
						// of initialization properties
						try {
							option.selected = optionSet = true;

						} catch ( _ ) {

							// Will be executed only in IE6
							option.scrollHeight;
						}

					} else {
						option.selected = false;
					}
				}

				// Force browsers to behave consistently when non-matching value is set
				if ( !optionSet ) {
					elem.selectedIndex = -1;
				}

				return options;
			}
		}
	}
});

// Radios and checkboxes getter/setter
jQuery.each([ "radio", "checkbox" ], function() {
	jQuery.valHooks[ this ] = {
		set: function( elem, value ) {
			if ( jQuery.isArray( value ) ) {
				return ( elem.checked = jQuery.inArray( jQuery(elem).val(), value ) >= 0 );
			}
		}
	};
	if ( !support.checkOn ) {
		jQuery.valHooks[ this ].get = function( elem ) {
			// Support: Webkit
			// "" is returned instead of "on" if a value isn't specified
			return elem.getAttribute("value") === null ? "on" : elem.value;
		};
	}
});




var nodeHook, boolHook,
	attrHandle = jQuery.expr.attrHandle,
	ruseDefault = /^(?:checked|selected)$/i,
	getSetAttribute = support.getSetAttribute,
	getSetInput = support.input;

jQuery.fn.extend({
	attr: function( name, value ) {
		return access( this, jQuery.attr, name, value, arguments.length > 1 );
	},

	removeAttr: function( name ) {
		return this.each(function() {
			jQuery.removeAttr( this, name );
		});
	}
});

jQuery.extend({
	attr: function( elem, name, value ) {
		var hooks, ret,
			nType = elem.nodeType;

		// don't get/set attributes on text, comment and attribute nodes
		if ( !elem || nType === 3 || nType === 8 || nType === 2 ) {
			return;
		}

		// Fallback to prop when attributes are not supported
		if ( typeof elem.getAttribute === strundefined ) {
			return jQuery.prop( elem, name, value );
		}

		// All attributes are lowercase
		// Grab necessary hook if one is defined
		if ( nType !== 1 || !jQuery.isXMLDoc( elem ) ) {
			name = name.toLowerCase();
			hooks = jQuery.attrHooks[ name ] ||
				( jQuery.expr.match.bool.test( name ) ? boolHook : nodeHook );
		}

		if ( value !== undefined ) {

			if ( value === null ) {
				jQuery.removeAttr( elem, name );

			} else if ( hooks && "set" in hooks && (ret = hooks.set( elem, value, name )) !== undefined ) {
				return ret;

			} else {
				elem.setAttribute( name, value + "" );
				return value;
			}

		} else if ( hooks && "get" in hooks && (ret = hooks.get( elem, name )) !== null ) {
			return ret;

		} else {
			ret = jQuery.find.attr( elem, name );

			// Non-existent attributes return null, we normalize to undefined
			return ret == null ?
				undefined :
				ret;
		}
	},

	removeAttr: function( elem, value ) {
		var name, propName,
			i = 0,
			attrNames = value && value.match( rnotwhite );

		if ( attrNames && elem.nodeType === 1 ) {
			while ( (name = attrNames[i++]) ) {
				propName = jQuery.propFix[ name ] || name;

				// Boolean attributes get special treatment (#10870)
				if ( jQuery.expr.match.bool.test( name ) ) {
					// Set corresponding property to false
					if ( getSetInput && getSetAttribute || !ruseDefault.test( name ) ) {
						elem[ propName ] = false;
					// Support: IE<9
					// Also clear defaultChecked/defaultSelected (if appropriate)
					} else {
						elem[ jQuery.camelCase( "default-" + name ) ] =
							elem[ propName ] = false;
					}

				// See #9699 for explanation of this approach (setting first, then removal)
				} else {
					jQuery.attr( elem, name, "" );
				}

				elem.removeAttribute( getSetAttribute ? name : propName );
			}
		}
	},

	attrHooks: {
		type: {
			set: function( elem, value ) {
				if ( !support.radioValue && value === "radio" && jQuery.nodeName(elem, "input") ) {
					// Setting the type on a radio button after the value resets the value in IE6-9
					// Reset value to default in case type is set after value during creation
					var val = elem.value;
					elem.setAttribute( "type", value );
					if ( val ) {
						elem.value = val;
					}
					return value;
				}
			}
		}
	}
});

// Hook for boolean attributes
boolHook = {
	set: function( elem, value, name ) {
		if ( value === false ) {
			// Remove boolean attributes when set to false
			jQuery.removeAttr( elem, name );
		} else if ( getSetInput && getSetAttribute || !ruseDefault.test( name ) ) {
			// IE<8 needs the *property* name
			elem.setAttribute( !getSetAttribute && jQuery.propFix[ name ] || name, name );

		// Use defaultChecked and defaultSelected for oldIE
		} else {
			elem[ jQuery.camelCase( "default-" + name ) ] = elem[ name ] = true;
		}

		return name;
	}
};

// Retrieve booleans specially
jQuery.each( jQuery.expr.match.bool.source.match( /\w+/g ), function( i, name ) {

	var getter = attrHandle[ name ] || jQuery.find.attr;

	attrHandle[ name ] = getSetInput && getSetAttribute || !ruseDefault.test( name ) ?
		function( elem, name, isXML ) {
			var ret, handle;
			if ( !isXML ) {
				// Avoid an infinite loop by temporarily removing this function from the getter
				handle = attrHandle[ name ];
				attrHandle[ name ] = ret;
				ret = getter( elem, name, isXML ) != null ?
					name.toLowerCase() :
					null;
				attrHandle[ name ] = handle;
			}
			return ret;
		} :
		function( elem, name, isXML ) {
			if ( !isXML ) {
				return elem[ jQuery.camelCase( "default-" + name ) ] ?
					name.toLowerCase() :
					null;
			}
		};
});

// fix oldIE attroperties
if ( !getSetInput || !getSetAttribute ) {
	jQuery.attrHooks.value = {
		set: function( elem, value, name ) {
			if ( jQuery.nodeName( elem, "input" ) ) {
				// Does not return so that setAttribute is also used
				elem.defaultValue = value;
			} else {
				// Use nodeHook if defined (#1954); otherwise setAttribute is fine
				return nodeHook && nodeHook.set( elem, value, name );
			}
		}
	};
}

// IE6/7 do not support getting/setting some attributes with get/setAttribute
if ( !getSetAttribute ) {

	// Use this for any attribute in IE6/7
	// This fixes almost every IE6/7 issue
	nodeHook = {
		set: function( elem, value, name ) {
			// Set the existing or create a new attribute node
			var ret = elem.getAttributeNode( name );
			if ( !ret ) {
				elem.setAttributeNode(
					(ret = elem.ownerDocument.createAttribute( name ))
				);
			}

			ret.value = value += "";

			// Break association with cloned elements by also using setAttribute (#9646)
			if ( name === "value" || value === elem.getAttribute( name ) ) {
				return value;
			}
		}
	};

	// Some attributes are constructed with empty-string values when not defined
	attrHandle.id = attrHandle.name = attrHandle.coords =
		function( elem, name, isXML ) {
			var ret;
			if ( !isXML ) {
				return (ret = elem.getAttributeNode( name )) && ret.value !== "" ?
					ret.value :
					null;
			}
		};

	// Fixing value retrieval on a button requires this module
	jQuery.valHooks.button = {
		get: function( elem, name ) {
			var ret = elem.getAttributeNode( name );
			if ( ret && ret.specified ) {
				return ret.value;
			}
		},
		set: nodeHook.set
	};

	// Set contenteditable to false on removals(#10429)
	// Setting to empty string throws an error as an invalid value
	jQuery.attrHooks.contenteditable = {
		set: function( elem, value, name ) {
			nodeHook.set( elem, value === "" ? false : value, name );
		}
	};

	// Set width and height to auto instead of 0 on empty string( Bug #8150 )
	// This is for removals
	jQuery.each([ "width", "height" ], function( i, name ) {
		jQuery.attrHooks[ name ] = {
			set: function( elem, value ) {
				if ( value === "" ) {
					elem.setAttribute( name, "auto" );
					return value;
				}
			}
		};
	});
}

if ( !support.style ) {
	jQuery.attrHooks.style = {
		get: function( elem ) {
			// Return undefined in the case of empty string
			// Note: IE uppercases css property names, but if we were to .toLowerCase()
			// .cssText, that would destroy case senstitivity in URL's, like in "background"
			return elem.style.cssText || undefined;
		},
		set: function( elem, value ) {
			return ( elem.style.cssText = value + "" );
		}
	};
}




var rfocusable = /^(?:input|select|textarea|button|object)$/i,
	rclickable = /^(?:a|area)$/i;

jQuery.fn.extend({
	prop: function( name, value ) {
		return access( this, jQuery.prop, name, value, arguments.length > 1 );
	},

	removeProp: function( name ) {
		name = jQuery.propFix[ name ] || name;
		return this.each(function() {
			// try/catch handles cases where IE balks (such as removing a property on window)
			try {
				this[ name ] = undefined;
				delete this[ name ];
			} catch( e ) {}
		});
	}
});

jQuery.extend({
	propFix: {
		"for": "htmlFor",
		"class": "className"
	},

	prop: function( elem, name, value ) {
		var ret, hooks, notxml,
			nType = elem.nodeType;

		// don't get/set properties on text, comment and attribute nodes
		if ( !elem || nType === 3 || nType === 8 || nType === 2 ) {
			return;
		}

		notxml = nType !== 1 || !jQuery.isXMLDoc( elem );

		if ( notxml ) {
			// Fix name and attach hooks
			name = jQuery.propFix[ name ] || name;
			hooks = jQuery.propHooks[ name ];
		}

		if ( value !== undefined ) {
			return hooks && "set" in hooks && (ret = hooks.set( elem, value, name )) !== undefined ?
				ret :
				( elem[ name ] = value );

		} else {
			return hooks && "get" in hooks && (ret = hooks.get( elem, name )) !== null ?
				ret :
				elem[ name ];
		}
	},

	propHooks: {
		tabIndex: {
			get: function( elem ) {
				// elem.tabIndex doesn't always return the correct value when it hasn't been explicitly set
				// http://fluidproject.org/blog/2008/01/09/getting-setting-and-removing-tabindex-values-with-javascript/
				// Use proper attribute retrieval(#12072)
				var tabindex = jQuery.find.attr( elem, "tabindex" );

				return tabindex ?
					parseInt( tabindex, 10 ) :
					rfocusable.test( elem.nodeName ) || rclickable.test( elem.nodeName ) && elem.href ?
						0 :
						-1;
			}
		}
	}
});

// Some attributes require a special call on IE
// http://msdn.microsoft.com/en-us/library/ms536429%28VS.85%29.aspx
if ( !support.hrefNormalized ) {
	// href/src property should get the full normalized URL (#10299/#12915)
	jQuery.each([ "href", "src" ], function( i, name ) {
		jQuery.propHooks[ name ] = {
			get: function( elem ) {
				return elem.getAttribute( name, 4 );
			}
		};
	});
}

// Support: Safari, IE9+
// mis-reports the default selected property of an option
// Accessing the parent's selectedIndex property fixes it
if ( !support.optSelected ) {
	jQuery.propHooks.selected = {
		get: function( elem ) {
			var parent = elem.parentNode;

			if ( parent ) {
				parent.selectedIndex;

				// Make sure that it also works with optgroups, see #5701
				if ( parent.parentNode ) {
					parent.parentNode.selectedIndex;
				}
			}
			return null;
		}
	};
}

jQuery.each([
	"tabIndex",
	"readOnly",
	"maxLength",
	"cellSpacing",
	"cellPadding",
	"rowSpan",
	"colSpan",
	"useMap",
	"frameBorder",
	"contentEditable"
], function() {
	jQuery.propFix[ this.toLowerCase() ] = this;
});

// IE6/7 call enctype encoding
if ( !support.enctype ) {
	jQuery.propFix.enctype = "encoding";
}




var rclass = /[\t\r\n\f]/g;

jQuery.fn.extend({
	addClass: function( value ) {
		var classes, elem, cur, clazz, j, finalValue,
			i = 0,
			len = this.length,
			proceed = typeof value === "string" && value;

		if ( jQuery.isFunction( value ) ) {
			return this.each(function( j ) {
				jQuery( this ).addClass( value.call( this, j, this.className ) );
			});
		}

		if ( proceed ) {
			// The disjunction here is for better compressibility (see removeClass)
			classes = ( value || "" ).match( rnotwhite ) || [];

			for ( ; i < len; i++ ) {
				elem = this[ i ];
				cur = elem.nodeType === 1 && ( elem.className ?
					( " " + elem.className + " " ).replace( rclass, " " ) :
					" "
				);

				if ( cur ) {
					j = 0;
					while ( (clazz = classes[j++]) ) {
						if ( cur.indexOf( " " + clazz + " " ) < 0 ) {
							cur += clazz + " ";
						}
					}

					// only assign if different to avoid unneeded rendering.
					finalValue = jQuery.trim( cur );
					if ( elem.className !== finalValue ) {
						elem.className = finalValue;
					}
				}
			}
		}

		return this;
	},

	removeClass: function( value ) {
		var classes, elem, cur, clazz, j, finalValue,
			i = 0,
			len = this.length,
			proceed = arguments.length === 0 || typeof value === "string" && value;

		if ( jQuery.isFunction( value ) ) {
			return this.each(function( j ) {
				jQuery( this ).removeClass( value.call( this, j, this.className ) );
			});
		}
		if ( proceed ) {
			classes = ( value || "" ).match( rnotwhite ) || [];

			for ( ; i < len; i++ ) {
				elem = this[ i ];
				// This expression is here for better compressibility (see addClass)
				cur = elem.nodeType === 1 && ( elem.className ?
					( " " + elem.className + " " ).replace( rclass, " " ) :
					""
				);

				if ( cur ) {
					j = 0;
					while ( (clazz = classes[j++]) ) {
						// Remove *all* instances
						while ( cur.indexOf( " " + clazz + " " ) >= 0 ) {
							cur = cur.replace( " " + clazz + " ", " " );
						}
					}

					// only assign if different to avoid unneeded rendering.
					finalValue = value ? jQuery.trim( cur ) : "";
					if ( elem.className !== finalValue ) {
						elem.className = finalValue;
					}
				}
			}
		}

		return this;
	},

	toggleClass: function( value, stateVal ) {
		var type = typeof value;

		if ( typeof stateVal === "boolean" && type === "string" ) {
			return stateVal ? this.addClass( value ) : this.removeClass( value );
		}

		if ( jQuery.isFunction( value ) ) {
			return this.each(function( i ) {
				jQuery( this ).toggleClass( value.call(this, i, this.className, stateVal), stateVal );
			});
		}

		return this.each(function() {
			if ( type === "string" ) {
				// toggle individual class names
				var className,
					i = 0,
					self = jQuery( this ),
					classNames = value.match( rnotwhite ) || [];

				while ( (className = classNames[ i++ ]) ) {
					// check each className given, space separated list
					if ( self.hasClass( className ) ) {
						self.removeClass( className );
					} else {
						self.addClass( className );
					}
				}

			// Toggle whole class name
			} else if ( type === strundefined || type === "boolean" ) {
				if ( this.className ) {
					// store className if set
					jQuery._data( this, "__className__", this.className );
				}

				// If the element has a class name or if we're passed "false",
				// then remove the whole classname (if there was one, the above saved it).
				// Otherwise bring back whatever was previously saved (if anything),
				// falling back to the empty string if nothing was stored.
				this.className = this.className || value === false ? "" : jQuery._data( this, "__className__" ) || "";
			}
		});
	},

	hasClass: function( selector ) {
		var className = " " + selector + " ",
			i = 0,
			l = this.length;
		for ( ; i < l; i++ ) {
			if ( this[i].nodeType === 1 && (" " + this[i].className + " ").replace(rclass, " ").indexOf( className ) >= 0 ) {
				return true;
			}
		}

		return false;
	}
});




// Return jQuery for attributes-only inclusion


jQuery.each( ("blur focus focusin focusout load resize scroll unload click dblclick " +
	"mousedown mouseup mousemove mouseover mouseout mouseenter mouseleave " +
	"change select submit keydown keypress keyup error contextmenu").split(" "), function( i, name ) {

	// Handle event binding
	jQuery.fn[ name ] = function( data, fn ) {
		return arguments.length > 0 ?
			this.on( name, null, data, fn ) :
			this.trigger( name );
	};
});

jQuery.fn.extend({
	hover: function( fnOver, fnOut ) {
		return this.mouseenter( fnOver ).mouseleave( fnOut || fnOver );
	},

	bind: function( types, data, fn ) {
		return this.on( types, null, data, fn );
	},
	unbind: function( types, fn ) {
		return this.off( types, null, fn );
	},

	delegate: function( selector, types, data, fn ) {
		return this.on( types, selector, data, fn );
	},
	undelegate: function( selector, types, fn ) {
		// ( namespace ) or ( selector, types [, fn] )
		return arguments.length === 1 ? this.off( selector, "**" ) : this.off( types, selector || "**", fn );
	}
});


var nonce = jQuery.now();

var rquery = (/\?/);



var rvalidtokens = /(,)|(\[|{)|(}|])|"(?:[^"\\\r\n]|\\["\\\/bfnrt]|\\u[\da-fA-F]{4})*"\s*:?|true|false|null|-?(?!0\d)\d+(?:\.\d+|)(?:[eE][+-]?\d+|)/g;

jQuery.parseJSON = function( data ) {
	// Attempt to parse using the native JSON parser first
	if ( window.JSON && window.JSON.parse ) {
		// Support: Android 2.3
		// Workaround failure to string-cast null input
		return window.JSON.parse( data + "" );
	}

	var requireNonComma,
		depth = null,
		str = jQuery.trim( data + "" );

	// Guard against invalid (and possibly dangerous) input by ensuring that nothing remains
	// after removing valid tokens
	return str && !jQuery.trim( str.replace( rvalidtokens, function( token, comma, open, close ) {

		// Force termination if we see a misplaced comma
		if ( requireNonComma && comma ) {
			depth = 0;
		}

		// Perform no more replacements after returning to outermost depth
		if ( depth === 0 ) {
			return token;
		}

		// Commas must not follow "[", "{", or ","
		requireNonComma = open || comma;

		// Determine new depth
		// array/object open ("[" or "{"): depth += true - false (increment)
		// array/object close ("]" or "}"): depth += false - true (decrement)
		// other cases ("," or primitive): depth += true - true (numeric cast)
		depth += !close - !open;

		// Remove this token
		return "";
	}) ) ?
		( Function( "return " + str ) )() :
		jQuery.error( "Invalid JSON: " + data );
};


// Cross-browser xml parsing
jQuery.parseXML = function( data ) {
	var xml, tmp;
	if ( !data || typeof data !== "string" ) {
		return null;
	}
	try {
		if ( window.DOMParser ) { // Standard
			tmp = new DOMParser();
			xml = tmp.parseFromString( data, "text/xml" );
		} else { // IE
			xml = new ActiveXObject( "Microsoft.XMLDOM" );
			xml.async = "false";
			xml.loadXML( data );
		}
	} catch( e ) {
		xml = undefined;
	}
	if ( !xml || !xml.documentElement || xml.getElementsByTagName( "parsererror" ).length ) {
		jQuery.error( "Invalid XML: " + data );
	}
	return xml;
};


var
	// Document location
	ajaxLocParts,
	ajaxLocation,

	rhash = /#.*$/,
	rts = /([?&])_=[^&]*/,
	rheaders = /^(.*?):[ \t]*([^\r\n]*)\r?$/mg, // IE leaves an \r character at EOL
	// #7653, #8125, #8152: local protocol detection
	rlocalProtocol = /^(?:about|app|app-storage|.+-extension|file|res|widget):$/,
	rnoContent = /^(?:GET|HEAD)$/,
	rprotocol = /^\/\//,
	rurl = /^([\w.+-]+:)(?:\/\/(?:[^\/?#]*@|)([^\/?#:]*)(?::(\d+)|)|)/,

	/* Prefilters
	 * 1) They are useful to introduce custom dataTypes (see ajax/jsonp.js for an example)
	 * 2) These are called:
	 *    - BEFORE asking for a transport
	 *    - AFTER param serialization (s.data is a string if s.processData is true)
	 * 3) key is the dataType
	 * 4) the catchall symbol "*" can be used
	 * 5) execution will start with transport dataType and THEN continue down to "*" if needed
	 */
	prefilters = {},

	/* Transports bindings
	 * 1) key is the dataType
	 * 2) the catchall symbol "*" can be used
	 * 3) selection will start with transport dataType and THEN go to "*" if needed
	 */
	transports = {},

	// Avoid comment-prolog char sequence (#10098); must appease lint and evade compression
	allTypes = "*/".concat("*");

// #8138, IE may throw an exception when accessing
// a field from window.location if document.domain has been set
try {
	ajaxLocation = location.href;
} catch( e ) {
	// Use the href attribute of an A element
	// since IE will modify it given document.location
	ajaxLocation = document.createElement( "a" );
	ajaxLocation.href = "";
	ajaxLocation = ajaxLocation.href;
}

// Segment location into parts
ajaxLocParts = rurl.exec( ajaxLocation.toLowerCase() ) || [];

// Base "constructor" for jQuery.ajaxPrefilter and jQuery.ajaxTransport
function addToPrefiltersOrTransports( structure ) {

	// dataTypeExpression is optional and defaults to "*"
	return function( dataTypeExpression, func ) {

		if ( typeof dataTypeExpression !== "string" ) {
			func = dataTypeExpression;
			dataTypeExpression = "*";
		}

		var dataType,
			i = 0,
			dataTypes = dataTypeExpression.toLowerCase().match( rnotwhite ) || [];

		if ( jQuery.isFunction( func ) ) {
			// For each dataType in the dataTypeExpression
			while ( (dataType = dataTypes[i++]) ) {
				// Prepend if requested
				if ( dataType.charAt( 0 ) === "+" ) {
					dataType = dataType.slice( 1 ) || "*";
					(structure[ dataType ] = structure[ dataType ] || []).unshift( func );

				// Otherwise append
				} else {
					(structure[ dataType ] = structure[ dataType ] || []).push( func );
				}
			}
		}
	};
}

// Base inspection function for prefilters and transports
function inspectPrefiltersOrTransports( structure, options, originalOptions, jqXHR ) {

	var inspected = {},
		seekingTransport = ( structure === transports );

	function inspect( dataType ) {
		var selected;
		inspected[ dataType ] = true;
		jQuery.each( structure[ dataType ] || [], function( _, prefilterOrFactory ) {
			var dataTypeOrTransport = prefilterOrFactory( options, originalOptions, jqXHR );
			if ( typeof dataTypeOrTransport === "string" && !seekingTransport && !inspected[ dataTypeOrTransport ] ) {
				options.dataTypes.unshift( dataTypeOrTransport );
				inspect( dataTypeOrTransport );
				return false;
			} else if ( seekingTransport ) {
				return !( selected = dataTypeOrTransport );
			}
		});
		return selected;
	}

	return inspect( options.dataTypes[ 0 ] ) || !inspected[ "*" ] && inspect( "*" );
}

// A special extend for ajax options
// that takes "flat" options (not to be deep extended)
// Fixes #9887
function ajaxExtend( target, src ) {
	var deep, key,
		flatOptions = jQuery.ajaxSettings.flatOptions || {};

	for ( key in src ) {
		if ( src[ key ] !== undefined ) {
			( flatOptions[ key ] ? target : ( deep || (deep = {}) ) )[ key ] = src[ key ];
		}
	}
	if ( deep ) {
		jQuery.extend( true, target, deep );
	}

	return target;
}

/* Handles responses to an ajax request:
 * - finds the right dataType (mediates between content-type and expected dataType)
 * - returns the corresponding response
 */
function ajaxHandleResponses( s, jqXHR, responses ) {
	var firstDataType, ct, finalDataType, type,
		contents = s.contents,
		dataTypes = s.dataTypes;

	// Remove auto dataType and get content-type in the process
	while ( dataTypes[ 0 ] === "*" ) {
		dataTypes.shift();
		if ( ct === undefined ) {
			ct = s.mimeType || jqXHR.getResponseHeader("Content-Type");
		}
	}

	// Check if we're dealing with a known content-type
	if ( ct ) {
		for ( type in contents ) {
			if ( contents[ type ] && contents[ type ].test( ct ) ) {
				dataTypes.unshift( type );
				break;
			}
		}
	}

	// Check to see if we have a response for the expected dataType
	if ( dataTypes[ 0 ] in responses ) {
		finalDataType = dataTypes[ 0 ];
	} else {
		// Try convertible dataTypes
		for ( type in responses ) {
			if ( !dataTypes[ 0 ] || s.converters[ type + " " + dataTypes[0] ] ) {
				finalDataType = type;
				break;
			}
			if ( !firstDataType ) {
				firstDataType = type;
			}
		}
		// Or just use first one
		finalDataType = finalDataType || firstDataType;
	}

	// If we found a dataType
	// We add the dataType to the list if needed
	// and return the corresponding response
	if ( finalDataType ) {
		if ( finalDataType !== dataTypes[ 0 ] ) {
			dataTypes.unshift( finalDataType );
		}
		return responses[ finalDataType ];
	}
}

/* Chain conversions given the request and the original response
 * Also sets the responseXXX fields on the jqXHR instance
 */
function ajaxConvert( s, response, jqXHR, isSuccess ) {
	var conv2, current, conv, tmp, prev,
		converters = {},
		// Work with a copy of dataTypes in case we need to modify it for conversion
		dataTypes = s.dataTypes.slice();

	// Create converters map with lowercased keys
	if ( dataTypes[ 1 ] ) {
		for ( conv in s.converters ) {
			converters[ conv.toLowerCase() ] = s.converters[ conv ];
		}
	}

	current = dataTypes.shift();

	// Convert to each sequential dataType
	while ( current ) {

		if ( s.responseFields[ current ] ) {
			jqXHR[ s.responseFields[ current ] ] = response;
		}

		// Apply the dataFilter if provided
		if ( !prev && isSuccess && s.dataFilter ) {
			response = s.dataFilter( response, s.dataType );
		}

		prev = current;
		current = dataTypes.shift();

		if ( current ) {

			// There's only work to do if current dataType is non-auto
			if ( current === "*" ) {

				current = prev;

			// Convert response if prev dataType is non-auto and differs from current
			} else if ( prev !== "*" && prev !== current ) {

				// Seek a direct converter
				conv = converters[ prev + " " + current ] || converters[ "* " + current ];

				// If none found, seek a pair
				if ( !conv ) {
					for ( conv2 in converters ) {

						// If conv2 outputs current
						tmp = conv2.split( " " );
						if ( tmp[ 1 ] === current ) {

							// If prev can be converted to accepted input
							conv = converters[ prev + " " + tmp[ 0 ] ] ||
								converters[ "* " + tmp[ 0 ] ];
							if ( conv ) {
								// Condense equivalence converters
								if ( conv === true ) {
									conv = converters[ conv2 ];

								// Otherwise, insert the intermediate dataType
								} else if ( converters[ conv2 ] !== true ) {
									current = tmp[ 0 ];
									dataTypes.unshift( tmp[ 1 ] );
								}
								break;
							}
						}
					}
				}

				// Apply converter (if not an equivalence)
				if ( conv !== true ) {

					// Unless errors are allowed to bubble, catch and return them
					if ( conv && s[ "throws" ] ) {
						response = conv( response );
					} else {
						try {
							response = conv( response );
						} catch ( e ) {
							return { state: "parsererror", error: conv ? e : "No conversion from " + prev + " to " + current };
						}
					}
				}
			}
		}
	}

	return { state: "success", data: response };
}

jQuery.extend({

	// Counter for holding the number of active queries
	active: 0,

	// Last-Modified header cache for next request
	lastModified: {},
	etag: {},

	ajaxSettings: {
		url: ajaxLocation,
		type: "GET",
		isLocal: rlocalProtocol.test( ajaxLocParts[ 1 ] ),
		global: true,
		processData: true,
		async: true,
		contentType: "application/x-www-form-urlencoded; charset=UTF-8",
		/*
		timeout: 0,
		data: null,
		dataType: null,
		username: null,
		password: null,
		cache: null,
		throws: false,
		traditional: false,
		headers: {},
		*/

		accepts: {
			"*": allTypes,
			text: "text/plain",
			html: "text/html",
			xml: "application/xml, text/xml",
			json: "application/json, text/javascript"
		},

		contents: {
			xml: /xml/,
			html: /html/,
			json: /json/
		},

		responseFields: {
			xml: "responseXML",
			text: "responseText",
			json: "responseJSON"
		},

		// Data converters
		// Keys separate source (or catchall "*") and destination types with a single space
		converters: {

			// Convert anything to text
			"* text": String,

			// Text to html (true = no transformation)
			"text html": true,

			// Evaluate text as a json expression
			"text json": jQuery.parseJSON,

			// Parse text as xml
			"text xml": jQuery.parseXML
		},

		// For options that shouldn't be deep extended:
		// you can add your own custom options here if
		// and when you create one that shouldn't be
		// deep extended (see ajaxExtend)
		flatOptions: {
			url: true,
			context: true
		}
	},

	// Creates a full fledged settings object into target
	// with both ajaxSettings and settings fields.
	// If target is omitted, writes into ajaxSettings.
	ajaxSetup: function( target, settings ) {
		return settings ?

			// Building a settings object
			ajaxExtend( ajaxExtend( target, jQuery.ajaxSettings ), settings ) :

			// Extending ajaxSettings
			ajaxExtend( jQuery.ajaxSettings, target );
	},

	ajaxPrefilter: addToPrefiltersOrTransports( prefilters ),
	ajaxTransport: addToPrefiltersOrTransports( transports ),

	// Main method
	ajax: function( url, options ) {

		// If url is an object, simulate pre-1.5 signature
		if ( typeof url === "object" ) {
			options = url;
			url = undefined;
		}

		// Force options to be an object
		options = options || {};

		var // Cross-domain detection vars
			parts,
			// Loop variable
			i,
			// URL without anti-cache param
			cacheURL,
			// Response headers as string
			responseHeadersString,
			// timeout handle
			timeoutTimer,

			// To know if global events are to be dispatched
			fireGlobals,

			transport,
			// Response headers
			responseHeaders,
			// Create the final options object
			s = jQuery.ajaxSetup( {}, options ),
			// Callbacks context
			callbackContext = s.context || s,
			// Context for global events is callbackContext if it is a DOM node or jQuery collection
			globalEventContext = s.context && ( callbackContext.nodeType || callbackContext.jquery ) ?
				jQuery( callbackContext ) :
				jQuery.event,
			// Deferreds
			deferred = jQuery.Deferred(),
			completeDeferred = jQuery.Callbacks("once memory"),
			// Status-dependent callbacks
			statusCode = s.statusCode || {},
			// Headers (they are sent all at once)
			requestHeaders = {},
			requestHeadersNames = {},
			// The jqXHR state
			state = 0,
			// Default abort message
			strAbort = "canceled",
			// Fake xhr
			jqXHR = {
				readyState: 0,

				// Builds headers hashtable if needed
				getResponseHeader: function( key ) {
					var match;
					if ( state === 2 ) {
						if ( !responseHeaders ) {
							responseHeaders = {};
							while ( (match = rheaders.exec( responseHeadersString )) ) {
								responseHeaders[ match[1].toLowerCase() ] = match[ 2 ];
							}
						}
						match = responseHeaders[ key.toLowerCase() ];
					}
					return match == null ? null : match;
				},

				// Raw string
				getAllResponseHeaders: function() {
					return state === 2 ? responseHeadersString : null;
				},

				// Caches the header
				setRequestHeader: function( name, value ) {
					var lname = name.toLowerCase();
					if ( !state ) {
						name = requestHeadersNames[ lname ] = requestHeadersNames[ lname ] || name;
						requestHeaders[ name ] = value;
					}
					return this;
				},

				// Overrides response content-type header
				overrideMimeType: function( type ) {
					if ( !state ) {
						s.mimeType = type;
					}
					return this;
				},

				// Status-dependent callbacks
				statusCode: function( map ) {
					var code;
					if ( map ) {
						if ( state < 2 ) {
							for ( code in map ) {
								// Lazy-add the new callback in a way that preserves old ones
								statusCode[ code ] = [ statusCode[ code ], map[ code ] ];
							}
						} else {
							// Execute the appropriate callbacks
							jqXHR.always( map[ jqXHR.status ] );
						}
					}
					return this;
				},

				// Cancel the request
				abort: function( statusText ) {
					var finalText = statusText || strAbort;
					if ( transport ) {
						transport.abort( finalText );
					}
					done( 0, finalText );
					return this;
				}
			};

		// Attach deferreds
		deferred.promise( jqXHR ).complete = completeDeferred.add;
		jqXHR.success = jqXHR.done;
		jqXHR.error = jqXHR.fail;

		// Remove hash character (#7531: and string promotion)
		// Add protocol if not provided (#5866: IE7 issue with protocol-less urls)
		// Handle falsy url in the settings object (#10093: consistency with old signature)
		// We also use the url parameter if available
		s.url = ( ( url || s.url || ajaxLocation ) + "" ).replace( rhash, "" ).replace( rprotocol, ajaxLocParts[ 1 ] + "//" );

		// Alias method option to type as per ticket #12004
		s.type = options.method || options.type || s.method || s.type;

		// Extract dataTypes list
		s.dataTypes = jQuery.trim( s.dataType || "*" ).toLowerCase().match( rnotwhite ) || [ "" ];

		// A cross-domain request is in order when we have a protocol:host:port mismatch
		if ( s.crossDomain == null ) {
			parts = rurl.exec( s.url.toLowerCase() );
			s.crossDomain = !!( parts &&
				( parts[ 1 ] !== ajaxLocParts[ 1 ] || parts[ 2 ] !== ajaxLocParts[ 2 ] ||
					( parts[ 3 ] || ( parts[ 1 ] === "http:" ? "80" : "443" ) ) !==
						( ajaxLocParts[ 3 ] || ( ajaxLocParts[ 1 ] === "http:" ? "80" : "443" ) ) )
			);
		}

		// Convert data if not already a string
		if ( s.data && s.processData && typeof s.data !== "string" ) {
			s.data = jQuery.param( s.data, s.traditional );
		}

		// Apply prefilters
		inspectPrefiltersOrTransports( prefilters, s, options, jqXHR );

		// If request was aborted inside a prefilter, stop there
		if ( state === 2 ) {
			return jqXHR;
		}

		// We can fire global events as of now if asked to
		fireGlobals = s.global;

		// Watch for a new set of requests
		if ( fireGlobals && jQuery.active++ === 0 ) {
			jQuery.event.trigger("ajaxStart");
		}

		// Uppercase the type
		s.type = s.type.toUpperCase();

		// Determine if request has content
		s.hasContent = !rnoContent.test( s.type );

		// Save the URL in case we're toying with the If-Modified-Since
		// and/or If-None-Match header later on
		cacheURL = s.url;

		// More options handling for requests with no content
		if ( !s.hasContent ) {

			// If data is available, append data to url
			if ( s.data ) {
				cacheURL = ( s.url += ( rquery.test( cacheURL ) ? "&" : "?" ) + s.data );
				// #9682: remove data so that it's not used in an eventual retry
				delete s.data;
			}

			// Add anti-cache in url if needed
			if ( s.cache === false ) {
				s.url = rts.test( cacheURL ) ?

					// If there is already a '_' parameter, set its value
					cacheURL.replace( rts, "$1_=" + nonce++ ) :

					// Otherwise add one to the end
					cacheURL + ( rquery.test( cacheURL ) ? "&" : "?" ) + "_=" + nonce++;
			}
		}

		// Set the If-Modified-Since and/or If-None-Match header, if in ifModified mode.
		if ( s.ifModified ) {
			if ( jQuery.lastModified[ cacheURL ] ) {
				jqXHR.setRequestHeader( "If-Modified-Since", jQuery.lastModified[ cacheURL ] );
			}
			if ( jQuery.etag[ cacheURL ] ) {
				jqXHR.setRequestHeader( "If-None-Match", jQuery.etag[ cacheURL ] );
			}
		}

		// Set the correct header, if data is being sent
		if ( s.data && s.hasContent && s.contentType !== false || options.contentType ) {
			jqXHR.setRequestHeader( "Content-Type", s.contentType );
		}

		// Set the Accepts header for the server, depending on the dataType
		jqXHR.setRequestHeader(
			"Accept",
			s.dataTypes[ 0 ] && s.accepts[ s.dataTypes[0] ] ?
				s.accepts[ s.dataTypes[0] ] + ( s.dataTypes[ 0 ] !== "*" ? ", " + allTypes + "; q=0.01" : "" ) :
				s.accepts[ "*" ]
		);

		// Check for headers option
		for ( i in s.headers ) {
			jqXHR.setRequestHeader( i, s.headers[ i ] );
		}

		// Allow custom headers/mimetypes and early abort
		if ( s.beforeSend && ( s.beforeSend.call( callbackContext, jqXHR, s ) === false || state === 2 ) ) {
			// Abort if not done already and return
			return jqXHR.abort();
		}

		// aborting is no longer a cancellation
		strAbort = "abort";

		// Install callbacks on deferreds
		for ( i in { success: 1, error: 1, complete: 1 } ) {
			jqXHR[ i ]( s[ i ] );
		}

		// Get transport
		transport = inspectPrefiltersOrTransports( transports, s, options, jqXHR );

		// If no transport, we auto-abort
		if ( !transport ) {
			done( -1, "No Transport" );
		} else {
			jqXHR.readyState = 1;

			// Send global event
			if ( fireGlobals ) {
				globalEventContext.trigger( "ajaxSend", [ jqXHR, s ] );
			}
			// Timeout
			if ( s.async && s.timeout > 0 ) {
				timeoutTimer = setTimeout(function() {
					jqXHR.abort("timeout");
				}, s.timeout );
			}

			try {
				state = 1;
				transport.send( requestHeaders, done );
			} catch ( e ) {
				// Propagate exception as error if not done
				if ( state < 2 ) {
					done( -1, e );
				// Simply rethrow otherwise
				} else {
					throw e;
				}
			}
		}

		// Callback for when everything is done
		function done( status, nativeStatusText, responses, headers ) {
			var isSuccess, success, error, response, modified,
				statusText = nativeStatusText;

			// Called once
			if ( state === 2 ) {
				return;
			}

			// State is "done" now
			state = 2;

			// Clear timeout if it exists
			if ( timeoutTimer ) {
				clearTimeout( timeoutTimer );
			}

			// Dereference transport for early garbage collection
			// (no matter how long the jqXHR object will be used)
			transport = undefined;

			// Cache response headers
			responseHeadersString = headers || "";

			// Set readyState
			jqXHR.readyState = status > 0 ? 4 : 0;

			// Determine if successful
			isSuccess = status >= 200 && status < 300 || status === 304;

			// Get response data
			if ( responses ) {
				response = ajaxHandleResponses( s, jqXHR, responses );
			}

			// Convert no matter what (that way responseXXX fields are always set)
			response = ajaxConvert( s, response, jqXHR, isSuccess );

			// If successful, handle type chaining
			if ( isSuccess ) {

				// Set the If-Modified-Since and/or If-None-Match header, if in ifModified mode.
				if ( s.ifModified ) {
					modified = jqXHR.getResponseHeader("Last-Modified");
					if ( modified ) {
						jQuery.lastModified[ cacheURL ] = modified;
					}
					modified = jqXHR.getResponseHeader("etag");
					if ( modified ) {
						jQuery.etag[ cacheURL ] = modified;
					}
				}

				// if no content
				if ( status === 204 || s.type === "HEAD" ) {
					statusText = "nocontent";

				// if not modified
				} else if ( status === 304 ) {
					statusText = "notmodified";

				// If we have data, let's convert it
				} else {
					statusText = response.state;
					success = response.data;
					error = response.error;
					isSuccess = !error;
				}
			} else {
				// We extract error from statusText
				// then normalize statusText and status for non-aborts
				error = statusText;
				if ( status || !statusText ) {
					statusText = "error";
					if ( status < 0 ) {
						status = 0;
					}
				}
			}

			// Set data for the fake xhr object
			jqXHR.status = status;
			jqXHR.statusText = ( nativeStatusText || statusText ) + "";

			// Success/Error
			if ( isSuccess ) {
				deferred.resolveWith( callbackContext, [ success, statusText, jqXHR ] );
			} else {
				deferred.rejectWith( callbackContext, [ jqXHR, statusText, error ] );
			}

			// Status-dependent callbacks
			jqXHR.statusCode( statusCode );
			statusCode = undefined;

			if ( fireGlobals ) {
				globalEventContext.trigger( isSuccess ? "ajaxSuccess" : "ajaxError",
					[ jqXHR, s, isSuccess ? success : error ] );
			}

			// Complete
			completeDeferred.fireWith( callbackContext, [ jqXHR, statusText ] );

			if ( fireGlobals ) {
				globalEventContext.trigger( "ajaxComplete", [ jqXHR, s ] );
				// Handle the global AJAX counter
				if ( !( --jQuery.active ) ) {
					jQuery.event.trigger("ajaxStop");
				}
			}
		}

		return jqXHR;
	},

	getJSON: function( url, data, callback ) {
		return jQuery.get( url, data, callback, "json" );
	},

	getScript: function( url, callback ) {
		return jQuery.get( url, undefined, callback, "script" );
	}
});

jQuery.each( [ "get", "post" ], function( i, method ) {
	jQuery[ method ] = function( url, data, callback, type ) {
		// shift arguments if data argument was omitted
		if ( jQuery.isFunction( data ) ) {
			type = type || callback;
			callback = data;
			data = undefined;
		}

		return jQuery.ajax({
			url: url,
			type: method,
			dataType: type,
			data: data,
			success: callback
		});
	};
});

// Attach a bunch of functions for handling common AJAX events
jQuery.each( [ "ajaxStart", "ajaxStop", "ajaxComplete", "ajaxError", "ajaxSuccess", "ajaxSend" ], function( i, type ) {
	jQuery.fn[ type ] = function( fn ) {
		return this.on( type, fn );
	};
});


jQuery._evalUrl = function( url ) {
	return jQuery.ajax({
		url: url,
		type: "GET",
		dataType: "script",
		async: false,
		global: false,
		"throws": true
	});
};


jQuery.fn.extend({
	wrapAll: function( html ) {
		if ( jQuery.isFunction( html ) ) {
			return this.each(function(i) {
				jQuery(this).wrapAll( html.call(this, i) );
			});
		}

		if ( this[0] ) {
			// The elements to wrap the target around
			var wrap = jQuery( html, this[0].ownerDocument ).eq(0).clone(true);

			if ( this[0].parentNode ) {
				wrap.insertBefore( this[0] );
			}

			wrap.map(function() {
				var elem = this;

				while ( elem.firstChild && elem.firstChild.nodeType === 1 ) {
					elem = elem.firstChild;
				}

				return elem;
			}).append( this );
		}

		return this;
	},

	wrapInner: function( html ) {
		if ( jQuery.isFunction( html ) ) {
			return this.each(function(i) {
				jQuery(this).wrapInner( html.call(this, i) );
			});
		}

		return this.each(function() {
			var self = jQuery( this ),
				contents = self.contents();

			if ( contents.length ) {
				contents.wrapAll( html );

			} else {
				self.append( html );
			}
		});
	},

	wrap: function( html ) {
		var isFunction = jQuery.isFunction( html );

		return this.each(function(i) {
			jQuery( this ).wrapAll( isFunction ? html.call(this, i) : html );
		});
	},

	unwrap: function() {
		return this.parent().each(function() {
			if ( !jQuery.nodeName( this, "body" ) ) {
				jQuery( this ).replaceWith( this.childNodes );
			}
		}).end();
	}
});


jQuery.expr.filters.hidden = function( elem ) {
	// Support: Opera <= 12.12
	// Opera reports offsetWidths and offsetHeights less than zero on some elements
	return elem.offsetWidth <= 0 && elem.offsetHeight <= 0 ||
		(!support.reliableHiddenOffsets() &&
			((elem.style && elem.style.display) || jQuery.css( elem, "display" )) === "none");
};

jQuery.expr.filters.visible = function( elem ) {
	return !jQuery.expr.filters.hidden( elem );
};




var r20 = /%20/g,
	rbracket = /\[\]$/,
	rCRLF = /\r?\n/g,
	rsubmitterTypes = /^(?:submit|button|image|reset|file)$/i,
	rsubmittable = /^(?:input|select|textarea|keygen)/i;

function buildParams( prefix, obj, traditional, add ) {
	var name;

	if ( jQuery.isArray( obj ) ) {
		// Serialize array item.
		jQuery.each( obj, function( i, v ) {
			if ( traditional || rbracket.test( prefix ) ) {
				// Treat each array item as a scalar.
				add( prefix, v );

			} else {
				// Item is non-scalar (array or object), encode its numeric index.
				buildParams( prefix + "[" + ( typeof v === "object" ? i : "" ) + "]", v, traditional, add );
			}
		});

	} else if ( !traditional && jQuery.type( obj ) === "object" ) {
		// Serialize object item.
		for ( name in obj ) {
			buildParams( prefix + "[" + name + "]", obj[ name ], traditional, add );
		}

	} else {
		// Serialize scalar item.
		add( prefix, obj );
	}
}

// Serialize an array of form elements or a set of
// key/values into a query string
jQuery.param = function( a, traditional ) {
	var prefix,
		s = [],
		add = function( key, value ) {
			// If value is a function, invoke it and return its value
			value = jQuery.isFunction( value ) ? value() : ( value == null ? "" : value );
			s[ s.length ] = encodeURIComponent( key ) + "=" + encodeURIComponent( value );
		};

	// Set traditional to true for jQuery <= 1.3.2 behavior.
	if ( traditional === undefined ) {
		traditional = jQuery.ajaxSettings && jQuery.ajaxSettings.traditional;
	}

	// If an array was passed in, assume that it is an array of form elements.
	if ( jQuery.isArray( a ) || ( a.jquery && !jQuery.isPlainObject( a ) ) ) {
		// Serialize the form elements
		jQuery.each( a, function() {
			add( this.name, this.value );
		});

	} else {
		// If traditional, encode the "old" way (the way 1.3.2 or older
		// did it), otherwise encode params recursively.
		for ( prefix in a ) {
			buildParams( prefix, a[ prefix ], traditional, add );
		}
	}

	// Return the resulting serialization
	return s.join( "&" ).replace( r20, "+" );
};

jQuery.fn.extend({
	serialize: function() {
		return jQuery.param( this.serializeArray() );
	},
	serializeArray: function() {
		return this.map(function() {
			// Can add propHook for "elements" to filter or add form elements
			var elements = jQuery.prop( this, "elements" );
			return elements ? jQuery.makeArray( elements ) : this;
		})
		.filter(function() {
			var type = this.type;
			// Use .is(":disabled") so that fieldset[disabled] works
			return this.name && !jQuery( this ).is( ":disabled" ) &&
				rsubmittable.test( this.nodeName ) && !rsubmitterTypes.test( type ) &&
				( this.checked || !rcheckableType.test( type ) );
		})
		.map(function( i, elem ) {
			var val = jQuery( this ).val();

			return val == null ?
				null :
				jQuery.isArray( val ) ?
					jQuery.map( val, function( val ) {
						return { name: elem.name, value: val.replace( rCRLF, "\r\n" ) };
					}) :
					{ name: elem.name, value: val.replace( rCRLF, "\r\n" ) };
		}).get();
	}
});


// Create the request object
// (This is still attached to ajaxSettings for backward compatibility)
jQuery.ajaxSettings.xhr = window.ActiveXObject !== undefined ?
	// Support: IE6+
	function() {

		// XHR cannot access local files, always use ActiveX for that case
		return !this.isLocal &&

			// Support: IE7-8
			// oldIE XHR does not support non-RFC2616 methods (#13240)
			// See http://msdn.microsoft.com/en-us/library/ie/ms536648(v=vs.85).aspx
			// and http://www.w3.org/Protocols/rfc2616/rfc2616-sec9.html#sec9
			// Although this check for six methods instead of eight
			// since IE also does not support "trace" and "connect"
			/^(get|post|head|put|delete|options)$/i.test( this.type ) &&

			createStandardXHR() || createActiveXHR();
	} :
	// For all other browsers, use the standard XMLHttpRequest object
	createStandardXHR;

var xhrId = 0,
	xhrCallbacks = {},
	xhrSupported = jQuery.ajaxSettings.xhr();

// Support: IE<10
// Open requests must be manually aborted on unload (#5280)
if ( window.ActiveXObject ) {
	jQuery( window ).on( "unload", function() {
		for ( var key in xhrCallbacks ) {
			xhrCallbacks[ key ]( undefined, true );
		}
	});
}

// Determine support properties
support.cors = !!xhrSupported && ( "withCredentials" in xhrSupported );
xhrSupported = support.ajax = !!xhrSupported;

// Create transport if the browser can provide an xhr
if ( xhrSupported ) {

	jQuery.ajaxTransport(function( options ) {
		// Cross domain only allowed if supported through XMLHttpRequest
		if ( !options.crossDomain || support.cors ) {

			var callback;

			return {
				send: function( headers, complete ) {
					var i,
						xhr = options.xhr(),
						id = ++xhrId;

					// Open the socket
					xhr.open( options.type, options.url, options.async, options.username, options.password );

					// Apply custom fields if provided
					if ( options.xhrFields ) {
						for ( i in options.xhrFields ) {
							xhr[ i ] = options.xhrFields[ i ];
						}
					}

					// Override mime type if needed
					if ( options.mimeType && xhr.overrideMimeType ) {
						xhr.overrideMimeType( options.mimeType );
					}

					// X-Requested-With header
					// For cross-domain requests, seeing as conditions for a preflight are
					// akin to a jigsaw puzzle, we simply never set it to be sure.
					// (it can always be set on a per-request basis or even using ajaxSetup)
					// For same-domain requests, won't change header if already provided.
					if ( !options.crossDomain && !headers["X-Requested-With"] ) {
						headers["X-Requested-With"] = "XMLHttpRequest";
					}

					// Set headers
					for ( i in headers ) {
						// Support: IE<9
						// IE's ActiveXObject throws a 'Type Mismatch' exception when setting
						// request header to a null-value.
						//
						// To keep consistent with other XHR implementations, cast the value
						// to string and ignore `undefined`.
						if ( headers[ i ] !== undefined ) {
							xhr.setRequestHeader( i, headers[ i ] + "" );
						}
					}

					// Do send the request
					// This may raise an exception which is actually
					// handled in jQuery.ajax (so no try/catch here)
					xhr.send( ( options.hasContent && options.data ) || null );

					// Listener
					callback = function( _, isAbort ) {
						var status, statusText, responses;

						// Was never called and is aborted or complete
						if ( callback && ( isAbort || xhr.readyState === 4 ) ) {
							// Clean up
							delete xhrCallbacks[ id ];
							callback = undefined;
							xhr.onreadystatechange = jQuery.noop;

							// Abort manually if needed
							if ( isAbort ) {
								if ( xhr.readyState !== 4 ) {
									xhr.abort();
								}
							} else {
								responses = {};
								status = xhr.status;

								// Support: IE<10
								// Accessing binary-data responseText throws an exception
								// (#11426)
								if ( typeof xhr.responseText === "string" ) {
									responses.text = xhr.responseText;
								}

								// Firefox throws an exception when accessing
								// statusText for faulty cross-domain requests
								try {
									statusText = xhr.statusText;
								} catch( e ) {
									// We normalize with Webkit giving an empty statusText
									statusText = "";
								}

								// Filter status for non standard behaviors

								// If the request is local and we have data: assume a success
								// (success with no data won't get notified, that's the best we
								// can do given current implementations)
								if ( !status && options.isLocal && !options.crossDomain ) {
									status = responses.text ? 200 : 404;
								// IE - #1450: sometimes returns 1223 when it should be 204
								} else if ( status === 1223 ) {
									status = 204;
								}
							}
						}

						// Call complete if needed
						if ( responses ) {
							complete( status, statusText, responses, xhr.getAllResponseHeaders() );
						}
					};

					if ( !options.async ) {
						// if we're in sync mode we fire the callback
						callback();
					} else if ( xhr.readyState === 4 ) {
						// (IE6 & IE7) if it's in cache and has been
						// retrieved directly we need to fire the callback
						setTimeout( callback );
					} else {
						// Add to the list of active xhr callbacks
						xhr.onreadystatechange = xhrCallbacks[ id ] = callback;
					}
				},

				abort: function() {
					if ( callback ) {
						callback( undefined, true );
					}
				}
			};
		}
	});
}

// Functions to create xhrs
function createStandardXHR() {
	try {
		return new window.XMLHttpRequest();
	} catch( e ) {}
}

function createActiveXHR() {
	try {
		return new window.ActiveXObject( "Microsoft.XMLHTTP" );
	} catch( e ) {}
}




// Install script dataType
jQuery.ajaxSetup({
	accepts: {
		script: "text/javascript, application/javascript, application/ecmascript, application/x-ecmascript"
	},
	contents: {
		script: /(?:java|ecma)script/
	},
	converters: {
		"text script": function( text ) {
			jQuery.globalEval( text );
			return text;
		}
	}
});

// Handle cache's special case and global
jQuery.ajaxPrefilter( "script", function( s ) {
	if ( s.cache === undefined ) {
		s.cache = false;
	}
	if ( s.crossDomain ) {
		s.type = "GET";
		s.global = false;
	}
});

// Bind script tag hack transport
jQuery.ajaxTransport( "script", function(s) {

	// This transport only deals with cross domain requests
	if ( s.crossDomain ) {

		var script,
			head = document.head || jQuery("head")[0] || document.documentElement;

		return {

			send: function( _, callback ) {

				script = document.createElement("script");

				script.async = true;

				if ( s.scriptCharset ) {
					script.charset = s.scriptCharset;
				}

				script.src = s.url;

				// Attach handlers for all browsers
				script.onload = script.onreadystatechange = function( _, isAbort ) {

					if ( isAbort || !script.readyState || /loaded|complete/.test( script.readyState ) ) {

						// Handle memory leak in IE
						script.onload = script.onreadystatechange = null;

						// Remove the script
						if ( script.parentNode ) {
							script.parentNode.removeChild( script );
						}

						// Dereference the script
						script = null;

						// Callback if not abort
						if ( !isAbort ) {
							callback( 200, "success" );
						}
					}
				};

				// Circumvent IE6 bugs with base elements (#2709 and #4378) by prepending
				// Use native DOM manipulation to avoid our domManip AJAX trickery
				head.insertBefore( script, head.firstChild );
			},

			abort: function() {
				if ( script ) {
					script.onload( undefined, true );
				}
			}
		};
	}
});




var oldCallbacks = [],
	rjsonp = /(=)\?(?=&|$)|\?\?/;

// Default jsonp settings
jQuery.ajaxSetup({
	jsonp: "callback",
	jsonpCallback: function() {
		var callback = oldCallbacks.pop() || ( jQuery.expando + "_" + ( nonce++ ) );
		this[ callback ] = true;
		return callback;
	}
});

// Detect, normalize options and install callbacks for jsonp requests
jQuery.ajaxPrefilter( "json jsonp", function( s, originalSettings, jqXHR ) {

	var callbackName, overwritten, responseContainer,
		jsonProp = s.jsonp !== false && ( rjsonp.test( s.url ) ?
			"url" :
			typeof s.data === "string" && !( s.contentType || "" ).indexOf("application/x-www-form-urlencoded") && rjsonp.test( s.data ) && "data"
		);

	// Handle iff the expected data type is "jsonp" or we have a parameter to set
	if ( jsonProp || s.dataTypes[ 0 ] === "jsonp" ) {

		// Get callback name, remembering preexisting value associated with it
		callbackName = s.jsonpCallback = jQuery.isFunction( s.jsonpCallback ) ?
			s.jsonpCallback() :
			s.jsonpCallback;

		// Insert callback into url or form data
		if ( jsonProp ) {
			s[ jsonProp ] = s[ jsonProp ].replace( rjsonp, "$1" + callbackName );
		} else if ( s.jsonp !== false ) {
			s.url += ( rquery.test( s.url ) ? "&" : "?" ) + s.jsonp + "=" + callbackName;
		}

		// Use data converter to retrieve json after script execution
		s.converters["script json"] = function() {
			if ( !responseContainer ) {
				jQuery.error( callbackName + " was not called" );
			}
			return responseContainer[ 0 ];
		};

		// force json dataType
		s.dataTypes[ 0 ] = "json";

		// Install callback
		overwritten = window[ callbackName ];
		window[ callbackName ] = function() {
			responseContainer = arguments;
		};

		// Clean-up function (fires after converters)
		jqXHR.always(function() {
			// Restore preexisting value
			window[ callbackName ] = overwritten;

			// Save back as free
			if ( s[ callbackName ] ) {
				// make sure that re-using the options doesn't screw things around
				s.jsonpCallback = originalSettings.jsonpCallback;

				// save the callback name for future use
				oldCallbacks.push( callbackName );
			}

			// Call if it was a function and we have a response
			if ( responseContainer && jQuery.isFunction( overwritten ) ) {
				overwritten( responseContainer[ 0 ] );
			}

			responseContainer = overwritten = undefined;
		});

		// Delegate to script
		return "script";
	}
});




// data: string of html
// context (optional): If specified, the fragment will be created in this context, defaults to document
// keepScripts (optional): If true, will include scripts passed in the html string
jQuery.parseHTML = function( data, context, keepScripts ) {
	if ( !data || typeof data !== "string" ) {
		return null;
	}
	if ( typeof context === "boolean" ) {
		keepScripts = context;
		context = false;
	}
	context = context || document;

	var parsed = rsingleTag.exec( data ),
		scripts = !keepScripts && [];

	// Single tag
	if ( parsed ) {
		return [ context.createElement( parsed[1] ) ];
	}

	parsed = jQuery.buildFragment( [ data ], context, scripts );

	if ( scripts && scripts.length ) {
		jQuery( scripts ).remove();
	}

	return jQuery.merge( [], parsed.childNodes );
};


// Keep a copy of the old load method
var _load = jQuery.fn.load;

/**
 * Load a url into a page
 */
jQuery.fn.load = function( url, params, callback ) {
	if ( typeof url !== "string" && _load ) {
		return _load.apply( this, arguments );
	}

	var selector, response, type,
		self = this,
		off = url.indexOf(" ");

	if ( off >= 0 ) {
		selector = jQuery.trim( url.slice( off, url.length ) );
		url = url.slice( 0, off );
	}

	// If it's a function
	if ( jQuery.isFunction( params ) ) {

		// We assume that it's the callback
		callback = params;
		params = undefined;

	// Otherwise, build a param string
	} else if ( params && typeof params === "object" ) {
		type = "POST";
	}

	// If we have elements to modify, make the request
	if ( self.length > 0 ) {
		jQuery.ajax({
			url: url,

			// if "type" variable is undefined, then "GET" method will be used
			type: type,
			dataType: "html",
			data: params
		}).done(function( responseText ) {

			// Save response for use in complete callback
			response = arguments;

			self.html( selector ?

				// If a selector was specified, locate the right elements in a dummy div
				// Exclude scripts to avoid IE 'Permission Denied' errors
				jQuery("<div>").append( jQuery.parseHTML( responseText ) ).find( selector ) :

				// Otherwise use the full result
				responseText );

		}).complete( callback && function( jqXHR, status ) {
			self.each( callback, response || [ jqXHR.responseText, status, jqXHR ] );
		});
	}

	return this;
};




jQuery.expr.filters.animated = function( elem ) {
	return jQuery.grep(jQuery.timers, function( fn ) {
		return elem === fn.elem;
	}).length;
};





var docElem = window.document.documentElement;

/**
 * Gets a window from an element
 */
function getWindow( elem ) {
	return jQuery.isWindow( elem ) ?
		elem :
		elem.nodeType === 9 ?
			elem.defaultView || elem.parentWindow :
			false;
}

jQuery.offset = {
	setOffset: function( elem, options, i ) {
		var curPosition, curLeft, curCSSTop, curTop, curOffset, curCSSLeft, calculatePosition,
			position = jQuery.css( elem, "position" ),
			curElem = jQuery( elem ),
			props = {};

		// set position first, in-case top/left are set even on static elem
		if ( position === "static" ) {
			elem.style.position = "relative";
		}

		curOffset = curElem.offset();
		curCSSTop = jQuery.css( elem, "top" );
		curCSSLeft = jQuery.css( elem, "left" );
		calculatePosition = ( position === "absolute" || position === "fixed" ) &&
			jQuery.inArray("auto", [ curCSSTop, curCSSLeft ] ) > -1;

		// need to be able to calculate position if either top or left is auto and position is either absolute or fixed
		if ( calculatePosition ) {
			curPosition = curElem.position();
			curTop = curPosition.top;
			curLeft = curPosition.left;
		} else {
			curTop = parseFloat( curCSSTop ) || 0;
			curLeft = parseFloat( curCSSLeft ) || 0;
		}

		if ( jQuery.isFunction( options ) ) {
			options = options.call( elem, i, curOffset );
		}

		if ( options.top != null ) {
			props.top = ( options.top - curOffset.top ) + curTop;
		}
		if ( options.left != null ) {
			props.left = ( options.left - curOffset.left ) + curLeft;
		}

		if ( "using" in options ) {
			options.using.call( elem, props );
		} else {
			curElem.css( props );
		}
	}
};

jQuery.fn.extend({
	offset: function( options ) {
		if ( arguments.length ) {
			return options === undefined ?
				this :
				this.each(function( i ) {
					jQuery.offset.setOffset( this, options, i );
				});
		}

		var docElem, win,
			box = { top: 0, left: 0 },
			elem = this[ 0 ],
			doc = elem && elem.ownerDocument;

		if ( !doc ) {
			return;
		}

		docElem = doc.documentElement;

		// Make sure it's not a disconnected DOM node
		if ( !jQuery.contains( docElem, elem ) ) {
			return box;
		}

		// If we don't have gBCR, just use 0,0 rather than error
		// BlackBerry 5, iOS 3 (original iPhone)
		if ( typeof elem.getBoundingClientRect !== strundefined ) {
			box = elem.getBoundingClientRect();
		}
		win = getWindow( doc );
		return {
			top: box.top  + ( win.pageYOffset || docElem.scrollTop )  - ( docElem.clientTop  || 0 ),
			left: box.left + ( win.pageXOffset || docElem.scrollLeft ) - ( docElem.clientLeft || 0 )
		};
	},

	position: function() {
		if ( !this[ 0 ] ) {
			return;
		}

		var offsetParent, offset,
			parentOffset = { top: 0, left: 0 },
			elem = this[ 0 ];

		// fixed elements are offset from window (parentOffset = {top:0, left: 0}, because it is its only offset parent
		if ( jQuery.css( elem, "position" ) === "fixed" ) {
			// we assume that getBoundingClientRect is available when computed position is fixed
			offset = elem.getBoundingClientRect();
		} else {
			// Get *real* offsetParent
			offsetParent = this.offsetParent();

			// Get correct offsets
			offset = this.offset();
			if ( !jQuery.nodeName( offsetParent[ 0 ], "html" ) ) {
				parentOffset = offsetParent.offset();
			}

			// Add offsetParent borders
			parentOffset.top  += jQuery.css( offsetParent[ 0 ], "borderTopWidth", true );
			parentOffset.left += jQuery.css( offsetParent[ 0 ], "borderLeftWidth", true );
		}

		// Subtract parent offsets and element margins
		// note: when an element has margin: auto the offsetLeft and marginLeft
		// are the same in Safari causing offset.left to incorrectly be 0
		return {
			top:  offset.top  - parentOffset.top - jQuery.css( elem, "marginTop", true ),
			left: offset.left - parentOffset.left - jQuery.css( elem, "marginLeft", true)
		};
	},

	offsetParent: function() {
		return this.map(function() {
			var offsetParent = this.offsetParent || docElem;

			while ( offsetParent && ( !jQuery.nodeName( offsetParent, "html" ) && jQuery.css( offsetParent, "position" ) === "static" ) ) {
				offsetParent = offsetParent.offsetParent;
			}
			return offsetParent || docElem;
		});
	}
});

// Create scrollLeft and scrollTop methods
jQuery.each( { scrollLeft: "pageXOffset", scrollTop: "pageYOffset" }, function( method, prop ) {
	var top = /Y/.test( prop );

	jQuery.fn[ method ] = function( val ) {
		return access( this, function( elem, method, val ) {
			var win = getWindow( elem );

			if ( val === undefined ) {
				return win ? (prop in win) ? win[ prop ] :
					win.document.documentElement[ method ] :
					elem[ method ];
			}

			if ( win ) {
				win.scrollTo(
					!top ? val : jQuery( win ).scrollLeft(),
					top ? val : jQuery( win ).scrollTop()
				);

			} else {
				elem[ method ] = val;
			}
		}, method, val, arguments.length, null );
	};
});

// Add the top/left cssHooks using jQuery.fn.position
// Webkit bug: https://bugs.webkit.org/show_bug.cgi?id=29084
// getComputedStyle returns percent when specified for top/left/bottom/right
// rather than make the css module depend on the offset module, we just check for it here
jQuery.each( [ "top", "left" ], function( i, prop ) {
	jQuery.cssHooks[ prop ] = addGetHookIf( support.pixelPosition,
		function( elem, computed ) {
			if ( computed ) {
				computed = curCSS( elem, prop );
				// if curCSS returns percentage, fallback to offset
				return rnumnonpx.test( computed ) ?
					jQuery( elem ).position()[ prop ] + "px" :
					computed;
			}
		}
	);
});


// Create innerHeight, innerWidth, height, width, outerHeight and outerWidth methods
jQuery.each( { Height: "height", Width: "width" }, function( name, type ) {
	jQuery.each( { padding: "inner" + name, content: type, "": "outer" + name }, function( defaultExtra, funcName ) {
		// margin is only for outerHeight, outerWidth
		jQuery.fn[ funcName ] = function( margin, value ) {
			var chainable = arguments.length && ( defaultExtra || typeof margin !== "boolean" ),
				extra = defaultExtra || ( margin === true || value === true ? "margin" : "border" );

			return access( this, function( elem, type, value ) {
				var doc;

				if ( jQuery.isWindow( elem ) ) {
					// As of 5/8/2012 this will yield incorrect results for Mobile Safari, but there
					// isn't a whole lot we can do. See pull request at this URL for discussion:
					// https://github.com/jquery/jquery/pull/764
					return elem.document.documentElement[ "client" + name ];
				}

				// Get document width or height
				if ( elem.nodeType === 9 ) {
					doc = elem.documentElement;

					// Either scroll[Width/Height] or offset[Width/Height] or client[Width/Height], whichever is greatest
					// unfortunately, this causes bug #3838 in IE6/8 only, but there is currently no good, small way to fix it.
					return Math.max(
						elem.body[ "scroll" + name ], doc[ "scroll" + name ],
						elem.body[ "offset" + name ], doc[ "offset" + name ],
						doc[ "client" + name ]
					);
				}

				return value === undefined ?
					// Get width or height on the element, requesting but not forcing parseFloat
					jQuery.css( elem, type, extra ) :

					// Set width or height on the element
					jQuery.style( elem, type, value, extra );
			}, type, chainable ? margin : undefined, chainable, null );
		};
	});
});


// The number of elements contained in the matched element set
jQuery.fn.size = function() {
	return this.length;
};

jQuery.fn.andSelf = jQuery.fn.addBack;




// Register as a named AMD module, since jQuery can be concatenated with other
// files that may use define, but not via a proper concatenation script that
// understands anonymous AMD modules. A named AMD is safest and most robust
// way to register. Lowercase jquery is used because AMD module names are
// derived from file names, and jQuery is normally delivered in a lowercase
// file name. Do this after creating the global so that if an AMD module wants
// to call noConflict to hide this version of jQuery, it will work.

// Note that for maximum portability, libraries that are not jQuery should
// declare themselves as anonymous modules, and avoid setting a global if an
// AMD loader is present. jQuery is a special case. For more information, see
// https://github.com/jrburke/requirejs/wiki/Updating-existing-libraries#wiki-anon

if ( typeof define === "function" && define.amd ) {
	define( "jquery", [], function() {
		return jQuery;
	});
}




var
	// Map over jQuery in case of overwrite
	_jQuery = window.jQuery,

	// Map over the $ in case of overwrite
	_$ = window.$;

jQuery.noConflict = function( deep ) {
	if ( window.$ === jQuery ) {
		window.$ = _$;
	}

	if ( deep && window.jQuery === jQuery ) {
		window.jQuery = _jQuery;
	}

	return jQuery;
};

// Expose jQuery and $ identifiers, even in
// AMD (#7102#comment:10, https://github.com/jquery/jquery/pull/557)
// and CommonJS for browser emulators (#13566)
if ( typeof noGlobal === strundefined ) {
	window.jQuery = window.$ = jQuery;
}




return jQuery;

}));

/*
 * jQuery Easing v1.3 - http://gsgd.co.uk/sandbox/jquery/easing/
 *
 * Uses the built in easing capabilities added In jQuery 1.1
 * to offer multiple easing options
 *
 * TERMS OF USE - jQuery Easing
 * 
 * Open source under the BSD License. 
 * 
 * Copyright © 2008 George McGinley Smith
 * All rights reserved.
 * 
 * Redistribution and use in source and binary forms, with or without modification, 
 * are permitted provided that the following conditions are met:
 * 
 * Redistributions of source code must retain the above copyright notice, this list of 
 * conditions and the following disclaimer.
 * Redistributions in binary form must reproduce the above copyright notice, this list 
 * of conditions and the following disclaimer in the documentation and/or other materials 
 * provided with the distribution.
 * 
 * Neither the name of the author nor the names of contributors may be used to endorse 
 * or promote products derived from this software without specific prior written permission.
 * 
 * THIS SOFTWARE IS PROVIDED BY THE COPYRIGHT HOLDERS AND CONTRIBUTORS "AS IS" AND ANY 
 * EXPRESS OR IMPLIED WARRANTIES, INCLUDING, BUT NOT LIMITED TO, THE IMPLIED WARRANTIES OF
 * MERCHANTABILITY AND FITNESS FOR A PARTICULAR PURPOSE ARE DISCLAIMED. IN NO EVENT SHALL THE
 *  COPYRIGHT OWNER OR CONTRIBUTORS BE LIABLE FOR ANY DIRECT, INDIRECT, INCIDENTAL, SPECIAL,
 *  EXEMPLARY, OR CONSEQUENTIAL DAMAGES (INCLUDING, BUT NOT LIMITED TO, PROCUREMENT OF SUBSTITUTE
 *  GOODS OR SERVICES; LOSS OF USE, DATA, OR PROFITS; OR BUSINESS INTERRUPTION) HOWEVER CAUSED 
 * AND ON ANY THEORY OF LIABILITY, WHETHER IN CONTRACT, STRICT LIABILITY, OR TORT (INCLUDING
 *  NEGLIGENCE OR OTHERWISE) ARISING IN ANY WAY OUT OF THE USE OF THIS SOFTWARE, EVEN IF ADVISED 
 * OF THE POSSIBILITY OF SUCH DAMAGE. 
 *
*/

// t: current time, b: begInnIng value, c: change In value, d: duration
jQuery.easing['jswing'] = jQuery.easing['swing'];

jQuery.extend( jQuery.easing,
{
	def: 'easeOutQuad',
	swing: function (x, t, b, c, d) {
		//alert(jQuery.easing.default);
		return jQuery.easing[jQuery.easing.def](x, t, b, c, d);
	},
	easeInQuad: function (x, t, b, c, d) {
		return c*(t/=d)*t + b;
	},
	easeOutQuad: function (x, t, b, c, d) {
		return -c *(t/=d)*(t-2) + b;
	},
	easeInOutQuad: function (x, t, b, c, d) {
		if ((t/=d/2) < 1) return c/2*t*t + b;
		return -c/2 * ((--t)*(t-2) - 1) + b;
	},
	easeInCubic: function (x, t, b, c, d) {
		return c*(t/=d)*t*t + b;
	},
	easeOutCubic: function (x, t, b, c, d) {
		return c*((t=t/d-1)*t*t + 1) + b;
	},
	easeInOutCubic: function (x, t, b, c, d) {
		if ((t/=d/2) < 1) return c/2*t*t*t + b;
		return c/2*((t-=2)*t*t + 2) + b;
	},
	easeInQuart: function (x, t, b, c, d) {
		return c*(t/=d)*t*t*t + b;
	},
	easeOutQuart: function (x, t, b, c, d) {
		return -c * ((t=t/d-1)*t*t*t - 1) + b;
	},
	easeInOutQuart: function (x, t, b, c, d) {
		if ((t/=d/2) < 1) return c/2*t*t*t*t + b;
		return -c/2 * ((t-=2)*t*t*t - 2) + b;
	},
	easeInQuint: function (x, t, b, c, d) {
		return c*(t/=d)*t*t*t*t + b;
	},
	easeOutQuint: function (x, t, b, c, d) {
		return c*((t=t/d-1)*t*t*t*t + 1) + b;
	},
	easeInOutQuint: function (x, t, b, c, d) {
		if ((t/=d/2) < 1) return c/2*t*t*t*t*t + b;
		return c/2*((t-=2)*t*t*t*t + 2) + b;
	},
	easeInSine: function (x, t, b, c, d) {
		return -c * Math.cos(t/d * (Math.PI/2)) + c + b;
	},
	easeOutSine: function (x, t, b, c, d) {
		return c * Math.sin(t/d * (Math.PI/2)) + b;
	},
	easeInOutSine: function (x, t, b, c, d) {
		return -c/2 * (Math.cos(Math.PI*t/d) - 1) + b;
	},
	easeInExpo: function (x, t, b, c, d) {
		return (t==0) ? b : c * Math.pow(2, 10 * (t/d - 1)) + b;
	},
	easeOutExpo: function (x, t, b, c, d) {
		return (t==d) ? b+c : c * (-Math.pow(2, -10 * t/d) + 1) + b;
	},
	easeInOutExpo: function (x, t, b, c, d) {
		if (t==0) return b;
		if (t==d) return b+c;
		if ((t/=d/2) < 1) return c/2 * Math.pow(2, 10 * (t - 1)) + b;
		return c/2 * (-Math.pow(2, -10 * --t) + 2) + b;
	},
	easeInCirc: function (x, t, b, c, d) {
		return -c * (Math.sqrt(1 - (t/=d)*t) - 1) + b;
	},
	easeOutCirc: function (x, t, b, c, d) {
		return c * Math.sqrt(1 - (t=t/d-1)*t) + b;
	},
	easeInOutCirc: function (x, t, b, c, d) {
		if ((t/=d/2) < 1) return -c/2 * (Math.sqrt(1 - t*t) - 1) + b;
		return c/2 * (Math.sqrt(1 - (t-=2)*t) + 1) + b;
	},
	easeInElastic: function (x, t, b, c, d) {
		var s=1.70158;var p=0;var a=c;
		if (t==0) return b;  if ((t/=d)==1) return b+c;  if (!p) p=d*.3;
		if (a < Math.abs(c)) { a=c; var s=p/4; }
		else var s = p/(2*Math.PI) * Math.asin (c/a);
		return -(a*Math.pow(2,10*(t-=1)) * Math.sin( (t*d-s)*(2*Math.PI)/p )) + b;
	},
	easeOutElastic: function (x, t, b, c, d) {
		var s=1.70158;var p=0;var a=c;
		if (t==0) return b;  if ((t/=d)==1) return b+c;  if (!p) p=d*.3;
		if (a < Math.abs(c)) { a=c; var s=p/4; }
		else var s = p/(2*Math.PI) * Math.asin (c/a);
		return a*Math.pow(2,-10*t) * Math.sin( (t*d-s)*(2*Math.PI)/p ) + c + b;
	},
	easeInOutElastic: function (x, t, b, c, d) {
		var s=1.70158;var p=0;var a=c;
		if (t==0) return b;  if ((t/=d/2)==2) return b+c;  if (!p) p=d*(.3*1.5);
		if (a < Math.abs(c)) { a=c; var s=p/4; }
		else var s = p/(2*Math.PI) * Math.asin (c/a);
		if (t < 1) return -.5*(a*Math.pow(2,10*(t-=1)) * Math.sin( (t*d-s)*(2*Math.PI)/p )) + b;
		return a*Math.pow(2,-10*(t-=1)) * Math.sin( (t*d-s)*(2*Math.PI)/p )*.5 + c + b;
	},
	easeInBack: function (x, t, b, c, d, s) {
		if (s == undefined) s = 1.70158;
		return c*(t/=d)*t*((s+1)*t - s) + b;
	},
	easeOutBack: function (x, t, b, c, d, s) {
		if (s == undefined) s = 1.70158;
		return c*((t=t/d-1)*t*((s+1)*t + s) + 1) + b;
	},
	easeInOutBack: function (x, t, b, c, d, s) {
		if (s == undefined) s = 1.70158; 
		if ((t/=d/2) < 1) return c/2*(t*t*(((s*=(1.525))+1)*t - s)) + b;
		return c/2*((t-=2)*t*(((s*=(1.525))+1)*t + s) + 2) + b;
	},
	easeInBounce: function (x, t, b, c, d) {
		return c - jQuery.easing.easeOutBounce (x, d-t, 0, c, d) + b;
	},
	easeOutBounce: function (x, t, b, c, d) {
		if ((t/=d) < (1/2.75)) {
			return c*(7.5625*t*t) + b;
		} else if (t < (2/2.75)) {
			return c*(7.5625*(t-=(1.5/2.75))*t + .75) + b;
		} else if (t < (2.5/2.75)) {
			return c*(7.5625*(t-=(2.25/2.75))*t + .9375) + b;
		} else {
			return c*(7.5625*(t-=(2.625/2.75))*t + .984375) + b;
		}
	},
	easeInOutBounce: function (x, t, b, c, d) {
		if (t < d/2) return jQuery.easing.easeInBounce (x, t*2, 0, c, d) * .5 + b;
		return jQuery.easing.easeOutBounce (x, t*2-d, 0, c, d) * .5 + c*.5 + b;
	}
});

/*
 *
 * TERMS OF USE - EASING EQUATIONS
 * 
 * Open source under the BSD License. 
 * 
 * Copyright © 2001 Robert Penner
 * All rights reserved.
 * 
 * Redistribution and use in source and binary forms, with or without modification, 
 * are permitted provided that the following conditions are met:
 * 
 * Redistributions of source code must retain the above copyright notice, this list of 
 * conditions and the following disclaimer.
 * Redistributions in binary form must reproduce the above copyright notice, this list 
 * of conditions and the following disclaimer in the documentation and/or other materials 
 * provided with the distribution.
 * 
 * Neither the name of the author nor the names of contributors may be used to endorse 
 * or promote products derived from this software without specific prior written permission.
 * 
 * THIS SOFTWARE IS PROVIDED BY THE COPYRIGHT HOLDERS AND CONTRIBUTORS "AS IS" AND ANY 
 * EXPRESS OR IMPLIED WARRANTIES, INCLUDING, BUT NOT LIMITED TO, THE IMPLIED WARRANTIES OF
 * MERCHANTABILITY AND FITNESS FOR A PARTICULAR PURPOSE ARE DISCLAIMED. IN NO EVENT SHALL THE
 *  COPYRIGHT OWNER OR CONTRIBUTORS BE LIABLE FOR ANY DIRECT, INDIRECT, INCIDENTAL, SPECIAL,
 *  EXEMPLARY, OR CONSEQUENTIAL DAMAGES (INCLUDING, BUT NOT LIMITED TO, PROCUREMENT OF SUBSTITUTE
 *  GOODS OR SERVICES; LOSS OF USE, DATA, OR PROFITS; OR BUSINESS INTERRUPTION) HOWEVER CAUSED 
 * AND ON ANY THEORY OF LIABILITY, WHETHER IN CONTRACT, STRICT LIABILITY, OR TORT (INCLUDING
 *  NEGLIGENCE OR OTHERWISE) ARISING IN ANY WAY OUT OF THE USE OF THIS SOFTWARE, EVEN IF ADVISED 
 * OF THE POSSIBILITY OF SUCH DAMAGE. 
 *
 */
/*!
Chosen, a Select Box Enhancer for jQuery and Prototype
by Patrick Filler for Harvest, http://getharvest.com

Version 1.1.0
Full source at https://github.com/harvesthq/chosen
Copyright (c) 2011 Harvest http://getharvest.com

MIT License, https://github.com/harvesthq/chosen/blob/master/LICENSE.md
This file is generated by `grunt build`, do not edit it by hand.
*/

(function() {
  var $, AbstractChosen, Chosen, SelectParser, _ref,
    __hasProp = {}.hasOwnProperty,
    __extends = function(child, parent) { for (var key in parent) { if (__hasProp.call(parent, key)) child[key] = parent[key]; } function ctor() { this.constructor = child; } ctor.prototype = parent.prototype; child.prototype = new ctor(); child.__super__ = parent.prototype; return child; };

  SelectParser = (function() {
    function SelectParser() {
      this.options_index = 0;
      this.parsed = [];
    }

    SelectParser.prototype.add_node = function(child) {
      if (child.nodeName.toUpperCase() === "OPTGROUP") {
        return this.add_group(child);
      } else {
        return this.add_option(child);
      }
    };

    SelectParser.prototype.add_group = function(group) {
      var group_position, option, _i, _len, _ref, _results;
      group_position = this.parsed.length;
      this.parsed.push({
        array_index: group_position,
        group: true,
        label: this.escapeExpression(group.label),
        children: 0,
        disabled: group.disabled
      });
      _ref = group.childNodes;
      _results = [];
      for (_i = 0, _len = _ref.length; _i < _len; _i++) {
        option = _ref[_i];
        _results.push(this.add_option(option, group_position, group.disabled));
      }
      return _results;
    };

    SelectParser.prototype.add_option = function(option, group_position, group_disabled) {
      if (option.nodeName.toUpperCase() === "OPTION") {
        if (option.text !== "") {
          if (group_position != null) {
            this.parsed[group_position].children += 1;
          }
          this.parsed.push({
            array_index: this.parsed.length,
            options_index: this.options_index,
            value: option.value,
            text: option.text,
            html: option.innerHTML,
            selected: option.selected,
            disabled: group_disabled === true ? group_disabled : option.disabled,
            group_array_index: group_position,
            classes: option.className,
            style: option.style.cssText
          });
        } else {
          this.parsed.push({
            array_index: this.parsed.length,
            options_index: this.options_index,
            empty: true
          });
        }
        return this.options_index += 1;
      }
    };

    SelectParser.prototype.escapeExpression = function(text) {
      var map, unsafe_chars;
      if ((text == null) || text === false) {
        return "";
      }
      if (!/[\&\<\>\"\'\`]/.test(text)) {
        return text;
      }
      map = {
        "<": "&lt;",
        ">": "&gt;",
        '"': "&quot;",
        "'": "&#x27;",
        "`": "&#x60;"
      };
      unsafe_chars = /&(?!\w+;)|[\<\>\"\'\`]/g;
      return text.replace(unsafe_chars, function(chr) {
        return map[chr] || "&amp;";
      });
    };

    return SelectParser;

  })();

  SelectParser.select_to_array = function(select) {
    var child, parser, _i, _len, _ref;
    parser = new SelectParser();
    _ref = select.childNodes;
    for (_i = 0, _len = _ref.length; _i < _len; _i++) {
      child = _ref[_i];
      parser.add_node(child);
    }
    return parser.parsed;
  };

  AbstractChosen = (function() {
    function AbstractChosen(form_field, options) {
      this.form_field = form_field;
      this.options = options != null ? options : {};
      if (!AbstractChosen.browser_is_supported()) {
        return;
      }
      this.is_multiple = this.form_field.multiple;
      this.set_default_text();
      this.set_default_values();
      this.setup();
      this.set_up_html();
      this.register_observers();
    }

    AbstractChosen.prototype.set_default_values = function() {
      var _this = this;
      this.click_test_action = function(evt) {
        return _this.test_active_click(evt);
      };
      this.activate_action = function(evt) {
        return _this.activate_field(evt);
      };
      this.active_field = false;
      this.mouse_on_container = false;
      this.results_showing = false;
      this.result_highlighted = null;
      this.allow_single_deselect = (this.options.allow_single_deselect != null) && (this.form_field.options[0] != null) && this.form_field.options[0].text === "" ? this.options.allow_single_deselect : false;
      this.disable_search_threshold = this.options.disable_search_threshold || 0;
      this.disable_search = this.options.disable_search || false;
      this.enable_split_word_search = this.options.enable_split_word_search != null ? this.options.enable_split_word_search : true;
      this.group_search = this.options.group_search != null ? this.options.group_search : true;
      this.search_contains = this.options.search_contains || false;
      this.single_backstroke_delete = this.options.single_backstroke_delete != null ? this.options.single_backstroke_delete : true;
      this.max_selected_options = this.options.max_selected_options || Infinity;
      this.inherit_select_classes = this.options.inherit_select_classes || false;
      this.display_selected_options = this.options.display_selected_options != null ? this.options.display_selected_options : true;
      return this.display_disabled_options = this.options.display_disabled_options != null ? this.options.display_disabled_options : true;
    };

    AbstractChosen.prototype.set_default_text = function() {
      if (this.form_field.getAttribute("data-placeholder")) {
        this.default_text = this.form_field.getAttribute("data-placeholder");
      } else if (this.is_multiple) {
        this.default_text = this.options.placeholder_text_multiple || this.options.placeholder_text || AbstractChosen.default_multiple_text;
      } else {
        this.default_text = this.options.placeholder_text_single || this.options.placeholder_text || AbstractChosen.default_single_text;
      }
      return this.results_none_found = this.form_field.getAttribute("data-no_results_text") || this.options.no_results_text || AbstractChosen.default_no_result_text;
    };

    AbstractChosen.prototype.mouse_enter = function() {
      return this.mouse_on_container = true;
    };

    AbstractChosen.prototype.mouse_leave = function() {
      return this.mouse_on_container = false;
    };

    AbstractChosen.prototype.input_focus = function(evt) {
      var _this = this;
      if (this.is_multiple) {
        if (!this.active_field) {
          return setTimeout((function() {
            return _this.container_mousedown();
          }), 50);
        }
      } else {
        if (!this.active_field) {
          return this.activate_field();
        }
      }
    };

    AbstractChosen.prototype.input_blur = function(evt) {
      var _this = this;
      if (!this.mouse_on_container) {
        this.active_field = false;
        return setTimeout((function() {
          return _this.blur_test();
        }), 100);
      }
    };

    AbstractChosen.prototype.results_option_build = function(options) {
      var content, data, _i, _len, _ref;
      content = '';
      _ref = this.results_data;
      for (_i = 0, _len = _ref.length; _i < _len; _i++) {
        data = _ref[_i];
        if (data.group) {
          content += this.result_add_group(data);
        } else {
          content += this.result_add_option(data);
        }
        if (options != null ? options.first : void 0) {
          if (data.selected && this.is_multiple) {
            this.choice_build(data);
          } else if (data.selected && !this.is_multiple) {
            this.single_set_selected_text(data.text);
          }
        }
      }
      return content;
    };

    AbstractChosen.prototype.result_add_option = function(option) {
      var classes, option_el;
      if (!option.search_match) {
        return '';
      }
      if (!this.include_option_in_results(option)) {
        return '';
      }
      classes = [];
      if (!option.disabled && !(option.selected && this.is_multiple)) {
        classes.push("active-result");
      }
      if (option.disabled && !(option.selected && this.is_multiple)) {
        classes.push("disabled-result");
      }
      if (option.selected) {
        classes.push("result-selected");
      }
      if (option.group_array_index != null) {
        classes.push("group-option");
      }
      if (option.classes !== "") {
        classes.push(option.classes);
      }
      option_el = document.createElement("li");
      option_el.className = classes.join(" ");
      option_el.style.cssText = option.style;
      option_el.setAttribute("data-option-array-index", option.array_index);
      option_el.innerHTML = option.search_text;
      return this.outerHTML(option_el);
    };

    AbstractChosen.prototype.result_add_group = function(group) {
      var group_el;
      if (!(group.search_match || group.group_match)) {
        return '';
      }
      if (!(group.active_options > 0)) {
        return '';
      }
      group_el = document.createElement("li");
      group_el.className = "group-result";
      group_el.innerHTML = group.search_text;
      return this.outerHTML(group_el);
    };

    AbstractChosen.prototype.results_update_field = function() {
      this.set_default_text();
      if (!this.is_multiple) {
        this.results_reset_cleanup();
      }
      this.result_clear_highlight();
      this.results_build();
      if (this.results_showing) {
        return this.winnow_results();
      }
    };

    AbstractChosen.prototype.reset_single_select_options = function() {
      var result, _i, _len, _ref, _results;
      _ref = this.results_data;
      _results = [];
      for (_i = 0, _len = _ref.length; _i < _len; _i++) {
        result = _ref[_i];
        if (result.selected) {
          _results.push(result.selected = false);
        } else {
          _results.push(void 0);
        }
      }
      return _results;
    };

    AbstractChosen.prototype.results_toggle = function() {
      if (this.results_showing) {
        return this.results_hide();
      } else {
        return this.results_show();
      }
    };

    AbstractChosen.prototype.results_search = function(evt) {
      if (this.results_showing) {
        return this.winnow_results();
      } else {
        return this.results_show();
      }
    };

    AbstractChosen.prototype.winnow_results = function() {
      var escapedSearchText, option, regex, regexAnchor, results, results_group, searchText, startpos, text, zregex, _i, _len, _ref;
      this.no_results_clear();
      results = 0;
      searchText = this.get_search_text();
      escapedSearchText = searchText.replace(/[-[\]{}()*+?.,\\^$|#\s]/g, "\\$&");
      regexAnchor = this.search_contains ? "" : "^";
      regex = new RegExp(regexAnchor + escapedSearchText, 'i');
      zregex = new RegExp(escapedSearchText, 'i');
      _ref = this.results_data;
      for (_i = 0, _len = _ref.length; _i < _len; _i++) {
        option = _ref[_i];
        option.search_match = false;
        results_group = null;
        if (this.include_option_in_results(option)) {
          if (option.group) {
            option.group_match = false;
            option.active_options = 0;
          }
          if ((option.group_array_index != null) && this.results_data[option.group_array_index]) {
            results_group = this.results_data[option.group_array_index];
            if (results_group.active_options === 0 && results_group.search_match) {
              results += 1;
            }
            results_group.active_options += 1;
          }
          if (!(option.group && !this.group_search)) {
            option.search_text = option.group ? option.label : option.html;
            option.search_match = this.search_string_match(option.search_text, regex);
            if (option.search_match && !option.group) {
              results += 1;
            }
            if (option.search_match) {
              if (searchText.length) {
                startpos = option.search_text.search(zregex);
                text = option.search_text.substr(0, startpos + searchText.length) + '</em>' + option.search_text.substr(startpos + searchText.length);
                option.search_text = text.substr(0, startpos) + '<em>' + text.substr(startpos);
              }
              if (results_group != null) {
                results_group.group_match = true;
              }
            } else if ((option.group_array_index != null) && this.results_data[option.group_array_index].search_match) {
              option.search_match = true;
            }
          }
        }
      }
      this.result_clear_highlight();
      if (results < 1 && searchText.length) {
        this.update_results_content("");
        return this.no_results(searchText);
      } else {
        this.update_results_content(this.results_option_build());
        return this.winnow_results_set_highlight();
      }
    };

    AbstractChosen.prototype.search_string_match = function(search_string, regex) {
      var part, parts, _i, _len;
      if (regex.test(search_string)) {
        return true;
      } else if (this.enable_split_word_search && (search_string.indexOf(" ") >= 0 || search_string.indexOf("[") === 0)) {
        parts = search_string.replace(/\[|\]/g, "").split(" ");
        if (parts.length) {
          for (_i = 0, _len = parts.length; _i < _len; _i++) {
            part = parts[_i];
            if (regex.test(part)) {
              return true;
            }
          }
        }
      }
    };

    AbstractChosen.prototype.choices_count = function() {
      var option, _i, _len, _ref;
      if (this.selected_option_count != null) {
        return this.selected_option_count;
      }
      this.selected_option_count = 0;
      _ref = this.form_field.options;
      for (_i = 0, _len = _ref.length; _i < _len; _i++) {
        option = _ref[_i];
        if (option.selected) {
          this.selected_option_count += 1;
        }
      }
      return this.selected_option_count;
    };

    AbstractChosen.prototype.choices_click = function(evt) {
      evt.preventDefault();
      if (!(this.results_showing || this.is_disabled)) {
        return this.results_show();
      }
    };

    AbstractChosen.prototype.keyup_checker = function(evt) {
      var stroke, _ref;
      stroke = (_ref = evt.which) != null ? _ref : evt.keyCode;
      this.search_field_scale();
      switch (stroke) {
        case 8:
          if (this.is_multiple && this.backstroke_length < 1 && this.choices_count() > 0) {
            return this.keydown_backstroke();
          } else if (!this.pending_backstroke) {
            this.result_clear_highlight();
            return this.results_search();
          }
          break;
        case 13:
          evt.preventDefault();
          if (this.results_showing) {
            return this.result_select(evt);
          }
          break;
        case 27:
          if (this.results_showing) {
            this.results_hide();
          }
          return true;
        case 9:
        case 38:
        case 40:
        case 16:
        case 91:
        case 17:
          break;
        default:
          return this.results_search();
      }
    };

    AbstractChosen.prototype.clipboard_event_checker = function(evt) {
      var _this = this;
      return setTimeout((function() {
        return _this.results_search();
      }), 50);
    };

    AbstractChosen.prototype.container_width = function() {
      if (this.options.width != null) {
        return this.options.width;
      } else {
        return "" + this.form_field.offsetWidth + "px";
      }
    };

    AbstractChosen.prototype.include_option_in_results = function(option) {
      if (this.is_multiple && (!this.display_selected_options && option.selected)) {
        return false;
      }
      if (!this.display_disabled_options && option.disabled) {
        return false;
      }
      if (option.empty) {
        return false;
      }
      return true;
    };

    AbstractChosen.prototype.search_results_touchstart = function(evt) {
      this.touch_started = true;
      return this.search_results_mouseover(evt);
    };

    AbstractChosen.prototype.search_results_touchmove = function(evt) {
      this.touch_started = false;
      return this.search_results_mouseout(evt);
    };

    AbstractChosen.prototype.search_results_touchend = function(evt) {
      if (this.touch_started) {
        return this.search_results_mouseup(evt);
      }
    };

    AbstractChosen.prototype.outerHTML = function(element) {
      var tmp;
      if (element.outerHTML) {
        return element.outerHTML;
      }
      tmp = document.createElement("div");
      tmp.appendChild(element);
      return tmp.innerHTML;
    };

    AbstractChosen.browser_is_supported = function() {
      if (window.navigator.appName === "Microsoft Internet Explorer") {
        return document.documentMode >= 8;
      }
      if (/iP(od|hone)/i.test(window.navigator.userAgent)) {
        return false;
      }
      if (/Android/i.test(window.navigator.userAgent)) {
        if (/Mobile/i.test(window.navigator.userAgent)) {
          return false;
        }
      }
      return true;
    };

    AbstractChosen.default_multiple_text = "Select Some Options";

    AbstractChosen.default_single_text = "Select an Option";

    AbstractChosen.default_no_result_text = "No results match";

    return AbstractChosen;

  })();

  $ = jQuery;

  $.fn.extend({
    chosen: function(options) {
      if (!AbstractChosen.browser_is_supported()) {
        return this;
      }
      return this.each(function(input_field) {
        var $this, chosen;
        $this = $(this);
        chosen = $this.data('chosen');
        if (options === 'destroy' && chosen) {
          chosen.destroy();
        } else if (!chosen) {
          $this.data('chosen', new Chosen(this, options));
        }
      });
    }
  });

  Chosen = (function(_super) {
    __extends(Chosen, _super);

    function Chosen() {
      _ref = Chosen.__super__.constructor.apply(this, arguments);
      return _ref;
    }

    Chosen.prototype.setup = function() {
      this.form_field_jq = $(this.form_field);
      this.current_selectedIndex = this.form_field.selectedIndex;
      return this.is_rtl = this.form_field_jq.hasClass("chosen-rtl");
    };

    Chosen.prototype.set_up_html = function() {
      var container_classes, container_props;
      container_classes = ["chosen-container"];
      container_classes.push("chosen-container-" + (this.is_multiple ? "multi" : "single"));
      if (this.inherit_select_classes && this.form_field.className) {
        container_classes.push(this.form_field.className);
      }
      if (this.is_rtl) {
        container_classes.push("chosen-rtl");
      }
      container_props = {
        'class': container_classes.join(' '),
        'style': "width: " + (this.container_width()) + ";",
        'title': this.form_field.title
      };
      if (this.form_field.id.length) {
        container_props.id = this.form_field.id.replace(/[^\w]/g, '_') + "_chosen";
      }
      this.container = $("<div />", container_props);
      if (this.is_multiple) {
        this.container.html('<ul class="chosen-choices"><li class="search-field"><input type="text" value="' + this.default_text + '" class="default" autocomplete="off" style="width:25px;" /></li></ul><div class="chosen-drop"><ul class="chosen-results"></ul></div>');
      } else {
        this.container.html('<a class="chosen-single chosen-default" tabindex="-1"><span>' + this.default_text + '</span><div><b></b></div></a><div class="chosen-drop"><div class="chosen-search"><input type="text" autocomplete="off" /></div><ul class="chosen-results"></ul></div>');
      }
      this.form_field_jq.hide().after(this.container);
      this.dropdown = this.container.find('div.chosen-drop').first();
      this.search_field = this.container.find('input').first();
      this.search_results = this.container.find('ul.chosen-results').first();
      this.search_field_scale();
      this.search_no_results = this.container.find('li.no-results').first();
      if (this.is_multiple) {
        this.search_choices = this.container.find('ul.chosen-choices').first();
        this.search_container = this.container.find('li.search-field').first();
      } else {
        this.search_container = this.container.find('div.chosen-search').first();
        this.selected_item = this.container.find('.chosen-single').first();
      }
      this.results_build();
      this.set_tab_index();
      this.set_label_behavior();
      return this.form_field_jq.trigger("chosen:ready", {
        chosen: this
      });
    };

    Chosen.prototype.register_observers = function() {
      var _this = this;
      this.container.bind('mousedown.chosen', function(evt) {
        _this.container_mousedown(evt);
      });
      this.container.bind('mouseup.chosen', function(evt) {
        _this.container_mouseup(evt);
      });
      this.container.bind('mouseenter.chosen', function(evt) {
        _this.mouse_enter(evt);
      });
      this.container.bind('mouseleave.chosen', function(evt) {
        _this.mouse_leave(evt);
      });
      this.search_results.bind('mouseup.chosen', function(evt) {
        _this.search_results_mouseup(evt);
      });
      this.search_results.bind('mouseover.chosen', function(evt) {
        _this.search_results_mouseover(evt);
      });
      this.search_results.bind('mouseout.chosen', function(evt) {
        _this.search_results_mouseout(evt);
      });
      this.search_results.bind('mousewheel.chosen DOMMouseScroll.chosen', function(evt) {
        _this.search_results_mousewheel(evt);
      });
      this.search_results.bind('touchstart.chosen', function(evt) {
        _this.search_results_touchstart(evt);
      });
      this.search_results.bind('touchmove.chosen', function(evt) {
        _this.search_results_touchmove(evt);
      });
      this.search_results.bind('touchend.chosen', function(evt) {
        _this.search_results_touchend(evt);
      });
      this.form_field_jq.bind("chosen:updated.chosen", function(evt) {
        _this.results_update_field(evt);
      });
      this.form_field_jq.bind("chosen:activate.chosen", function(evt) {
        _this.activate_field(evt);
      });
      this.form_field_jq.bind("chosen:open.chosen", function(evt) {
        _this.container_mousedown(evt);
      });
      this.form_field_jq.bind("chosen:close.chosen", function(evt) {
        _this.input_blur(evt);
      });
      this.search_field.bind('blur.chosen', function(evt) {
        _this.input_blur(evt);
      });
      this.search_field.bind('keyup.chosen', function(evt) {
        _this.keyup_checker(evt);
      });
      this.search_field.bind('keydown.chosen', function(evt) {
        _this.keydown_checker(evt);
      });
      this.search_field.bind('focus.chosen', function(evt) {
        _this.input_focus(evt);
      });
      this.search_field.bind('cut.chosen', function(evt) {
        _this.clipboard_event_checker(evt);
      });
      this.search_field.bind('paste.chosen', function(evt) {
        _this.clipboard_event_checker(evt);
      });
      if (this.is_multiple) {
        return this.search_choices.bind('click.chosen', function(evt) {
          _this.choices_click(evt);
        });
      } else {
        return this.container.bind('click.chosen', function(evt) {
          evt.preventDefault();
        });
      }
    };

    Chosen.prototype.destroy = function() {
      $(this.container[0].ownerDocument).unbind("click.chosen", this.click_test_action);
      if (this.search_field[0].tabIndex) {
        this.form_field_jq[0].tabIndex = this.search_field[0].tabIndex;
      }
      this.container.remove();
      this.form_field_jq.removeData('chosen');
      return this.form_field_jq.show();
    };

    Chosen.prototype.search_field_disabled = function() {
      this.is_disabled = this.form_field_jq[0].disabled;
      if (this.is_disabled) {
        this.container.addClass('chosen-disabled');
        this.search_field[0].disabled = true;
        if (!this.is_multiple) {
          this.selected_item.unbind("focus.chosen", this.activate_action);
        }
        return this.close_field();
      } else {
        this.container.removeClass('chosen-disabled');
        this.search_field[0].disabled = false;
        if (!this.is_multiple) {
          return this.selected_item.bind("focus.chosen", this.activate_action);
        }
      }
    };

    Chosen.prototype.container_mousedown = function(evt) {
      if (!this.is_disabled) {
        if (evt && evt.type === "mousedown" && !this.results_showing) {
          evt.preventDefault();
        }
        if (!((evt != null) && ($(evt.target)).hasClass("search-choice-close"))) {
          if (!this.active_field) {
            if (this.is_multiple) {
              this.search_field.val("");
            }
            $(this.container[0].ownerDocument).bind('click.chosen', this.click_test_action);
            this.results_show();
          } else if (!this.is_multiple && evt && (($(evt.target)[0] === this.selected_item[0]) || $(evt.target).parents("a.chosen-single").length)) {
            evt.preventDefault();
            this.results_toggle();
          }
          return this.activate_field();
        }
      }
    };

    Chosen.prototype.container_mouseup = function(evt) {
      if (evt.target.nodeName === "ABBR" && !this.is_disabled) {
        return this.results_reset(evt);
      }
    };

    Chosen.prototype.search_results_mousewheel = function(evt) {
      var delta;
      if (evt.originalEvent) {
        delta = -evt.originalEvent.wheelDelta || evt.originalEvent.detail;
      }
      if (delta != null) {
        evt.preventDefault();
        if (evt.type === 'DOMMouseScroll') {
          delta = delta * 40;
        }
        return this.search_results.scrollTop(delta + this.search_results.scrollTop());
      }
    };

    Chosen.prototype.blur_test = function(evt) {
      if (!this.active_field && this.container.hasClass("chosen-container-active")) {
        return this.close_field();
      }
    };

    Chosen.prototype.close_field = function() {
      $(this.container[0].ownerDocument).unbind("click.chosen", this.click_test_action);
      this.active_field = false;
      this.results_hide();
      this.container.removeClass("chosen-container-active");
      this.clear_backstroke();
      this.show_search_field_default();
      return this.search_field_scale();
    };

    Chosen.prototype.activate_field = function() {
      this.container.addClass("chosen-container-active");
      this.active_field = true;
      this.search_field.val(this.search_field.val());
      return this.search_field.focus();
    };

    Chosen.prototype.test_active_click = function(evt) {
      var active_container;
      active_container = $(evt.target).closest('.chosen-container');
      if (active_container.length && this.container[0] === active_container[0]) {
        return this.active_field = true;
      } else {
        return this.close_field();
      }
    };

    Chosen.prototype.results_build = function() {
      this.parsing = true;
      this.selected_option_count = null;
      this.results_data = SelectParser.select_to_array(this.form_field);
      if (this.is_multiple) {
        this.search_choices.find("li.search-choice").remove();
      } else if (!this.is_multiple) {
        this.single_set_selected_text();
        if (this.disable_search || this.form_field.options.length <= this.disable_search_threshold) {
          this.search_field[0].readOnly = true;
          this.container.addClass("chosen-container-single-nosearch");
        } else {
          this.search_field[0].readOnly = false;
          this.container.removeClass("chosen-container-single-nosearch");
        }
      }
      this.update_results_content(this.results_option_build({
        first: true
      }));
      this.search_field_disabled();
      this.show_search_field_default();
      this.search_field_scale();
      return this.parsing = false;
    };

    Chosen.prototype.result_do_highlight = function(el) {
      var high_bottom, high_top, maxHeight, visible_bottom, visible_top;
      if (el.length) {
        this.result_clear_highlight();
        this.result_highlight = el;
        this.result_highlight.addClass("highlighted");
        maxHeight = parseInt(this.search_results.css("maxHeight"), 10);
        visible_top = this.search_results.scrollTop();
        visible_bottom = maxHeight + visible_top;
        high_top = this.result_highlight.position().top + this.search_results.scrollTop();
        high_bottom = high_top + this.result_highlight.outerHeight();
        if (high_bottom >= visible_bottom) {
          return this.search_results.scrollTop((high_bottom - maxHeight) > 0 ? high_bottom - maxHeight : 0);
        } else if (high_top < visible_top) {
          return this.search_results.scrollTop(high_top);
        }
      }
    };

    Chosen.prototype.result_clear_highlight = function() {
      if (this.result_highlight) {
        this.result_highlight.removeClass("highlighted");
      }
      return this.result_highlight = null;
    };

    Chosen.prototype.results_show = function() {
      if (this.is_multiple && this.max_selected_options <= this.choices_count()) {
        this.form_field_jq.trigger("chosen:maxselected", {
          chosen: this
        });
        return false;
      }
      this.container.addClass("chosen-with-drop");
      this.results_showing = true;
      this.search_field.focus();
      this.search_field.val(this.search_field.val());
      this.winnow_results();
      return this.form_field_jq.trigger("chosen:showing_dropdown", {
        chosen: this
      });
    };

    Chosen.prototype.update_results_content = function(content) {
      return this.search_results.html(content);
    };

    Chosen.prototype.results_hide = function() {
      if (this.results_showing) {
        this.result_clear_highlight();
        this.container.removeClass("chosen-with-drop");
        this.form_field_jq.trigger("chosen:hiding_dropdown", {
          chosen: this
        });
      }
      return this.results_showing = false;
    };

    Chosen.prototype.set_tab_index = function(el) {
      var ti;
      if (this.form_field.tabIndex) {
        ti = this.form_field.tabIndex;
        this.form_field.tabIndex = -1;
        return this.search_field[0].tabIndex = ti;
      }
    };

    Chosen.prototype.set_label_behavior = function() {
      var _this = this;
      this.form_field_label = this.form_field_jq.parents("label");
      if (!this.form_field_label.length && this.form_field.id.length) {
        this.form_field_label = $("label[for='" + this.form_field.id + "']");
      }
      if (this.form_field_label.length > 0) {
        return this.form_field_label.bind('click.chosen', function(evt) {
          if (_this.is_multiple) {
            return _this.container_mousedown(evt);
          } else {
            return _this.activate_field();
          }
        });
      }
    };

    Chosen.prototype.show_search_field_default = function() {
      if (this.is_multiple && this.choices_count() < 1 && !this.active_field) {
        this.search_field.val(this.default_text);
        return this.search_field.addClass("default");
      } else {
        this.search_field.val("");
        return this.search_field.removeClass("default");
      }
    };

    Chosen.prototype.search_results_mouseup = function(evt) {
      var target;
      target = $(evt.target).hasClass("active-result") ? $(evt.target) : $(evt.target).parents(".active-result").first();
      if (target.length) {
        this.result_highlight = target;
        this.result_select(evt);
        return this.search_field.focus();
      }
    };

    Chosen.prototype.search_results_mouseover = function(evt) {
      var target;
      target = $(evt.target).hasClass("active-result") ? $(evt.target) : $(evt.target).parents(".active-result").first();
      if (target) {
        return this.result_do_highlight(target);
      }
    };

    Chosen.prototype.search_results_mouseout = function(evt) {
      if ($(evt.target).hasClass("active-result" || $(evt.target).parents('.active-result').first())) {
        return this.result_clear_highlight();
      }
    };

    Chosen.prototype.choice_build = function(item) {
      var choice, close_link,
        _this = this;
      choice = $('<li />', {
        "class": "search-choice"
      }).html("<span>" + item.html + "</span>");
      if (item.disabled) {
        choice.addClass('search-choice-disabled');
      } else {
        close_link = $('<a />', {
          "class": 'search-choice-close',
          'data-option-array-index': item.array_index
        });
        close_link.bind('click.chosen', function(evt) {
          return _this.choice_destroy_link_click(evt);
        });
        choice.append(close_link);
      }
      return this.search_container.before(choice);
    };

    Chosen.prototype.choice_destroy_link_click = function(evt) {
      evt.preventDefault();
      evt.stopPropagation();
      if (!this.is_disabled) {
        return this.choice_destroy($(evt.target));
      }
    };

    Chosen.prototype.choice_destroy = function(link) {
      if (this.result_deselect(link[0].getAttribute("data-option-array-index"))) {
        this.show_search_field_default();
        if (this.is_multiple && this.choices_count() > 0 && this.search_field.val().length < 1) {
          this.results_hide();
        }
        link.parents('li').first().remove();
        return this.search_field_scale();
      }
    };

    Chosen.prototype.results_reset = function() {
      this.reset_single_select_options();
      this.form_field.options[0].selected = true;
      this.single_set_selected_text();
      this.show_search_field_default();
      this.results_reset_cleanup();
      this.form_field_jq.trigger("change");
      if (this.active_field) {
        return this.results_hide();
      }
    };

    Chosen.prototype.results_reset_cleanup = function() {
      this.current_selectedIndex = this.form_field.selectedIndex;
      return this.selected_item.find("abbr").remove();
    };

    Chosen.prototype.result_select = function(evt) {
      var high, item;
      if (this.result_highlight) {
        high = this.result_highlight;
        this.result_clear_highlight();
        if (this.is_multiple && this.max_selected_options <= this.choices_count()) {
          this.form_field_jq.trigger("chosen:maxselected", {
            chosen: this
          });
          return false;
        }
        if (this.is_multiple) {
          high.removeClass("active-result");
        } else {
          this.reset_single_select_options();
        }
        item = this.results_data[high[0].getAttribute("data-option-array-index")];
        item.selected = true;
        this.form_field.options[item.options_index].selected = true;
        this.selected_option_count = null;
        if (this.is_multiple) {
          this.choice_build(item);
        } else {
          this.single_set_selected_text(item.text);
        }
        if (!((evt.metaKey || evt.ctrlKey) && this.is_multiple)) {
          this.results_hide();
        }
        this.search_field.val("");
        if (this.is_multiple || this.form_field.selectedIndex !== this.current_selectedIndex) {
          this.form_field_jq.trigger("change", {
            'selected': this.form_field.options[item.options_index].value
          });
        }
        this.current_selectedIndex = this.form_field.selectedIndex;
        return this.search_field_scale();
      }
    };

    Chosen.prototype.single_set_selected_text = function(text) {
      if (text == null) {
        text = this.default_text;
      }
      if (text === this.default_text) {
        this.selected_item.addClass("chosen-default");
      } else {
        this.single_deselect_control_build();
        this.selected_item.removeClass("chosen-default");
      }
      return this.selected_item.find("span").text(text);
    };

    Chosen.prototype.result_deselect = function(pos) {
      var result_data;
      result_data = this.results_data[pos];
      if (!this.form_field.options[result_data.options_index].disabled) {
        result_data.selected = false;
        this.form_field.options[result_data.options_index].selected = false;
        this.selected_option_count = null;
        this.result_clear_highlight();
        if (this.results_showing) {
          this.winnow_results();
        }
        this.form_field_jq.trigger("change", {
          deselected: this.form_field.options[result_data.options_index].value
        });
        this.search_field_scale();
        return true;
      } else {
        return false;
      }
    };

    Chosen.prototype.single_deselect_control_build = function() {
      if (!this.allow_single_deselect) {
        return;
      }
      if (!this.selected_item.find("abbr").length) {
        this.selected_item.find("span").first().after("<abbr class=\"search-choice-close\"></abbr>");
      }
      return this.selected_item.addClass("chosen-single-with-deselect");
    };

    Chosen.prototype.get_search_text = function() {
      if (this.search_field.val() === this.default_text) {
        return "";
      } else {
        return $('<div/>').text($.trim(this.search_field.val())).html();
      }
    };

    Chosen.prototype.winnow_results_set_highlight = function() {
      var do_high, selected_results;
      selected_results = !this.is_multiple ? this.search_results.find(".result-selected.active-result") : [];
      do_high = selected_results.length ? selected_results.first() : this.search_results.find(".active-result").first();
      if (do_high != null) {
        return this.result_do_highlight(do_high);
      }
    };

    Chosen.prototype.no_results = function(terms) {
      var no_results_html;
      no_results_html = $('<li class="no-results">' + this.results_none_found + ' "<span></span>"</li>');
      no_results_html.find("span").first().html(terms);
      this.search_results.append(no_results_html);
      return this.form_field_jq.trigger("chosen:no_results", {
        chosen: this
      });
    };

    Chosen.prototype.no_results_clear = function() {
      return this.search_results.find(".no-results").remove();
    };

    Chosen.prototype.keydown_arrow = function() {
      var next_sib;
      if (this.results_showing && this.result_highlight) {
        next_sib = this.result_highlight.nextAll("li.active-result").first();
        if (next_sib) {
          return this.result_do_highlight(next_sib);
        }
      } else {
        return this.results_show();
      }
    };

    Chosen.prototype.keyup_arrow = function() {
      var prev_sibs;
      if (!this.results_showing && !this.is_multiple) {
        return this.results_show();
      } else if (this.result_highlight) {
        prev_sibs = this.result_highlight.prevAll("li.active-result");
        if (prev_sibs.length) {
          return this.result_do_highlight(prev_sibs.first());
        } else {
          if (this.choices_count() > 0) {
            this.results_hide();
          }
          return this.result_clear_highlight();
        }
      }
    };

    Chosen.prototype.keydown_backstroke = function() {
      var next_available_destroy;
      if (this.pending_backstroke) {
        this.choice_destroy(this.pending_backstroke.find("a").first());
        return this.clear_backstroke();
      } else {
        next_available_destroy = this.search_container.siblings("li.search-choice").last();
        if (next_available_destroy.length && !next_available_destroy.hasClass("search-choice-disabled")) {
          this.pending_backstroke = next_available_destroy;
          if (this.single_backstroke_delete) {
            return this.keydown_backstroke();
          } else {
            return this.pending_backstroke.addClass("search-choice-focus");
          }
        }
      }
    };

    Chosen.prototype.clear_backstroke = function() {
      if (this.pending_backstroke) {
        this.pending_backstroke.removeClass("search-choice-focus");
      }
      return this.pending_backstroke = null;
    };

    Chosen.prototype.keydown_checker = function(evt) {
      var stroke, _ref1;
      stroke = (_ref1 = evt.which) != null ? _ref1 : evt.keyCode;
      this.search_field_scale();
      if (stroke !== 8 && this.pending_backstroke) {
        this.clear_backstroke();
      }
      switch (stroke) {
        case 8:
          this.backstroke_length = this.search_field.val().length;
          break;
        case 9:
          if (this.results_showing && !this.is_multiple) {
            this.result_select(evt);
          }
          this.mouse_on_container = false;
          break;
        case 13:
          evt.preventDefault();
          break;
        case 38:
          evt.preventDefault();
          this.keyup_arrow();
          break;
        case 40:
          evt.preventDefault();
          this.keydown_arrow();
          break;
      }
    };

    Chosen.prototype.search_field_scale = function() {
      var div, f_width, h, style, style_block, styles, w, _i, _len;
      if (this.is_multiple) {
        h = 0;
        w = 0;
        style_block = "position:absolute; left: -1000px; top: -1000px; display:none;";
        styles = ['font-size', 'font-style', 'font-weight', 'font-family', 'line-height', 'text-transform', 'letter-spacing'];
        for (_i = 0, _len = styles.length; _i < _len; _i++) {
          style = styles[_i];
          style_block += style + ":" + this.search_field.css(style) + ";";
        }
        div = $('<div />', {
          'style': style_block
        });
        div.text(this.search_field.val());
        $('body').append(div);
        w = div.width() + 25;
        div.remove();
        f_width = this.container.outerWidth();
        if (w > f_width - 10) {
          w = f_width - 10;
        }
        return this.search_field.css({
          'width': w + 'px'
        });
      }
    };

    return Chosen;

  })(AbstractChosen);

}).call(this);

/**
 * cf-expandables
 * https://github.com/cfpb/cf-expandables
 *
 * A public domain work of the Consumer Financial Protection Bureau
 */

(function( $ ) {

  $.fn.expandable = function( userSettings ) {

    return $( this ).each(function() {

      var $this = $( this ),
          $target = $this.find('.expandable_target'),
          $content = $this.find('.expandable_content'),
          $groupParent = $this.parents('.expandable-group'),
          accordion = $groupParent.length > 0 && $groupParent.data('accordion');

      if (accordion) {
        var $siblings = $this.siblings('.expandable');
      }

      $target.attr( 'aria-controls', $content.attr('id') );

      if ( $this.hasClass('expandable__expanded') ) {
        $content.css( 'display', 'block' );
        $content.attr( 'aria-expanded', 'true' );
        $target.attr( 'aria-pressed', 'true' );
      } else {
        $content.css( 'display', 'none' );
        $content.attr( 'aria-expanded', 'false' );
        $target.attr( 'aria-pressed', 'false' );
      }

      $target.on( 'click', function( ev ) {

        var duration;
        ev.preventDefault();
        ev.stopPropagation();

        if ( $target.attr('aria-pressed') === 'true' ) {
          $content.attr( 'aria-expanded', 'false' );
          $target.attr( 'aria-pressed', 'false' );
          duration = $.fn.expandable.calculateCollapseDuration( $content.height() );
        } else {
          if (accordion) {
            $siblings.children('.expandable_content').attr( 'aria-expanded', 'false' );
            $siblings.children('.expandable_target').attr( 'aria-pressed', 'false' );
            $siblings.removeClass('expandable__expanded');
            $siblings.children('.expandable_content').slideUp({
              duration: 500,
              easing: 'easeOutExpo'
            });
          }
          $content.attr( 'aria-expanded', 'true' );
          $target.attr( 'aria-pressed', 'true' );
          duration = $.fn.expandable.calculateExpandDuration( $content.height() );
        }

        $this.toggleClass('expandable__expanded');
        $content.slideToggle({
          duration: duration,
          easing: 'easeOutExpo'
        });

      });

    });

  };

  $.fn.expandable.calculateExpandDuration = function( height ) {
    return $.fn.expandable.constrainValue( 450, 900, height * 4 );
  };

  $.fn.expandable.calculateCollapseDuration = function( height ) {
    return $.fn.expandable.constrainValue( 350, 900, height * 2 );
  };

  $.fn.expandable.constrainValue = function( min, max, duration ) {
    if ( duration > max ) {
        return max;
    } else if ( duration < min ) {
        return min;
    } else {
        return duration;
    }
  };

  // Auto init
  $('.expandable').expandable();

}(jQuery));

(function ($) {

    $.fn.customInput = function( userSettings ){

        function mirrorCheckedStateWithClasses($input, $label) {
            if($input.is(':checked')) {
                $label.addClass('is-checked');
            } else {
                $label.removeClass('is-checked is-checkedHovered is-checkedFocused');                        
            }
        }

        return $(this).each(function(){
            if($(this).is('[type=checkbox],[type=radio]')){
                var settings = $.extend({
                        'clickCallback': function(e){}
                    }, userSettings ),
                    clickCallback = settings.clickCallback,
                    input = $(this).addClass('custom-input_input'),
                    label = input.parents('label').addClass('custom-input_label'),
                    labelText = label.text();

                // Add a class to activate the styling
                label.addClass('is-enabled');

                // Wrap the label text for extra styling
                label.html('');
                label.append('<span class="custom-input_text">' + labelText + '</span>');
                label.append(input);

                // Add a simple element to act as our new visual input.
                // This will give us complete styling control.
                label.append('<span class="custom-input_' + input.attr('type') + '"></span>');

                // Backfill support for :hover on certain elements.
                label.hover(
                    function(){ label.addClass('is-hovered'); },
                    function(){
                        label.removeClass('is-hovered');
                        label.removeClass('is-focused');
                        label.removeClass('is-checkedFocused');
                    }
                )
                .on('mousedown', function(){
                    label.addClass('is-active');
                })
                .on('mouseup', function(){
                    label.removeClass('is-active');
                });

                // Bind click, focus, blur and custom events.
                input.on('updateState', function(){
                    if (input.is('[type=radio]')) {
                        $('[name="' + input.attr('name') + '"]').each(function(){
                            mirrorCheckedStateWithClasses($(this), $(this).parents('.custom-input_label'));
                        });
                    } else {
                        mirrorCheckedStateWithClasses(input, label);
                    }
                })
                .trigger('updateState')
                .on('click', function(){
                    $(this).trigger('updateState');
                    clickCallback({
                        'input': input,
                        'label': label
                    });
                })
                .on('focus', function(){
                    label.addClass('is-focused');
                    if( input.is(':checked') ){
                        label.addClass('is-checkedFocus');
                    }
                })
                .on('blur', function(){ label.removeClass('is-focused is-checkedFocused'); });
            }
        });
    };

    // Auto init
    $('.custom-input').customInput();

}(jQuery));

(function ($) {

    $.fn.customSelect = function( userSettings ){

        function getSelectedOptionText($customSelect) {
            return $customSelect.find('option[value="' + $customSelect.find('.custom-select_select').val() + '"]').text();
        }

        function updateSelectText($customSelect) {
            var $text = $customSelect.find('.custom-select_text');
            
            // Update the text
            $text.text(getSelectedOptionText($customSelect));

            // If the value is empty treat it as a placeholder
            if ($customSelect.find('select').val() === '') {
                $text.addClass('custom-select_placeholder');
            } else {
                $text.removeClass('custom-select_placeholder');
            }

            return $text;
        }

        return $(this).each(function(){
            if($(this).has('select')){
                var settings = $.extend({
                        'clickCallback': function(e){}
                    }, userSettings ),
                    changeCallback = settings.clickCallback,
                    $this = $(this),
                    $select = $(this).find('select').addClass('custom-select_select'),
                    $text = $this.append('<span class="custom-select_text"></span>');

                // Add a class to activate the styling
                $this.addClass('is-enabled');
                $select.fadeTo(0, 0);

                // Backfill support for :hover on certain elements.
                $select
                .hover(
                    function(){ $this.addClass('is-hovered'); },
                    function(){
                        $this.removeClass('is-hovered');
                        $this.removeClass('is-focused');
                    }
                )
                .focus(
                    function(){ $this.addClass('is-hovered'); },
                    function(){
                        $this.removeClass('is-hovered');
                        $this.removeClass('is-focused');
                    }
                );

                // Bind click, focus, blur and custom events.
                $select.on('updateState', function(){
                    updateSelectText($(this).parents('.custom-select'));
                })
                .trigger('updateState')
                .on('change', function(){
                    $(this).trigger('updateState');
                    changeCallback({
                        'select': $select
                    });
                })
                .on('focus', function(){
                    $this.addClass('is-focused');
                })
                .on('blur', function(){ $this.removeClass('is-focused'); });
            }
        });
    };

    // Auto init
    $('.custom-select').customSelect();

}(jQuery));

(function ($) {

    /* ==========================================================================
       jquery.cf_inputSplit

       Takes multiple form field values and moves them to a single field.
       Useful for query strings that require one field-value pair that need to
       be created from multiple form fields.

       Setup:

       1. Use a single form field that can serve as your intial non-JavaScript
       solution. This form field should be able to submit the appropriate
       query on its own. For example if you need to submit the field-value pair
       of `date=2014-01` then use a simple input[type="text"] form field.

       2. Create the multiple input replacements and make sure that they do NOT
       have name attributes. This will prevent the replacement fields from
       submitting along with the form and affecting the query string. This is
       especially important for the non-JavaScript fallback.

       The multiple field replacements should be wrapped in a container and
       added to the HTML as a direct sibling to the single field. If this is not
       possible then use the `newHTML` option to specify a jQuery selector.

       Hide this container using `style="display:none;"`.

       3. That's it! Call the plugin like this `$('#myfield').cf_fieldSplit();`
       and the single field is hidden, and replacement fields are shown.

       Whenever one of the replacement fields fires a `change` event the plugin
       will replace the value of the hidden single field with the concatenated
       values of the replacement fields. When the form is submitted only the
       hidden single field will affect the query string.

       Options:

       newHTML: Targets the container holding the replacement fields. If this
       options is not set then the next sibling to the single field is assumed
       to be the container with the replacement fields.

           $('#myfield').cf_fieldSplit({
               newHTML: '#myfield-replacement'
           });

       newInputsOrder: Targets and orders the values of the replacement fields.
       For example if you need `year` to come before `month` in your field value
       but the fields are ordered differently in the markup you can specify the
       order.

           $('#myfield').cf_fieldSplit({
               newInputsOrder: ['#year', '#month']
           });
       
       delimiter: Sets the delimiter when concatenating the values of the
       replacement fields. Defaults to `-`.

           $('#myinput').cf_inputSplit({
               delimiter: '.'
           });

       initialValues: Sets the selected state for each replacement field.
       Currently only select elements are supported.

           $('#myinput').cf_inputSplit({
               initialValues: ['2014', '01']
           });

       ========================================================================== */

    $.fn.cf_inputSplit = function(userOptions) {
        return this.each(function() {

            var options = $.extend({
                newHTML: '',
                newInputsOrder: [],
                initialValues: [],
                delimiter: '',
                genericFields: 'input, select, textarea'
            }, userOptions);

            var inputSplit = {
                $oldHTML: $(this),
                $newHTML: $(options.newHTML),
                $oldInput: $(),
                newInputs: options.newInputsOrder,
                initialValues: options.initialValues,
                delimiter: options.delimiter,
                genericFields: options.genericFields,

                init: function() {
                    // Assume what the new HTML is...
                    // but only if it has not been specified.
                    if (this.$newHTML.size() === 0) {
                        this.$newHTML = this.$oldHTML.next();
                    }

                    // This plugin can be called on an input or an ancestor of
                    // an input. This means we need to do a little work to
                    // figure out what the original form input is.
                    this.$oldInput = this.getFormElements(this.$oldHTML);

                    // Assume the new inputs and their order...
                    // but only if it has not been specified.
                    // The order is important which is why we're saving the
                    // new inputs in an array instead of a jQuery collection.
                    // The values for each new input will get concatenated to
                    // create a new single value to send back to the old input.
                    if (this.newInputs.length === 0) {
                        this.newInputs = this.getFormElements(this.$newHTML).toArray();
                    } else {
                        // If the new inputs have been specified then we need
                        // to loop through them and grab the DOM element for
                        // each selector.
                        for (var i = 0; i < this.newInputs.length; i++) {
                            this.newInputs[i] = $(this.newInputs[i])[0];
                        }
                    }

                    // Now that we have an array of new inputs we can loop
                    // through them and add stuff.
                    for (var i = 0; i < this.newInputs.length; i++) {
                        var $input = $(this.newInputs[i]);

                        // Attach an event listener to the new inputs so we can
                        // update the value of the old input whenever a new input
                        // changes. Note: we need to use `inputSplit` instead of
                        // `this` because it's getting called from the scope of
                        // this.newInputs.
                        $input.on('change', inputSplit.onNewInputChange);

                        // Add an intial value if one was specified.
                        // Currently only select elements are supported.
                        if ($input.is('select')) {
                            $input.find('option').each(function(){
                                if ($(this).val() === inputSplit.initialValues[i]) {
                                    $(this).prop('selected', true);
                                    $(this).attr('selected', true);
                                }
                            });
                        }
                    }

                    // Hide the old input and show the new ones
                    this.$oldHTML.hide();
                    this.$newHTML.show();
                },

                onNewInputChange: function() {
                    inputSplit.updateOldInputVal();
                },

                updateOldInputVal: function() {
                    this.$oldInput.val(this.getVals());
                },

                getVals: function() {
                    // Create an array of the values from each new input.
                    var vals = [];
                    for (var i = 0; i < this.newInputs.length; i++) {
                        var val = $(this.newInputs[i]).val();
                        if (val !== '') {
                            vals.push(val);
                        }
                    }

                    // If there is more than one non-empty value then
                    // join them together using the custom delimiter.
                    // If there is only one non-empty value return it.
                    if (vals.length > 1) {
                        return vals.join(this.delimiter);
                    } else {
                        return vals[0];
                    }
                },

                getFormElements: function($html) {
                    // If $html is a form field then return it.
                    // If it's not then return any form fields inside of it.
                    if ($html.is(this.genericFields)) {
                        return $html;
                    } else {
                        return $html.find(this.genericFields);
                    }
                }
            };

            inputSplit.init();
        });
    };

}(jQuery));

/*!
 * string_score.js: String Scoring Algorithm 0.1.20 
 *
 * http://joshaven.com/string_score
 * https://github.com/joshaven/string_score
 *
 * Copyright (C) 2009-2011 Joshaven Potter <yourtech@gmail.com>
 * Special thanks to all of the contributors listed here https://github.com/joshaven/string_score
 * MIT license: http://www.opensource.org/licenses/mit-license.php
 *
 * Date: Tue Mar 1 2011
 * Updated: Tue Jun 11 2013
*/

/**
 * Scores a string against another string.
 *  'Hello World'.score('he');     //=> 0.5931818181818181
 *  'Hello World'.score('Hello');  //=> 0.7318181818181818
 */
String.prototype.score = function(word, fuzziness) {

  // If the string is equal to the word, perfect match.
  if (this == word) return 1;

  //if it's not a perfect match and is empty return 0
  if( word == "") return 0;

  var runningScore = 0,
      charScore,
      finalScore,
      string = this,
      lString = string.toLowerCase(),
      strLength = string.length,
      lWord = word.toLowerCase(),
      wordLength = word.length,
      idxOf,
      startAt = 0,
      fuzzies = 1,
      fuzzyFactor;
  
  // Cache fuzzyFactor for speed increase
  if (fuzziness) fuzzyFactor = 1 - fuzziness;

  // Walk through word and add up scores.
  // Code duplication occurs to prevent checking fuzziness inside for loop
  if (fuzziness) {
    for (var i = 0; i < wordLength; ++i) {

      // Find next first case-insensitive match of a character.
      idxOf = lString.indexOf(lWord[i], startAt);
      
      if (-1 === idxOf) {
        fuzzies += fuzzyFactor;
        continue;
      } else if (startAt === idxOf) {
        // Consecutive letter & start-of-string Bonus
        charScore = 0.7;
      } else {
        charScore = 0.1;

        // Acronym Bonus
        // Weighing Logic: Typing the first character of an acronym is as if you
        // preceded it with two perfect character matches.
        if (string[idxOf - 1] === ' ') charScore += 0.8;
      }
      
      // Same case bonus.
      if (string[idxOf] === word[i]) charScore += 0.1; 
      
      // Update scores and startAt position for next round of indexOf
      runningScore += charScore;
      startAt = idxOf + 1;
    }
  } else {
    for (var i = 0; i < wordLength; ++i) {
    
      idxOf = lString.indexOf(lWord[i], startAt);
      
      if (-1 === idxOf) {
        return 0;
      } else if (startAt === idxOf) {
        charScore = 0.7;
      } else {
        charScore = 0.1;
        if (string[idxOf - 1] === ' ') charScore += 0.8;
      }

      if (string[idxOf] === word[i]) charScore += 0.1; 
      
      runningScore += charScore;
      startAt = idxOf + 1;
    }
  }

  // Reduce penalty for longer strings.
  finalScore = 0.5 * (runningScore / strLength  + runningScore / wordLength) / fuzzies;
  
  if ((lWord[0] === lString[0]) && (finalScore < 0.85)) {
    finalScore += 0.15;
  }
  
  return finalScore;
};

/**
 * jquery.type-and-filter.js
 *
 * Filters a list as you type using fuzzy or strict search for matching.
 * Fuzzy search depends on git://github.com/joshaven/string_score#0.1.20
 *
 * Bonus material:
 * Example of triggering a search via query string
 * if ( getQueryVariable('filterby') ) {
 *   // Set the input value equal to the query from the url.
 *   $('input').val(getQueryVariable('filterby'));
 *   // Trigger the attemptSearch event in the plugin.
 *   $('.type-and-filter').trigger('attemptSearch');
 * }
 *
 * A public domain work of the Consumer Financial Protection Bureau
 */

(function ($) {

    $.fn.typeAndFilter = function( userSettings ) {

        return $( this ).each(function() {
            var settings = $.extend( {
                    minLength: 3,
                    fuzzy: true,
                    fuzziness: 0.5,
                    threshold: 0.35,
                    $button: $(),
                    $clear: $(),
                    $input: $(),
                    $items: $(),
                    $messages: $(),
                    allMessage: 'Showing all {{ count }}.',
                    filteredMessageSingular: 'There is 1 result for "{{ term }}".',
                    filteredMessageMultiple: 'There are {{ count }} results for "{{ term }}"',
                    minTermMessage: '<i>The search term "{{ term }}" is not long enough.<br>Please use a minimum of 3 characters.</i>',
                    'clickCallback': function( e ){}
                }, userSettings ),
                $this = $( this ),
                $button = settings.$button,
                $messages = settings.$messages,
                $input = settings.$input,
                $items = settings.$items,
                $clear = settings.$clear,
                searchTerm,
                resultsCount;
            // Only proceed if we have both the search input and enough items
            // to filter.
            if ( $input.length === 0 && $items.length < 2 ) {
                return;
            }

            //
            // Set event handlers
            //

            // Check to see if we should perform the filter on button click or
            // as you type.
            if ( $button.length > 0 ) {
                $button.on( 'click', function () {
                    $this.trigger('attemptSearch');
                });
            } else {
                $input.on( 'keyup', function() {
                    $this.trigger('attemptSearch');
                });
            }
            // Show the clear button only when there is text in the input.
            $input.on( 'keyup', function() {
                if ( $input.val().length > 0 ) {
                    $clear.show();
                } else {
                    $clear.hide();
                }
            });
            // Reset everything when the clear button is pressed
            $clear.on( 'click', function () {
                $this.trigger('clear');
            });
            // Set plugin-specific events
            $this
                // Logic to decide if a search will be performed.
                // Searches require a minimum search term length of 3 characters.
                .on( 'attemptSearch', function() {
                    searchTerm = $.fn.typeAndFilter.scrubText( $input.val() );
                    if ( searchTerm.length >= 3 ) {
                        $this.trigger('search');
                    } else {
                        $messages.trigger('minTerm');
                        $input.addClass('error');
                    }
                })
                // Perform the search.
                .on( 'search', function () {
                    $.fn.typeAndFilter.filterItems( $items, searchTerm, true, settings );
                    resultsCount = $items.filter(':visible').length;
                    $messages.trigger('searchResults');
                })
                // Reset/clear the plugin.
                .on( 'clear', function () {
                    searchTerm = '';
                    $input.val('');
                    $input.focus();
                    $clear.hide();
                    $items.show();
                    resultsCount = $items.filter(':visible').length;
                    $messages.trigger('allItems');
                })
                // Remove the validation class during these two events.
                .on( 'search clear', function () {
                    $input.removeClass('error');
                });
            $messages
                // Display an error message specific to the minimum search term.
                .on( 'minTerm', function () {
                    var html = settings.minTermMessage.replace( /{{[\s]*term[\s]*}}/, $input.val() );
                    $messages.html( html );
                })
                // Display a message containing the search term and its number
                // of results. Also determines which template to use, singular
                // vs multiple.
                .on( 'searchResults', function () {
                    var html,
                        template;
                    if ( resultsCount === 1 ) {
                        template = settings.filteredMessageSingular;
                    } else {
                        template = settings.filteredMessageMultiple;
                    }
                    html = template.replace( /{{[\s]*term[\s]*}}/, searchTerm );
                    html = html.replace( /{{[\s]*count[\s]*}}/, resultsCount );
                    $messages.html( html );
                })
                // Display a message letting the user know that all of the results
                // are visible.
                .on( 'allItems', function () {
                    var html = settings.allMessage.replace( /{{[\s]*count[\s]*}}/, resultsCount );
                    $messages.html( html );
                });

            //
            // Initial dom manipulation setup.
            //

            resultsCount = $items.length;
            // Hide the clear button unless there is text in the input.
            $clear.hide();
            // Set aria attributes
            $messages.attr( 'aria-live', 'polite' );
            // All items are visible by default so show the appropriate message.
            $messages.trigger('allItems');
        });
    };

    $.fn.typeAndFilter.scrubText = function( text, minLength ) {
        var cleanText = text;
        // Set a default for minLength if non was set.
        if ( typeof minLength !== 'undefined' ) {
            minLength = minLength;
        } else {
            minLength = 3;
        }
        cleanText = cleanText.toLowerCase();
        cleanText = $.fn.typeAndFilter.removeExtraSpaces( cleanText );
        cleanText = $.fn.typeAndFilter.removeWordsOfLength( cleanText, minLength );
        // console.log( '\nOriginal text:', text, '\nClean text:', cleanText );
        return cleanText;
    };

    $.fn.typeAndFilter.removeExtraSpaces = function( text ) {
        return text.replace( /\s+/g, ' ' ).trim();
    };

    $.fn.typeAndFilter.removeWordsOfLength = function( text, minLength ) {
        // Convert the text into an array that we can filter.
        var words = text.split(' ');
        // Filters out words fromt he array that don't meet the minimum
        // length; then converts the array back into a string.
        return $.grep( words, function( word ) {
            return word.length >= minLength;
        }).join(' ');
    };

    $.fn.typeAndFilter.strictSearch = function( text, searchTerm ) {
        return text.indexOf( searchTerm ) > -1;
    };

    $.fn.typeAndFilter.fuzzySearch = function( text, searchTerm, options ) {
        var match = false,
            settings = $.extend( {
                fuzziness: 0.5,
                threshold: 0.35
            }, options ),
            words = text.split(' ');
        // Loop through each word
        $.each( words, function( index, value ) {
            var matchScore = value.score( searchTerm, settings.fuzziness );
            // console.log( 'searchTerm:', searchTerm, ' | word:', value, ' | score:', matchScore );
            if ( matchScore >= settings.threshold ) {
                match = true;
                // Return false to break out of the $.each loop.
                return false;
            }
        });
        return match;
    };

    $.fn.typeAndFilter.filterItems = function( $items, searchTerm, fuzzy, options ) {
        // TO-DO: If query is a multi-word phrase, search for exact phrase first
        // if ( searchTerm.split(' ').length > 1 ) {
        //     var match = $.fn.typeAndFilter.strictSearch( searchTerm, value );
        //     ...
        // }
        
        // Loop through each item, if it contains matching text then show it,
        // if it doesn't then hide it.
        var terms = searchTerm.split(' '),
            itemsLength = $items.length,
            termsLength = terms.length;
        for ( var i = 0; i < itemsLength; i++ ) {
            for ( var j = 0; j < termsLength; j++ ) {
                var match,
                    $this = $items.eq( i ),
                    itemText = $.fn.typeAndFilter.scrubText( $this.text() );
                // Choose which search to use.
                if ( fuzzy ) {
                    match = $.fn.typeAndFilter.fuzzySearch( itemText, terms[j], options );
                } else {
                    match = $.fn.typeAndFilter.strictSearch( itemText, terms[j] );
                }
                // The match variable is used to set the visiblity, true for
                // visible and false for hidden.
                $this.toggle( match );

                // If we find a match then break out of the loop so we don't
                // unmatch this during subsequent comparisons.
                if ( match ) {
                  break;
                }
            }
        }
    };

}( jQuery ));

<<<<<<< HEAD
/*
 * ======================================================================
 * Aria Button
 * ======================================================================
 */

$.fn.cfpbAriaButton = function( userSettings ) {

    return this.each(function() {

        var $this = $( this );

        // Add aria attributes
        $this.attr( 'role', 'button' );
        $this.attr( 'aria-pressed', 'false' );
        $this.attr( 'tabindex', '0' );

        // Toggle the aria-pressed attribue
        $this.click(function() {
            togglePressedVal( $this );
        });
        $this.keyup(function(event){
            if ( event.which === 32 ) { // Space key
                event.preventDefault();
                togglePressedVal( $this );
            }
        });
        // Prevent the spacebar from scrolling the page
        $this.keydown(function(event){
            if ( event.which === 32 ) { // Space key
                event.preventDefault();
            }
        });
    });

    function togglePressedVal( jqueryObject ) {
        var toggledPressedVal = toggleBoolean( jqueryObject.attr( 'aria-pressed' ) );
        jqueryObject.attr( 'aria-pressed', toggledPressedVal );
    }

};

function toggleBoolean( userBoolean ) {
    var typedBoolean;
    if ( typeof( userBoolean ) === 'boolean' ) {
        typedBoolean = userBoolean;
    } else if ( typeof( userBoolean ) === 'string' ) {
        typedBoolean = ( userBoolean === 'true' ) ? true : false;
    }
    return !typedBoolean;
}


/* ==========================================================================
   Sliding/Pushing Menu
   ========================================================================== */

$(function() {

    var $body = $('body'),
        $slidingNav = $('.sliding-nav'),
        $slidingNavTrigger = $('.sliding-nav_trigger'),
        $slidingNavNav = $('.sliding-nav_nav'),
        $slidingNavPage = $('.sliding-nav_page'),
        $slidingNavPageOverlay = $('.sliding-nav_page-overlay');

    $slidingNavTrigger.click(function( e ){
        e.preventDefault();

        // First deal with the filters button if it exists
        if ( $('.l-sidenav').hasClass('is-open') ) {
            $('.l-sidenav-btn').trigger('click');
        }

        if ( $slidingNav.hasClass('is-open') ) {
            window.setTimeout( function(){
                $slidingNavPage.removeClass('is-scroll-disabled');
            }, 200 );
            $slidingNav.removeClass('is-open');
            $slidingNavPageOverlay.off('click');
        } else {
            $slidingNav.addClass('is-open');
            $(window).scroll( slidingNavStopScroll );
            $slidingNavPageOverlay.click(function( e ){
                e.preventDefault();
                $( $slidingNavTrigger[0] ).trigger('click');
            });
        }
        $body.scrollTop( 0 );
    });

    function slidingNavStopScroll () {
        if ( parseInt($slidingNavPage.css('margin-right'), 10) < 0 ) {
            $slidingNavPage.addClass('is-scroll-disabled');
            $slidingNavNav.css( 'min-height', $(window).height() );
            $(window).off('scroll', slidingNavStopScroll);
        }
    }



    // Expanding list
    // TODO: Determine if we should actually use the cfpbAriaButton plugin.
    $('.list-expanding_trigger').cfpbAriaButton();
    $('.list-expanding_trigger').click(function( e ){
        e.preventDefault();
        $(this).next().find('.list-expanding_child-list').slideToggle(100);
    });
    $('.list-expanding_trigger').keyup(function( e ){
        if ( e.which === 32 ) { // Space key
            e.preventDefault();
            $(this).next().find('.list-expanding_child-list').slideToggle(100);
        }
    });
    // Hide the child lists initially
    $('.list-expanding_child-list').hide();

});

/* ==========================================================================
   Desktop Menu Transitions
   Do not apply a transition when hovering from one menu to the next
   ========================================================================== */

$(function() {

    var $desktopMenu = $('.primary-nav'),
        $desktopMenuTrigger = $('.primary-nav_top-level-list > li'),
        $desktopMenuChild = $('.desktop-menu_full-wrapper'),
        mouseIsInsideMenu = false,
        mouseIsInsideMenuItem = false,
        aMenuItemWasOpened = false,
        isSmall = $('.sliding-nav_trigger').is(':visible');

    // On window resize, set the isSmall variable again.
    $(window).resize(function() {
        isSmall = $('.sliding-nav_trigger').is(':visible');
    });

    // Add aria-expanded
    $desktopMenuChild.attr( 'aria-expanded', 'false' );

    $desktopMenu.mouseleave(function( e ){

        // Update the mouse and menu state
        aMenuItemWasOpened = false;
        mouseIsInsideMenu = false;

        // Always use a transition when the mouse leaves the entire menu
        $desktopMenu.addClass('has-transition');

    });

    $desktopMenuTrigger.mouseenter(function( e ){

        if (!isSmall) {
            // Update aria-expanded
            $(this).find('.desktop-menu_full-wrapper').attr( 'aria-expanded', 'true' );

            // Show the child list, previously hidden by default for the mobile menu.
            $('.list-expanding_child-list').show();

            if ( aMenuItemWasOpened === false ) {
                $desktopMenu.addClass('has-transition');
            } else {
                $desktopMenu.removeClass('has-transition');
            }

            // Update the mouse and menu state
            mouseIsInsideMenu = true;
            mouseIsInsideMenuItem = true;
            aMenuItemWasOpened = true;
        }

    });

    $desktopMenuTrigger.mouseleave(function( e ){

        if (!isSmall) {
            // Update the menu item state
            mouseIsInsideMenuItem = false;

            // Use a delay to check if the mouse is inside of the menu but not in a
            // list item.
            window.setTimeout( function updateAMenuItemWasOpened() {
                if ( mouseIsInsideMenuItem === false && mouseIsInsideMenu ) {
                    aMenuItemWasOpened = false;
                }
            }, 100 );

            // Update aria-expanded
            $desktopMenuChild.attr( 'aria-expanded', 'false' );
        }

    });

});


=======
var modernBrowser = 'innerWidth' in window,
    viewportEl = modernBrowser ? window : (document.documentElement || document.body),
    widthProp = modernBrowser ? 'innerWidth' : 'clientWidth';


/**
 * @name BreakpointHandler
 *
 * @description On window resize, checks viewport
 * width against a specified breakpoint value or range, 
 * and calls `enter` or `leave` callback if breakpoint
 * region has just been entered or exited.
 *
 * @params {object} opts options object. Takes form:
 * {
 *  breakpoint: number (600) or range [600, 1023],
 *  type: range, max, or min (type of media query to emulate),
 *  enter: callback when breakpoint region entered,
 *  leave: callback when breakpoint region exited
 * }
 * 
 */

BreakpointHandler = function (opts) {
    opts || (opts = {});
    this.match = false;
    this.breakpoint = opts.breakpoint;
    this.enter = opts.enter;
    this.leave = opts.leave;
    this.type = opts.type || 'max';
    this.init();
};

BreakpointHandler.prototype.init = function () {
    this.handleViewportChange();
    this.watchWindowResize();
};

BreakpointHandler.prototype.watchWindowResize = function () {
    var self = this;
    $(window).bind("resize", function () {
        self.handleViewportChange();
    });
};

BreakpointHandler.prototype.handleViewportChange = function (width) {
    var width = viewportEl[widthProp],
        match = this.testBreakpoint(width);
    if (match !== this.match) {
        if (match) {
            this.enter && this.enter();
        } else {
            this.leave && this.leave();
        }
    }
    this.match = match;
};

BreakpointHandler.prototype.testBreakpoint = function (width) {
    switch (this.type) {
        case 'max':
            return width <= this.breakpoint;
            break;
        case 'min':
            return width >= this.breakpoint;
            break;
        case 'range':
            return width >= this.breakpoint[0] && width <= this.breakpoint[1];
            break;
        default:
            return;
    }
};

/**
 * @name MobileOnlyExpandable
 *
 * @description Hides content in an expandable for mobile screens.
 * When viewport size drops below specified max-width breakpoint, 
 * expandable trigger is displayed & visible expandable content is hidden.
 * When breakpoint is exceeded, expandable content is shown
 * and trigger is hidden.
 *
 * @params {object} elem jQuery `expandable` element
 * @params {number} breakpoint mobile max-width value
 * 
 * 
 */

function MobileOnlyExpandable(elem, breakpoint) {
    this.expandable = elem;
    this.expandableTarget = this.expandable.children('.expandable_target');
    this.breakpoint = breakpoint;
    this.init();
};

MobileOnlyExpandable.prototype.init = function () {
    // Make sure we have necessary elements before proceeding.
    if (this.expandable instanceof jQuery && this.expandableTarget instanceof jQuery) {
        this.breakpointHandler = new BreakpointHandler({
            breakpoint: this.breakpoint,
            type: "max",
            enter: $.proxy(this.closeExpandable, this),
            leave: $.proxy(this.openExpandable, this)
        })
    }
};

MobileOnlyExpandable.prototype.closeExpandable = function () {
    // Click to close expandable if it is open.
    // TODO: alternative to click event.
    var isExpanded = this.expandable.hasClass('expandable__expanded');
    if (isExpanded) {
        this.expandableTarget.click();
    }
};

MobileOnlyExpandable.prototype.openExpandable = function () {
    // Click to open expandable if it is closed.
    // TODO: alternative to click event.
    var isExpanded = this.expandable.hasClass('expandable__expanded');
    if (!isExpanded) {
        this.expandableTarget.click();
    }
};
>>>>>>> dadf61f7
/* ==========================================================================
   Nav-secondary
   ========================================================================== */

$(document).ready(function(){
    // This needs to be in document ready because that is when the jquery plugins
    // are instantiated.

    // Call this right away to test on document ready if we need to expand the nav.
    navSecondaryToggle();

    // Then on window resize check to see when we need to toggle the nav.
    $(window).resize(function() {
        navSecondaryToggle();
    });

    // Tests whether or not the secondary nav should be toggled.
    function navSecondaryToggleTest() {
        var isSmall = $('.nav-secondary .nav-secondary_link__button').is(':visible'),
            isExpanded = $('.nav-secondary .expandable_content').attr('aria-expanded') === 'true';
        return isSmall && isExpanded || !isSmall && !isExpanded;
    }

    function navSecondaryToggle() {
        if (navSecondaryToggleTest()) {
            $('.nav-secondary .expandable_target').trigger('click');
        }
    }
});


/* ==========================================================================
   Reveal on focus
   ========================================================================== */

$('.reveal-on-focus')
    .find('.reveal-on-focus_content').hide()
    .end()
    .find('.reveal-on-focus_target').on('focus', function() {
        $(this).parents('.reveal-on-focus').find('.reveal-on-focus_content').slideDown();
    });


/* ==========================================================================
   Init Contact us filtering
   ========================================================================== */

$('.type-and-filter').typeAndFilter({
   $input: $('.js-type-and-filter_input'),
   $items: $('.js-type-and-filter_item'),
   $button: $('.js-type-and-filter_button'),
   $clear: $('.js-type-and-filter_clear'),
   $messages: $('.js-type-and-filter_message'),
   allMessage: 'Showing all {{ count }} contacts.',
   filteredMessageSingular: 'There is 1 contact result for "{{ term }}".',
   filteredMessageMultiple: 'There are {{ count }} contact results for "{{ term }}".'
});

// Hide the contact list header of there are zero results.
$('.type-and-filter').on( 'attemptSearch', function() {
    var resultsCount;
    if ( $('#contact-list').is(':hidden') ) {
        $('#contact-list').show();
        $('.type-and-filter').trigger('attemptSearch');
    } else {
        // Hide the show all contacts button if a search has been performed.
        $('#contact-list_btn').hide();
        // Show the message because on small screens it is hidden until needed.
        $('.js-type-and-filter_message').show();
        // Hide the contact list header of there are zero results.
        resultsCount = $('.js-type-and-filter_item').filter(':visible').length;
        $('#contact-list_header').toggle( (resultsCount > 0) );
    }
});

// Clicking on a helpful term should trigger a filter.
$('.js-helpful-term').on( 'click', function () {
    $('.js-type-and-filter_input').val( $( this ).text() );
    $('.type-and-filter').trigger('attemptSearch');
});

// Provide a button to expand the contact list
// The contact list is hidden by default on small screens.
$('#contact-list_btn').on( 'click', function () {
    $( this ).hide();
    $('#contact-list').slideDown();
    $('.js-type-and-filter_message').slideDown();
});


/* ==========================================================================
   Initialize Chosen.js
   ========================================================================== */

$('.chosen-select').chosen({
    width: '100%',
    no_results_text: 'Oops, nothing found!'
});


/* ==========================================================================
   Clear form button
   - Clear checkboxes and selects
   - Clear Chosen.js elements
   - Clear jquery.custom-input elements
   ========================================================================== */

$('.js-form_clear').on('click', function() {
    var $this = $(this),
        $form = $this.parents('form');

    // Clear text inputs
    $form.find('input[type="text"]').val('');

    // Clear checkboxes
    $form.find('[type="checkbox"]')
    .removeAttr('checked');
    
    // Clear select options
    $form.find('select option')
    .removeAttr('selected');
    $form.find('select option:first')
    .attr('selected', true);
    
    // Clear .custom-input elements
    $form.find('.custom-input')
    .trigger('updateState');

    // Clear .custom-select elements
    $form.find('.custom-select_select')
    .trigger('updateState');

    // Clear Chosen.js elements
    $form.find('.chosen-select')
    .val('')
    .trigger('chosen:updated');
});


/* ==========================================================================
   Init jquery.cf_inputSplit
   ========================================================================== */

if ($('#filter_range_date_gte-container').length > 0) {
    $('#filter_range_date_gte-container').cf_inputSplit({
        newHTML: '#filter_range_date_gte-replacement',
        newInputsOrder: ['#filter_from_year', '#filter_from_month'],
        initialValues: $('#filter_range_date_gte').val().split('-'),
        delimiter: '-'
    });
}

if ($('#filter_range_date_lte-container').length > 0) {
    $('#filter_range_date_lte-container').cf_inputSplit({
        newHTML: '#filter_range_date_lte-replacement',
        newInputsOrder: ['#filter_to_year', '#filter_to_month'],
        initialValues: $('#filter_range_date_lte').val().split('-'),
        delimiter: '-'
    });
}

$('#filter_from_year, #filter_from_month, #filter_to_year, #filter_to_month')
.trigger('updateState');


/* ==========================================================================
   Init jquery.cf_pagination
   ========================================================================== */

/*
$('body').cf_pagination({
    callback: function(e) {
        var pageNum = getQueryVariable('page', $(e.currentTarget).serialize());
        var newQueryString = replaceQueryVariable('page', pageNum);

        // If replaceQueryVariable returns false it measn that 'page' was not
        // found within the query string. This means we should set 'page'
        // manually.
        if (newQueryString === false) {
            if (getQuery() === false) {
                // There is no current query string in this condition so we need
                // to build our own.
                newQueryString = '?' + $(e.currentTarget).serialize();
            } else {
                // The page query is not present in this condition so let's add
                // it to the existing query string.
                newQueryString = getQuery() + '&' + $(e.currentTarget).serialize();
            }
        }

        // Update the URL
        History.pushState({ page:pageNum }, document.title, newQueryString);

        // Hide the hero if this page is > 1
        if (pageNum > 1) {
            $('.content_hero').hide();
        } else {
            $('.content_hero').show();
        }

        // Scroll to the top of the results
        $('html,body').animate({scrollTop: $('.content_main').offset().top}, 800);
    }
});
*/


/* ==========================================================================
   #post-filters-form validation
   ========================================================================== */

function validDateRange(date1, date2) {
   return date2.getTime() > date1.getTime();
}

$('#post-filters-form').on('submit', function(e) {
    // Check the date range values.
    // If the from (gte) date is larger than the to (lte) date then swap them.
    var validDate = validDateRange(
        new Date(Date.parse($('#filter_range_date_gte').val())),
        new Date(Date.parse($('#filter_range_date_lte').val()))
    );
    if (!validDate) {
        // Swap the values
        var gteVal = $('#filter_range_date_gte').val();
        var lteVal = $('#filter_range_date_lte').val();
        $('#filter_range_date_gte').val(lteVal);
        $('#filter_range_date_lte').val(gteVal);
    }
});


/* ==========================================================================
   Utilities
   ========================================================================== */

// Based on http://css-tricks.com/snippets/javascript/get-url-variables/ and
// added optional second argument.

function getQueryVariable(key, queryString) {
    var query;
    var vars;

    if (typeof queryString === 'string') {
        query = queryString;
    } else {
        query = window.location.search.substring(1);
    }

    vars = query.split('&');

    for (var i = 0; i < vars.length; i++) {
        var pair = vars[i].split('=');
        if (pair[0] == key) {
            return pair[1];
        }
    }

    return false;
}

function replaceQueryVariable(key, value, queryString) {
    var query;
    var vars;

    if (typeof queryString === 'string') {
        query = queryString;
    } else {
        if (window.location.search.charAt(0) === '?') {
            query = window.location.search.substring(1);
        } else {
            query = window.location.search;
        }
    }

    vars = query.split('&');

    for (var i = 0; i < vars.length; i++) {
        var pair = vars[i].split('=');
        if (pair[0] == key) {
            return '?' + query.replace(
                pair[0] + '=' + pair[1],
                pair[0] + '=' + value
            );
        }
    }

    return false;
}

function getQuery() {
    if (window.location.search.charAt(0) === '') {
        return false;
    } else {
        return window.location.search;
    }
}<|MERGE_RESOLUTION|>--- conflicted
+++ resolved
@@ -12525,7 +12525,131 @@
 
 }( jQuery ));
 
-<<<<<<< HEAD
+var modernBrowser = 'innerWidth' in window,
+    viewportEl = modernBrowser ? window : (document.documentElement || document.body),
+    widthProp = modernBrowser ? 'innerWidth' : 'clientWidth';
+
+
+/**
+ * @name BreakpointHandler
+ *
+ * @description On window resize, checks viewport
+ * width against a specified breakpoint value or range, 
+ * and calls `enter` or `leave` callback if breakpoint
+ * region has just been entered or exited.
+ *
+ * @params {object} opts options object. Takes form:
+ * {
+ *  breakpoint: number (600) or range [600, 1023],
+ *  type: range, max, or min (type of media query to emulate),
+ *  enter: callback when breakpoint region entered,
+ *  leave: callback when breakpoint region exited
+ * }
+ * 
+ */
+
+BreakpointHandler = function (opts) {
+    opts || (opts = {});
+    this.match = false;
+    this.breakpoint = opts.breakpoint;
+    this.enter = opts.enter;
+    this.leave = opts.leave;
+    this.type = opts.type || 'max';
+    this.init();
+};
+
+BreakpointHandler.prototype.init = function () {
+    this.handleViewportChange();
+    this.watchWindowResize();
+};
+
+BreakpointHandler.prototype.watchWindowResize = function () {
+    var self = this;
+    $(window).bind("resize", function () {
+        self.handleViewportChange();
+    });
+};
+
+BreakpointHandler.prototype.handleViewportChange = function (width) {
+    var width = viewportEl[widthProp],
+        match = this.testBreakpoint(width);
+    if (match !== this.match) {
+        if (match) {
+            this.enter && this.enter();
+        } else {
+            this.leave && this.leave();
+        }
+    }
+    this.match = match;
+};
+
+BreakpointHandler.prototype.testBreakpoint = function (width) {
+    switch (this.type) {
+        case 'max':
+            return width <= this.breakpoint;
+            break;
+        case 'min':
+            return width >= this.breakpoint;
+            break;
+        case 'range':
+            return width >= this.breakpoint[0] && width <= this.breakpoint[1];
+            break;
+        default:
+            return;
+    }
+};
+
+/**
+ * @name MobileOnlyExpandable
+ *
+ * @description Hides content in an expandable for mobile screens.
+ * When viewport size drops below specified max-width breakpoint, 
+ * expandable trigger is displayed & visible expandable content is hidden.
+ * When breakpoint is exceeded, expandable content is shown
+ * and trigger is hidden.
+ *
+ * @params {object} elem jQuery `expandable` element
+ * @params {number} breakpoint mobile max-width value
+ * 
+ * 
+ */
+
+function MobileOnlyExpandable(elem, breakpoint) {
+    this.expandable = elem;
+    this.expandableTarget = this.expandable.children('.expandable_target');
+    this.breakpoint = breakpoint;
+    this.init();
+};
+
+MobileOnlyExpandable.prototype.init = function () {
+    // Make sure we have necessary elements before proceeding.
+    if (this.expandable instanceof jQuery && this.expandableTarget instanceof jQuery) {
+        this.breakpointHandler = new BreakpointHandler({
+            breakpoint: this.breakpoint,
+            type: "max",
+            enter: $.proxy(this.closeExpandable, this),
+            leave: $.proxy(this.openExpandable, this)
+        })
+    }
+};
+
+MobileOnlyExpandable.prototype.closeExpandable = function () {
+    // Click to close expandable if it is open.
+    // TODO: alternative to click event.
+    var isExpanded = this.expandable.hasClass('expandable__expanded');
+    if (isExpanded) {
+        this.expandableTarget.click();
+    }
+};
+
+MobileOnlyExpandable.prototype.openExpandable = function () {
+    // Click to open expandable if it is closed.
+    // TODO: alternative to click event.
+    var isExpanded = this.expandable.hasClass('expandable__expanded');
+    if (!isExpanded) {
+        this.expandableTarget.click();
+    }
+};
 /*
  * ======================================================================
  * Aria Button
@@ -12725,133 +12849,6 @@
 });
 
 
-=======
-var modernBrowser = 'innerWidth' in window,
-    viewportEl = modernBrowser ? window : (document.documentElement || document.body),
-    widthProp = modernBrowser ? 'innerWidth' : 'clientWidth';
-
-
-/**
- * @name BreakpointHandler
- *
- * @description On window resize, checks viewport
- * width against a specified breakpoint value or range, 
- * and calls `enter` or `leave` callback if breakpoint
- * region has just been entered or exited.
- *
- * @params {object} opts options object. Takes form:
- * {
- *  breakpoint: number (600) or range [600, 1023],
- *  type: range, max, or min (type of media query to emulate),
- *  enter: callback when breakpoint region entered,
- *  leave: callback when breakpoint region exited
- * }
- * 
- */
-
-BreakpointHandler = function (opts) {
-    opts || (opts = {});
-    this.match = false;
-    this.breakpoint = opts.breakpoint;
-    this.enter = opts.enter;
-    this.leave = opts.leave;
-    this.type = opts.type || 'max';
-    this.init();
-};
-
-BreakpointHandler.prototype.init = function () {
-    this.handleViewportChange();
-    this.watchWindowResize();
-};
-
-BreakpointHandler.prototype.watchWindowResize = function () {
-    var self = this;
-    $(window).bind("resize", function () {
-        self.handleViewportChange();
-    });
-};
-
-BreakpointHandler.prototype.handleViewportChange = function (width) {
-    var width = viewportEl[widthProp],
-        match = this.testBreakpoint(width);
-    if (match !== this.match) {
-        if (match) {
-            this.enter && this.enter();
-        } else {
-            this.leave && this.leave();
-        }
-    }
-    this.match = match;
-};
-
-BreakpointHandler.prototype.testBreakpoint = function (width) {
-    switch (this.type) {
-        case 'max':
-            return width <= this.breakpoint;
-            break;
-        case 'min':
-            return width >= this.breakpoint;
-            break;
-        case 'range':
-            return width >= this.breakpoint[0] && width <= this.breakpoint[1];
-            break;
-        default:
-            return;
-    }
-};
-
-/**
- * @name MobileOnlyExpandable
- *
- * @description Hides content in an expandable for mobile screens.
- * When viewport size drops below specified max-width breakpoint, 
- * expandable trigger is displayed & visible expandable content is hidden.
- * When breakpoint is exceeded, expandable content is shown
- * and trigger is hidden.
- *
- * @params {object} elem jQuery `expandable` element
- * @params {number} breakpoint mobile max-width value
- * 
- * 
- */
-
-function MobileOnlyExpandable(elem, breakpoint) {
-    this.expandable = elem;
-    this.expandableTarget = this.expandable.children('.expandable_target');
-    this.breakpoint = breakpoint;
-    this.init();
-};
-
-MobileOnlyExpandable.prototype.init = function () {
-    // Make sure we have necessary elements before proceeding.
-    if (this.expandable instanceof jQuery && this.expandableTarget instanceof jQuery) {
-        this.breakpointHandler = new BreakpointHandler({
-            breakpoint: this.breakpoint,
-            type: "max",
-            enter: $.proxy(this.closeExpandable, this),
-            leave: $.proxy(this.openExpandable, this)
-        })
-    }
-};
-
-MobileOnlyExpandable.prototype.closeExpandable = function () {
-    // Click to close expandable if it is open.
-    // TODO: alternative to click event.
-    var isExpanded = this.expandable.hasClass('expandable__expanded');
-    if (isExpanded) {
-        this.expandableTarget.click();
-    }
-};
-
-MobileOnlyExpandable.prototype.openExpandable = function () {
-    // Click to open expandable if it is closed.
-    // TODO: alternative to click event.
-    var isExpanded = this.expandable.hasClass('expandable__expanded');
-    if (!isExpanded) {
-        this.expandableTarget.click();
-    }
-};
->>>>>>> dadf61f7
 /* ==========================================================================
    Nav-secondary
    ========================================================================== */
