--- conflicted
+++ resolved
@@ -63,6 +63,11 @@
             float: left;
             margin-right: unit(@grid_gutter-width / 2, px);
         });
+        
+        .respond-to-max(599px {
+            margin-left: 0 !important;
+            margin-right: 0 !important;
+        });
     }
 
     &_image-container__right {
@@ -100,7 +105,27 @@
         display: block;
         width: auto;
     }
-<<<<<<< HEAD
+    
+    &__centered {
+           .respond-to-max(599px {
+               text-align: center;
+           });
+
+           .media_image-container {
+               .respond-to-max(599px {
+                   margin-right: 0 !important;
+                   margin-left: 0 !important;
+               });    
+           }
+
+           .media_image {
+               .respond-to-max(599px {
+                   margin-left: auto;
+                   margin-right: auto;
+               });
+           }
+       }
+
 }
 
 
@@ -108,26 +133,3 @@
     name: EOF
     eof: true
 */
-=======
-    
-    &__centered {
-        .respond-to-max(599px {
-            text-align: center;
-        });
-        
-        .media_image-container {
-            .respond-to-max(599px {
-                margin-right: 0 !important;
-                margin-left: 0 !important;
-            });    
-        }
-        
-        .media_image {
-            .respond-to-max(599px {
-                margin-left: auto;
-                margin-right: auto;
-            });
-        }
-    }
-}
->>>>>>> eb7cfeb4
