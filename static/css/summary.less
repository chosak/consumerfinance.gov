--- conflicted
+++ resolved
@@ -35,15 +35,11 @@
 
     &_header {
         color: @black;
+        .u-link-child__hover(@pacific-80);
         .h3();
         .u-respond-to-min(600px, {
             .h2();
-<<<<<<< HEAD
-        }
-        .u-link-child__hover(@pacific-80);
-=======
         });
->>>>>>> 1863acc7
     }
 
     &_text {
