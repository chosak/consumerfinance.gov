--- conflicted
+++ resolved
@@ -5663,7 +5663,6 @@
   behavior: url('/cfgov-refresh/static/vendor/box-sizing-polyfill/boxsizing.htc');
 }
 
-<<<<<<< HEAD
 .content-l_col-3-8 {
   display: inline-block;
   -webkit-box-sizing: border-box;
@@ -5675,22 +5674,6 @@
   vertical-align: top;
   width: 100%;
 }
-=======
-/* topdoc
-  name: Less variables
-  family: cf-core
-  patterns:
-    - name: Font sizes
-      codenotes:
-        - "@base-font-size-px: 16px;"
-        - "@base-line-height-px: 22px;"
-        - "@base-line-height: unit(@base-line-height-px / @base-font-size-px);"
-        - "@mobile-max: 599px;"
-        - "@tablet-min: 600px;"
-  tags:
-    - cf-core
-*/
->>>>>>> 8b492fea
 
 .ie .content-l_col-3-8 {
   margin-right: -0.26em;
@@ -6188,7 +6171,6 @@
   margin-right: -0.26em;
 }
 
-<<<<<<< HEAD
 .lt-ie8 .content_intro,
 .lt-ie8 .content_main,
 .lt-ie8 .content_sidebar {
@@ -6197,7 +6179,1190 @@
   zoom: 1;
   behavior: url('/cfgov-refresh/static/vendor/box-sizing-polyfill/boxsizing.htc');
 }
-=======
+
+.content_intro,
+.content_main,
+.content_sidebar {
+  padding: 3.75em 0;
+}
+
+.content_intro {
+  display: inline-block;
+  -webkit-box-sizing: border-box;
+  -moz-box-sizing: border-box;
+  box-sizing: border-box;
+  border: solid transparent;
+  border-width: 0 15px;
+  margin-right: -0.25em;
+  vertical-align: top;
+  width: 100%;
+}
+
+.ie .content_intro {
+  margin-right: -0.26em;
+}
+
+.lt-ie8 .content_intro {
+  display: inline;
+  margin-right: 0;
+  zoom: 1;
+  behavior: url('/cfgov-refresh/static/vendor/box-sizing-polyfill/boxsizing.htc');
+}
+
+.content__1-3 .content_sidebar {
+  display: inline-block;
+  -webkit-box-sizing: border-box;
+  -moz-box-sizing: border-box;
+  box-sizing: border-box;
+  border: solid transparent;
+  border-width: 0 15px;
+  margin-right: -0.25em;
+  vertical-align: top;
+  width: 25%;
+  padding-right: 1.875em;
+}
+
+.ie .content__1-3 .content_sidebar {
+  margin-right: -0.26em;
+}
+
+.lt-ie8 .content__1-3 .content_sidebar {
+  display: inline;
+  margin-right: 0;
+  zoom: 1;
+  behavior: url('/cfgov-refresh/static/vendor/box-sizing-polyfill/boxsizing.htc');
+}
+
+.content__1-3 .content_main {
+  display: inline-block;
+  -webkit-box-sizing: border-box;
+  -moz-box-sizing: border-box;
+  box-sizing: border-box;
+  border: solid transparent;
+  border-width: 0 15px;
+  margin-right: -0.25em;
+  vertical-align: top;
+  width: 75%;
+  position: relative;
+}
+
+.ie .content__1-3 .content_main {
+  margin-right: -0.26em;
+}
+
+.lt-ie8 .content__1-3 .content_main {
+  display: inline;
+  margin-right: 0;
+  zoom: 1;
+  behavior: url('/cfgov-refresh/static/vendor/box-sizing-polyfill/boxsizing.htc');
+}
+
+.content__1-3 .content_main:after {
+  content: '';
+  border-left: 1px solid #babbbd;
+  position: absolute;
+  top: 3.75em;
+  bottom: 0;
+  left: -1.875em;
+}
+
+.content__2-1 .content_main {
+  display: inline-block;
+  -webkit-box-sizing: border-box;
+  -moz-box-sizing: border-box;
+  box-sizing: border-box;
+  border: solid transparent;
+  border-width: 0 15px;
+  margin-right: -0.25em;
+  vertical-align: top;
+  width: 66.66666667%;
+}
+
+.ie .content__2-1 .content_main {
+  margin-right: -0.26em;
+}
+
+.lt-ie8 .content__2-1 .content_main {
+  display: inline;
+  margin-right: 0;
+  zoom: 1;
+  behavior: url('/cfgov-refresh/static/vendor/box-sizing-polyfill/boxsizing.htc');
+}
+
+.content__2-1 .content_main:after {
+  right: -1.875em;
+}
+
+.content__2-1 .content_sidebar {
+  display: inline-block;
+  -webkit-box-sizing: border-box;
+  -moz-box-sizing: border-box;
+  box-sizing: border-box;
+  border: solid transparent;
+  border-width: 0 15px;
+  margin-right: -0.25em;
+  vertical-align: top;
+  width: 33.33333333%;
+  padding-left: 1.875em;
+}
+
+.ie .content__2-1 .content_sidebar {
+  margin-right: -0.26em;
+}
+
+.lt-ie8 .content__2-1 .content_sidebar {
+  display: inline;
+  margin-right: 0;
+  zoom: 1;
+  behavior: url('/cfgov-refresh/static/vendor/box-sizing-polyfill/boxsizing.htc');
+}
+
+.content__flush-bottom {
+  padding-bottom: 0;
+}
+
+/* topdoc
+  name: Block
+  family: cf-layout
+  notes:
+    - ".block is a base class with several modifiers that help you separate
+       chunks of content via margins, padding, borders, and backgrounds."
+  patterns:
+    - name: Standard block example
+      markup: |
+        Main content...
+        <div class="block">
+            Content block
+        </div>
+        <div class="block">
+            Content block
+        </div>
+        <div class="block">
+            Content block
+        </div>
+      codenotes:
+        - .block
+      notes:
+        - "The standard .block class by itself simply adds a margin of twice the
+           gutter width to the top and bottom."
+    - name: Flush-top modifier
+      markup: |
+        Main content...
+        <div class="block block__flush-top">
+            Content block with no top margin.
+        </div>
+        <div class="block">
+            Content block
+        </div>
+      codenotes:
+        - .block.block__flush-top
+      notes:
+        - "Removes the top margin from .block."
+    - name: Flush-bottom modifier
+      markup: |
+        Main content...
+        <div class="block block__flush-bottom">
+            Content block with no bottom margin.
+        </div>
+        <div class="block block__flush-top">
+            Content block with no top margin.
+        </div>
+      codenotes:
+        - .block.block__flush-bottom
+      notes:
+        - "Removes the bottom margin from .block."
+    - name: Flush-sides modifier
+      markup: |
+        <main class="content content__1-3" id="main" role="main">
+            <div class="content_wrapper">
+                <aside class="content_sidebar">
+                    Section navigation
+                </aside>
+                <section class="content_main">
+                    Main content...
+                    <aside class="block block__flush-sides">
+                        Content block with no side margins.
+                    </aside>
+                </section>
+            </div>
+        </main>
+      codenotes:
+        - .block.block__flush-sides
+      notes:
+        - "Removes the side margin from .block."
+        - "Typically used in conjuction with .block__bg to create a 'well' whose
+           background extends into the left and right gutters. (See below.)"
+    - name: Border-top modifier
+      markup: |
+        Main content...
+        <div class="block block__border-top">
+            Content block with top border.
+        </div>
+      codenotes:
+        - .block.block__border-top
+      notes:
+        - "Adds top border to .block."
+    - name: Border-bottom modifier
+      markup: |
+        Main content...
+        <div class="block block__border-bottom">
+            Content block with bottom border.
+        </div>
+      codenotes:
+        - .block.block__border-bottom
+      notes:
+        - "Adds bottom border to .block."
+    - name: Padded-top modifier
+      markup: |
+        Main content...
+        <div class="block block__padded-top block__border-top">
+            Content block with reduced top margin & added top padding
+            and border.
+        </div>
+      codenotes:
+        - .block.block__padded-top
+      notes:
+        - "Breaks top margin into margin & padding. Useful in combination with
+           block__border-top to add padding between block contents & border."
+    - name: Padded-bottom modifier
+      markup: |
+        <div class="block block__padded-bottom block__border-bottom">
+            Content block with reduced bottom margin & added bottom padding
+            and border.
+        </div>
+        Content...
+      codenotes:
+        - .block.block__padded-bottom
+      notes:
+        - "Breaks bottom margin into margin & padding. Useful in combination with
+           block__border-bottom to add padding between block contents & border."
+    - name: Background modifier
+      markup: |
+        Main content...
+        <div class="block block__bg">
+            Content block with a background
+        </div>
+      codenotes:
+        - .block.block__bg
+      notes:
+        - "Adds a background color and padding to .block."
+    - name: Background and flush-sides modifier combo example
+      markup: |
+        <main class="content content__1-3" id="main" role="main">
+            <div class="content_wrapper">
+                <aside class="content_sidebar">
+                    Section navigation
+                </aside>
+                <section class="content_main content__flush-bottom">
+                    Main content...
+                    <div class="block block__flush-sides block__bg">
+                        Content block with a background and flush sides
+                    </div>
+                </section>
+            </div>
+        </main>
+      codenotes:
+        - .block.block__flush-sides.block__bg
+      notes:
+        - "This is an example of combining modifiers to get a flush padded bg
+           with a .block."
+    - name: Sub blocks
+      markup: |
+        <div class="block block__sub">
+            <div style="background: #F1F2F2; padding: 8px;">
+                Sub content block
+            </div>
+        </div>
+        <div class="block block__sub">
+            <div style="background: #F1F2F2; padding: 8px;">
+                Sub content block
+            </div>
+        </div>
+        <div class="block block__sub">
+            <div style="background: #F1F2F2; padding: 8px;">
+                Sub content block
+            </div>
+        </div>
+      codenotes:
+        - .block.block__sub
+      notes:
+        - "Useful for when you need some consistent margins between
+           blocks that are nested within other blocks."
+        - "Note that the divs with inline styles are for demonstration purposes
+           only and should not be used in production."
+    - name: Mixing content blocks with content layouts
+      markup: |
+        <div class="content-l">
+            <div class="block content-l_col content-l_col-1-2">
+                <div style="background: #F1F2F2; padding: 8px;">
+                    Content block that is also a content column.
+                    Notice how my top margins only exist on smaller screens when
+                    I need to stack vertically.
+                </div>
+            </div>
+            <div class="block content-l_col content-l_col-1-2">
+                <div style="background: #F1F2F2; padding: 8px;">
+                    Content block that is also a content column.
+                    Notice how my top margins only exist on smaller screens when
+                    I need to stack vertically.
+                </div>
+            </div>
+        </div>
+      codenotes:
+        - .block.content-l_col
+      notes:
+        - "You can safely combine .block with .content-l_col to
+           achieve a column-based layout at larger screens with no top margins
+           and a vertical layout at smaller screens that do have margins."
+        - "Note that the divs with inline styles are for demonstration purposes
+           only and should not be used in production."
+  tags:
+    - cf-layout
+*/
+
+.block {
+  margin-top: 3.75em;
+  margin-bottom: 3.75em;
+}
+
+.block__border-top {
+  border-top: 1px solid #babbbd;
+}
+
+.block__border-bottom {
+  border-bottom: 1px solid #babbbd;
+}
+
+.block__flush-top {
+  margin-top: 0 !important;
+}
+
+.block__flush-bottom {
+  margin-bottom: 0 !important;
+}
+
+.block__flush-sides {
+  margin-right: -15px;
+  margin-left: -15px;
+}
+
+.block__flush-sides {
+  margin-right: -30px;
+  margin-left: -30px;
+}
+
+.block__bg {
+  padding: 1.875em 0.9375em;
+  background: #f1f2f2;
+}
+
+.block__bg {
+  padding: 2.8125em 1.875em;
+}
+
+.block__padded-top {
+  padding-top: 1.875em;
+  margin-top: 1.875em;
+}
+
+.block__padded-bottom {
+  padding-bottom: 1.875em;
+  margin-bottom: 1.875em;
+}
+
+.block__sub {
+  margin-top: 1.875em;
+  margin-bottom: 1.875em;
+}
+
+.content-l_col.block,
+.content-l_col.block__sub {
+  margin-top: 0;
+}
+
+/* topdoc
+  name: Bleedbar sidebar styling
+  family: cf-layout
+  patterns:
+    - name: Give the sidebar a background color that bleeds off the edge of the screen
+      markup: |
+        <main class="content content__2-1 content__bleedbar" id="main" role="main">
+            <section class="content_hero" style="background: #E3E4E5">
+                Content hero
+            </section>
+            <div class="content_bar"></div>
+            <div class="content_wrapper">
+                <section class="content_main">
+                    Main content area
+                </section>
+                <aside class="content_sidebar">
+                    Bleeding sidebar
+                </aside>
+            </div>
+        </main>
+      codenotes:
+        - ".content__bleedbar"
+      notes:
+        - "Simply add class .content__bleedbar to main.content."
+        - "Only supports sidebars on the right, for now."
+        - "Inline styling is for demonstration purposes only; do not include it
+           in your markup."
+  tags:
+    - cf-layout
+*/
+
+.content__bleedbar .content_main:after {
+  content: none;
+}
+
+.content__bleedbar .content_sidebar {
+  padding: 1.875em 0.9375em;
+  background: #f1f2f2;
+}
+
+.content__bleedbar {
+  overflow: hidden;
+}
+
+.content__bleedbar .content_sidebar {
+  padding: 3.75em 0 0.9375em 1.875em;
+  margin-left: 0;
+  position: relative;
+  z-index: 1;
+  background: transparent;
+}
+
+.lt-ie8 .content__bleedbar .content_sidebar {
+  padding-right: 30px;
+  background: #f1f2f2;
+}
+
+.content__bleedbar .content_wrapper:after {
+  content: '';
+  display: block;
+  width: 9999px;
+  border-left: 1px solid #babbbd;
+  height: 100%;
+  position: absolute;
+  top: 0;
+  z-index: 0;
+  margin-left: 10px;
+  background: #f1f2f2;
+}
+
+.content__bleedbar.content__2-1 .content_wrapper:after {
+  left: 66.666666667%;
+}
+
+.content__bleedbar.content__3-1 .content_wrapper:after {
+  left: 75%;
+}
+
+/* topdoc
+  name: cf-grid helpers
+  family: cf-layout
+  patterns:
+    - name: .wrapper (base)
+      markup: |
+        <div class="wrapper">
+            Wrapper
+        </div>
+      notes:
+        - "Turns an element into a cf-grid wrapper at 801px and above."
+        - "Includes some explicit declarations for IE8 due to the fact that it
+           doesn't support media queries."
+    - name: .wrapper__match-content (modifier)
+      markup: |
+        <div class="wrapper wrapper__match-content">
+            <code>.wrapper.wrapper__match-content</code>
+            <img src="http://placekitten.com/800/40">
+        </div>
+        <br>
+        <main class="content" id="main" role="main">
+            <div class="content_wrapper">
+                <section class="content_main">
+                    <code>.content_wrapper .content_main</code>
+                    <img src="http://placekitten.com/800/40">
+                </section>
+            </div>
+        </main>
+      notes:
+        - "The .content area has a visual gutter twice the size of a normal
+           wrapper because the gutters from the sidebar and main content divs
+           add to the gutters of the wrapper. This modifier gives you a wrapper
+           with wider gutters to match the visual gutters of the .content area."
+    - name: Column divider modifiers
+      notes:
+        - "cf-grid columns use left and right borders for fixed margins which
+           means it's not possible to set visual left and right borders directly
+           on them. Instead we can use the :before pseudo element and position
+           it absolutely. The added benefit of doing it this way is that the
+           border spans the entire height of the next parent using `position:
+           relative;`. This means that the border will always match the height
+           of the tallest column in the row."
+      codenotes:
+        - .grid_column__top-divider
+        - .grid_column__left-divider
+        - |
+          .my-column-1-2 {
+
+              // Creates a column that spans 6 out of 12 columns.
+              .grid_column(6, 12);
+
+              // Add a top divider only at screen 599px and smaller.
+              .respond-to-max(599px {
+                  .grid_column__top-divider();
+              });
+
+              // Add a left divider only at screen 600px and larger.
+              .respond-to-min(600px, {
+                  .grid_column__left-divider();
+              });
+
+          }
+  tags:
+    - cf-layout
+*/
+
+.wrapper,
+.content_wrapper {
+  max-width: 1170px;
+  padding: 0 15px;
+  margin: 0 auto;
+  position: relative;
+  clear: both;
+}
+
+.wrapper__match-content,
+.content_wrapper__match-content {
+  padding-left: 15px;
+  padding-right: 15px;
+}
+
+.wrapper__match-content,
+.content_wrapper__match-content {
+  padding-left: 30px;
+  padding-right: 30px;
+  max-width: 1140px;
+}
+
+.lt-ie9 .wrapper,
+.lt-ie9 .content_wrapper {
+  max-width: 960px;
+}
+
+.lt-ie9 body {
+  min-width: 800px;
+}
+
+.grid_column__top-divider {
+  margin-top: 3.75em;
+}
+
+.grid_column__top-divider:before {
+  content: "";
+  display: block;
+  height: 1px;
+  margin-bottom: 1.875em;
+  background-color: #babbbd;
+}
+
+.grid_column__left-divider {
+  border-left-width: 30px;
+}
+
+.grid_column__left-divider:before {
+  content: "";
+  position: absolute;
+  top: 0;
+  bottom: 0;
+  width: 1px;
+  display: block;
+  background-color: #babbbd;
+  margin-left: -30px;
+}
+
+/* topdoc
+    name: EOF
+    eof: true
+*/
+
+/* ==========================================================================
+   Capital Framework
+   Pagination Styling
+   ========================================================================== */
+
+/* topdoc
+    name: Pagination
+    family: cf-pagination
+    notes:
+      - "To enable the component to jump directly to the paginated content place
+        place #pagination_content directly above your paginated content."
+    patterns:
+    - name: Default pagination
+      markup: |
+        <div id="pagination_content"></div>
+
+        <!-- Paginated content here -->
+
+        <nav class="pagination">
+            <a class="btn btn__super pagination_prev" href="#pagination_content">
+                <span class="btn_icon__left cf-icon cf-icon-left"></span>
+                Previous
+            </a>
+            <a class="btn btn__super pagination_next" href="#pagination_content">
+                Next
+                <span class="btn_icon__right cf-icon cf-icon-right"></span>
+            </a>
+            <form class="pagination_form" action="index.html#pagination_content">
+                <label class="pagination_label"
+                       for="pagination_current-page">
+                    Page
+                    <span class="u-visually-hidden">
+                        number out of 149 total pages
+                    </span>
+                </label>
+                <input
+                    class="pagination_current-page"
+                    id="pagination_current-page"
+                    name="pagination_current-page"
+                    type="number" min="1" max="149"
+                    value="149">
+                <span class="pagination_label">
+                    <span aria-hidden="true">
+                        of 149
+                    </span>
+                </span>
+                <button class="btn btn__link pagination_submit"
+                        id="pagination_submit"
+                        type="submit">
+                    Go
+                </button>
+            </form>
+        </nav>
+    tags:
+    - fj-buttons
+    - fj-forms
+*/
+
+.pagination {
+  display: block;
+  position: relative;
+}
+
+.pagination_next {
+  position: absolute;
+  top: 0;
+  right: 0;
+}
+
+.pagination_form {
+  display: block;
+  padding: 0.3125em;
+  margin: 1em 0 0 0;
+  background: #e3e4e5;
+  color: #75787b;
+  text-align: center;
+}
+
+.pagination_label {
+  display: inline-block;
+  margin: 0;
+  font-family: "AvenirNextLTW01-Medium", Arial, sans-serif;
+  font-style: normal;
+  font-weight: 500;
+  font-size: 1em;
+  vertical-align: middle;
+}
+
+.lt-ie8 .pagination_label {
+  display: inline;
+}
+
+.lt-ie9 .pagination_label {
+  font-weight: normal !important;
+}
+
+.pagination_current-page,
+input[type="number"].pagination_current-page,
+input[type="text"].pagination_current-page {
+  display: inline-block;
+  width: 2.625em;
+  margin: 0 0.25em;
+  font-size: 1em;
+  font-family: "AvenirNextLTW01-Demi", Arial, sans-serif;
+  font-style: normal;
+  font-weight: bold;
+  text-align: right;
+  vertical-align: middle;
+}
+
+.lt-ie8 .pagination_current-page,
+.lt-ie8 input[type="number"].pagination_current-page,
+.lt-ie8 input[type="text"].pagination_current-page {
+  display: inline;
+}
+
+.lt-ie9 .pagination_current-page,
+.lt-ie9 input[type="number"].pagination_current-page,
+.lt-ie9 input[type="text"].pagination_current-page {
+  font-weight: normal !important;
+}
+
+.lt-ie8 .pagination_current-page,
+.lt-ie8 input[type="number"].pagination_current-page,
+.lt-ie8 input[type="text"].pagination_current-page {
+  margin: 0 4px;
+}
+
+.pagination_submit.btn {
+  display: inline-block;
+  margin: 0 0 0 0.875em;
+  font-size: 1em;
+  vertical-align: middle;
+}
+
+.lt-ie8 .pagination_submit.btn {
+  display: inline;
+}
+
+.lt-ie8 .pagination_submit.btn {
+  padding-left: 0.875em;
+  margin: 0;
+  border: none;
+  text-decoration: underline;
+}
+
+.pagination_form {
+  margin: 0;
+  border-radius: 0.25em;
+}
+
+.pagination_prev {
+  position: absolute;
+  top: 0;
+  left: 0;
+}
+
+.pagination_prev,
+.pagination_prev:link,
+.pagination_prev:visited {
+  border-top-right-radius: 0;
+  border-bottom-right-radius: 0;
+}
+
+.pagination_next,
+.pagination_next:link,
+.pagination_next:visited {
+  border-top-left-radius: 0;
+  border-bottom-left-radius: 0;
+}
+
+/* topdoc
+  name: EOF
+  eof: true
+*/
+
+/* ==========================================================================
+   Capital Framework
+   Core Less file
+   ========================================================================== */
+
+/* ==========================================================================
+   Capital Framework
+   Color variables
+   ========================================================================== */
+
+/* ==========================================================================
+   Capital Framework
+   Less variables
+   ========================================================================== */
+
+/* topdoc
+  name: Less variables
+  family: cf-core
+  patterns:
+    - name: Font sizes
+      codenotes:
+        - "@base-font-size-px: 16px;"
+        - "@base-line-height-px: 22px;"
+        - "@base-line-height: unit(@base-line-height-px / @base-font-size-px);"
+        - "@mobile-max: 599px;"
+        - "@tablet-min: 600px;"
+  tags:
+    - cf-core
+*/
+
+/* topdoc
+  name: EOF
+  eof: true
+*/
+
+/* ==========================================================================
+   Capital Framework
+   Media queries
+   ========================================================================== */
+
+/* topdoc
+  name: Media query mixins
+  family: cf-core
+  notes:
+    - "These mixins allow us to write consistent media queries using pixel
+      values, which are easier to remember. The mixins handle converting the
+      pixels into em's."
+  patterns:
+    - name: "min-width/max-width media queries"
+      codenotes:
+        - ".respond-to-min(@bp, @rules)"
+        - ".respond-to-max(@bp, @rules)"
+      notes:
+        - "@bp: the breakpoint size in pixels. It will get converted into em's."
+        - "@rules: a CSS or Less ruleset. Note that it can contain the full set
+          of Less features."
+    - name: "min-width/max-width media query usage"
+      codenotes:
+        - |
+            .respond-to-min(768px, {
+                .title {
+                    font-size: 2em;
+                }
+            });
+
+            Compiles to:
+
+            @media only all and (min-width: 48em) {
+                .title {
+                    font-size: 2em;
+                }
+            }
+    - name: "min-width/max-width media query range"
+      codenotes:
+        - ".respond-to-range(@bp1, @bp2, @rules)"
+      notes:
+        - "@bp1: the min-width breakpoint size in pixels.
+          It will get converted into em's."
+        - "@bp2: the max-width breakpoint size in pixels.
+          It will get converted into em's."
+        - "@rules: a CSS or Less ruleset. Note that it can contain the full set
+          of Less features."
+    - name: "min-width/max-width media query range usage"
+      codenotes:
+        - |
+            .respond-to-range(320px, 768px, {
+                .title {
+                    font-size: 2em;
+                }
+            });
+
+            Compiles to:
+
+            @media only all and (min-width: 20em) and (max-width: 48em) {
+                .title {
+                    font-size: 2em;
+                }
+            }
+  tags:
+    - cf-core
+*/
+
+/* topdoc
+    name: EOF
+    eof: true
+*/
+
+/* ==========================================================================
+   Capital Framework
+   Utilities
+   ========================================================================== */
+
+/* topdoc
+  name: JS-only
+  family: cf-core
+  patterns:
+    - name: Setup
+      codenotes:
+        - <html class="no-js">
+        - |
+            <script>
+                // Confirm availability of JS and remove no-js class from html
+                var docElement = document.documentElement;
+                docElement.className = docElement.className.replace(/(^|\s)no-js(\s|$)/, '$1$2');
+            </script>
+      notes:
+        - "First add the .no-js class to the HTML element."
+        - "Then add the script to your HEAD which removes the .no-js class when
+           JS is available."
+    - name: Utility class
+      codenotes:
+        - .u-js-only;
+      notes:
+        - "Hide stuff when JavaScript isn't available. Depends on having a small
+           script in the HEAD of your HTML document that removes a .no-js class."
+  tags:
+    - cf-core
+*/
+
+.no-js .u-js-only {
+  display: none !important;
+}
+
+/* topdoc
+  name: Clearfix
+  family: cf-core
+  patterns:
+    - name: Utility class
+      markup: |
+        <div class="u-clearfix">
+            <div style="float:left; width:100%; height:60px; background:black;"></div>
+        </div>
+      codenotes:
+        - .u-clearfix;
+      notes:
+        - "Use this class to clear floats. For example, without .u-clearfix the
+           black box would spill into the markup section."
+        - "More information: http://css-tricks.com/snippets/css/clear-fix/"
+  tags:
+    - cf-core
+*/
+
+.u-clearfix:after {
+  content: "";
+  display: table;
+  clear: both;
+}
+
+.lt-ie8 .u-clearfix {
+  zoom: 1;
+}
+
+/* topdoc
+  name: Visually hidden
+  family: cf-core
+  patterns:
+    - name: Utility class
+      markup: |
+        <h1>
+            <a href="#">
+                <span class="cf-icon cf-icon-twitter-square"></span>
+                <span class="u-visually-hidden">Share on Twitter</span>
+            </a>
+        </h1>
+      codenotes:
+        - .u-visually-hidden;
+      notes:
+        - "Use this class to hide something from view while keeping it
+          accessible to screen readers."
+  tags:
+    - cf-core
+*/
+
+.u-visually-hidden {
+  position: absolute;
+  overflow: hidden;
+  clip: rect(0 0 0 0);
+  height: 1px;
+  width: 1px;
+  margin: -1px;
+  padding: 0;
+  border: 0;
+}
+
+/* topdoc
+  name: Inline block
+  family: cf-core
+  patterns:
+    - name: Utility class
+      codenotes:
+        - .u-inline-block;
+      notes:
+        - "Also adds a .lt-ie8 class to hack inline-block for IE 7 and below."
+  tags:
+    - cf-core
+*/
+
+.u-inline-block {
+  display: inline-block;
+}
+
+.lt-ie8 .u-inline-block {
+  display: inline;
+}
+
+/* topdoc
+  name: Floating right
+  family: cf-core
+  patterns:
+    - name: Utility class
+      codenotes:
+        - .u-right;
+      notes:
+        - "IE7 float: right drop bug fixes:"
+        - "1. If the float: right follows an element in the html structure that
+          should be to its left (and not above it), then that preceding
+          element(s) must be float: left.
+          http://stackoverflow.com/questions/10981767/clean-css-fix-of-ie7s-float-right-drop-bug#answer-11437688"
+        - "2. Simply change the markup order so that the element floating right
+          comes before the element to its left."
+  tags:
+    - cf-core
+*/
+
+.u-right {
+  float: right;
+}
+
+/* topdoc
+  name: Break word
+  family: cf-core
+  patterns:
+    - name: Utility class
+      markup: |
+        <div style="width: 100px;">
+            This link should break:
+            <br>
+            <a class="u-break-word" href="#">
+                something@something.com
+            </a>
+            <br>
+            <br>
+            This link should not:
+            <br>
+            <a href="#">
+                something@something.com
+            </a>
+        </div>
+      codenotes:
+        - .u-break-word
+      notes:
+        - "Use this on elements where you need the words to break when confined
+           to small containers."
+        - "This only works in IE8 when the element with the .u-break-word class
+           has layout. See <http://stackoverflow.com/questions/3997223/word-wrapbreak-word-not-working-in-ie8>
+           for more information."
+  tags:
+    - cf-core
+*/
+
+.u-break-word {
+  word-break: break-all;
+}
+
+/* topdoc
+  name: Align with button
+  family: cf-core
+  patterns:
+    - name: Utility class
+      codenotes:
+        - ".u-align-with-btn(@font-size: @base-font-size-px);"
+      notes:
+        - "Adds top padding (among other things) to help alignment with buttons."
+        - "If you pass no arguments then the padding will be calculated using
+          @base-font-size-px."
+        - "Pass one argument to use a custom font size to calculate the top
+          padding."
+  tags:
+    - cf-core
+*/
+
+/* topdoc
+  name: Flexible proportional containers
+  family: cf-core
+  notes:
+    - "Utilizes intrinsic ratios to create a flexible container that retains its
+      aspect ratio. When image tags scale they retain their aspect ratio, but if
+      you need a flexible video you will need to use this mixin."
+    - "You can read more about intrinsic rations here:
+      http://alistapart.com/article/creating-intrinsic-ratios-for-video"
+  patterns:
+    - name: Default example
+      markup: |
+        <div class="u-flexible-container">
+            <video
+              class="u-flexible-container_inner"
+              style="background:#75787B;"
+              controls>
+            </video>
+        </div>
+      notes:
+        - "Defaults to a 16:19 ratio."
+        - "Original mixin credit: https://gist.github.com/craigmdennis/6655047"
+        - "Note that inline style usage is being used for demo purposes only.
+          Please do not use inline styles."
+      codenotes:
+        - |
+          Structural sheat sheet:
+          -----------------------
+          .u-flexible-container
+            .u-flexible-container_inner
+    - name: Background image examples
+      markup: |
+        <div class="u-flexible-container"
+             style="
+               background-image:url(http://placekitten.com/700/394);
+               background-position: center center;
+             ">
+        </div>
+        <div class="u-flexible-container"
+             style="
+               background-image:url(http://placekitten.com/700/394);
+               background-position: center center;
+               background-size: cover;
+             ">
+        </div>
+      codenotes:
+        - |
+          Structural sheat sheet:
+          -----------------------
+          .u-flexible-container
+      notes:
+        - "If you're not using the video or object elements and all you need is
+          a proportionally cropped or scaling background image with a fluid
+          container then you can leave out u-flexible-container_inner."
+        - "Note that inline style usage is being used for demo purposes only.
+          Please do not use inline styles."
+    - name: 4-3 modifier
+      markup: |
+        <div class="u-flexible-container u-flexible-container__4-3">
+            <video
+              class="u-flexible-container_inner"
+              style="background:#75787B;"
+              controls>
+            </video>
+        </div>
+      codenotes:
+        - |
+          Structural sheat sheet:
+          -----------------------
+          .u-flexible-container.u-flexible-container__4-3
+            .u-flexible-container_inner
+      notes:
+        - "Create your own aspect ratios by using this modifier as an example."
+        - "Note that inline style usage is being used for demo purposes only.
+          Please do not use inline styles."
+  tags:
+    - cf-core
+*/
+
+.u-flexible-container {
+  position: relative;
+  padding-bottom: 56.25%;
+  height: 0;
+}
+
+.u-flexible-container_inner {
+  position: absolute;
+  top: 0;
+  left: 0;
+  width: 100%;
+  height: 100%;
+}
+
+.u-flexible-container__4-3 {
+  position: relative;
+  padding-bottom: 75%;
+  height: 0;
+}
+
 /* topdoc
   name: Link mixins
   family: cf-core
@@ -6361,1564 +7526,6 @@
     name: EOF
     eof: true
 */
->>>>>>> 8b492fea
-
-.content_intro,
-.content_main,
-.content_sidebar {
-  padding: 3.75em 0;
-}
-
-.content_intro {
-  display: inline-block;
-  -webkit-box-sizing: border-box;
-  -moz-box-sizing: border-box;
-  box-sizing: border-box;
-  border: solid transparent;
-  border-width: 0 15px;
-  margin-right: -0.25em;
-  vertical-align: top;
-  width: 100%;
-}
-
-.ie .content_intro {
-  margin-right: -0.26em;
-}
-
-.lt-ie8 .content_intro {
-  display: inline;
-  margin-right: 0;
-  zoom: 1;
-  behavior: url('/cfgov-refresh/static/vendor/box-sizing-polyfill/boxsizing.htc');
-}
-
-.content__1-3 .content_sidebar {
-  display: inline-block;
-  -webkit-box-sizing: border-box;
-  -moz-box-sizing: border-box;
-  box-sizing: border-box;
-  border: solid transparent;
-  border-width: 0 15px;
-  margin-right: -0.25em;
-  vertical-align: top;
-  width: 25%;
-  padding-right: 1.875em;
-}
-
-.ie .content__1-3 .content_sidebar {
-  margin-right: -0.26em;
-}
-
-.lt-ie8 .content__1-3 .content_sidebar {
-  display: inline;
-  margin-right: 0;
-  zoom: 1;
-  behavior: url('/cfgov-refresh/static/vendor/box-sizing-polyfill/boxsizing.htc');
-}
-
-.content__1-3 .content_main {
-  display: inline-block;
-  -webkit-box-sizing: border-box;
-  -moz-box-sizing: border-box;
-  box-sizing: border-box;
-  border: solid transparent;
-  border-width: 0 15px;
-  margin-right: -0.25em;
-  vertical-align: top;
-  width: 75%;
-  position: relative;
-}
-
-.ie .content__1-3 .content_main {
-  margin-right: -0.26em;
-}
-
-.lt-ie8 .content__1-3 .content_main {
-  display: inline;
-  margin-right: 0;
-  zoom: 1;
-  behavior: url('/cfgov-refresh/static/vendor/box-sizing-polyfill/boxsizing.htc');
-}
-
-.content__1-3 .content_main:after {
-  content: '';
-  border-left: 1px solid #babbbd;
-  position: absolute;
-  top: 3.75em;
-  bottom: 0;
-  left: -1.875em;
-}
-
-<<<<<<< HEAD
-.content__2-1 .content_main {
-  display: inline-block;
-  -webkit-box-sizing: border-box;
-  -moz-box-sizing: border-box;
-  box-sizing: border-box;
-  border: solid transparent;
-  border-width: 0 15px;
-  margin-right: -0.25em;
-  vertical-align: top;
-  width: 66.66666667%;
-}
-=======
-/* topdoc
-  name: Type hierarchy
-  family: cf-core
-  patterns:
-    - name: Default body type
-      markup: |
-        <p>Lorem ipsum dolor sit amet, <em>consectetur adipisicing elit</em>, sed do eiusmod <strong>tempor incididunt</strong> ut labore et dolore magna aliqua. Ut enim ad minim veniam, quis nostrud exercitation ullamco laboris nisi ut aliquip ex ea commodo consequat.</p>
-    - name: Heading level 1
-      markup: |
-        <h1>Example heading element</h1>
-        <p class="h1">A non-heading element</p>
-      notes:
-        - Responsive header. At mobile sizes, displays as h2.
-    - name: Heading level 2
-      markup: |
-        <h2>Example heading element</h2>
-        <p class="h2">A non-heading element</p>
-      notes:
-        - Responsive header. At mobile sizes, displays as h3.
-    - name: Heading level 3
-      markup: |
-        <h3>Example heading element</h3>
-        <p class="h3">A non-heading element</p>
-      notes:
-        - Responsive header. At mobile sizes, displays as h4.
-    - name: Heading level 4
-      markup: |
-        <h4>Example heading element</h4>
-        <p class="h4">A non-heading element</p>
-    - name: Heading level 5
-      markup: |
-        <h5>Example heading element</h5>
-        <p class="h5">A non-heading element</p>
-    - name: Heading level 6
-      markup: |
-        <h6>Example heading element</h6>
-        <p class="h6">A non-heading element</p>
-    - name: Super header
-      markup: |
-        <h1 class="superheader">Example super heading</h1>
-        <p class="superheader">Example super heading</p>
-  tags:
-    - cf-core
-*/
->>>>>>> 8b492fea
-
-.ie .content__2-1 .content_main {
-  margin-right: -0.26em;
-}
-
-.lt-ie8 .content__2-1 .content_main {
-  display: inline;
-  margin-right: 0;
-  zoom: 1;
-  behavior: url('/cfgov-refresh/static/vendor/box-sizing-polyfill/boxsizing.htc');
-}
-
-.content__2-1 .content_main:after {
-  right: -1.875em;
-}
-
-.content__2-1 .content_sidebar {
-  display: inline-block;
-  -webkit-box-sizing: border-box;
-  -moz-box-sizing: border-box;
-  box-sizing: border-box;
-  border: solid transparent;
-  border-width: 0 15px;
-  margin-right: -0.25em;
-  vertical-align: top;
-  width: 33.33333333%;
-  padding-left: 1.875em;
-}
-
-.ie .content__2-1 .content_sidebar {
-  margin-right: -0.26em;
-}
-
-.lt-ie8 .content__2-1 .content_sidebar {
-  display: inline;
-  margin-right: 0;
-  zoom: 1;
-  behavior: url('/cfgov-refresh/static/vendor/box-sizing-polyfill/boxsizing.htc');
-}
-
-.content__flush-bottom {
-  padding-bottom: 0;
-}
-
-<<<<<<< HEAD
-/* topdoc
-  name: Block
-  family: cf-layout
-  notes:
-    - ".block is a base class with several modifiers that help you separate
-       chunks of content via margins, padding, borders, and backgrounds."
-  patterns:
-    - name: Standard block example
-      markup: |
-        Main content...
-        <div class="block">
-            Content block
-        </div>
-        <div class="block">
-            Content block
-        </div>
-        <div class="block">
-            Content block
-        </div>
-      codenotes:
-        - .block
-      notes:
-        - "The standard .block class by itself simply adds a margin of twice the
-           gutter width to the top and bottom."
-    - name: Flush-top modifier
-      markup: |
-        Main content...
-        <div class="block block__flush-top">
-            Content block with no top margin.
-        </div>
-        <div class="block">
-            Content block
-        </div>
-      codenotes:
-        - .block.block__flush-top
-      notes:
-        - "Removes the top margin from .block."
-    - name: Flush-bottom modifier
-      markup: |
-        Main content...
-        <div class="block block__flush-bottom">
-            Content block with no bottom margin.
-        </div>
-        <div class="block block__flush-top">
-            Content block with no top margin.
-        </div>
-      codenotes:
-        - .block.block__flush-bottom
-      notes:
-        - "Removes the bottom margin from .block."
-    - name: Flush-sides modifier
-      markup: |
-        <main class="content content__1-3" id="main" role="main">
-            <div class="content_wrapper">
-                <aside class="content_sidebar">
-                    Section navigation
-                </aside>
-                <section class="content_main">
-                    Main content...
-                    <aside class="block block__flush-sides">
-                        Content block with no side margins.
-                    </aside>
-                </section>
-            </div>
-        </main>
-      codenotes:
-        - .block.block__flush-sides
-      notes:
-        - "Removes the side margin from .block."
-        - "Typically used in conjuction with .block__bg to create a 'well' whose
-           background extends into the left and right gutters. (See below.)"
-    - name: Border-top modifier
-      markup: |
-        Main content...
-        <div class="block block__border-top">
-            Content block with top border.
-        </div>
-      codenotes:
-        - .block.block__border-top
-      notes:
-        - "Adds top border to .block."
-    - name: Border-bottom modifier
-      markup: |
-        Main content...
-        <div class="block block__border-bottom">
-            Content block with bottom border.
-        </div>
-      codenotes:
-        - .block.block__border-bottom
-      notes:
-        - "Adds bottom border to .block."
-    - name: Padded-top modifier
-      markup: |
-        Main content...
-        <div class="block block__padded-top block__border-top">
-            Content block with reduced top margin & added top padding
-            and border.
-        </div>
-      codenotes:
-        - .block.block__padded-top
-      notes:
-        - "Breaks top margin into margin & padding. Useful in combination with
-           block__border-top to add padding between block contents & border."
-    - name: Padded-bottom modifier
-      markup: |
-        <div class="block block__padded-bottom block__border-bottom">
-            Content block with reduced bottom margin & added bottom padding
-            and border.
-        </div>
-        Content...
-      codenotes:
-        - .block.block__padded-bottom
-      notes:
-        - "Breaks bottom margin into margin & padding. Useful in combination with
-           block__border-bottom to add padding between block contents & border."
-    - name: Background modifier
-      markup: |
-        Main content...
-        <div class="block block__bg">
-            Content block with a background
-        </div>
-      codenotes:
-        - .block.block__bg
-      notes:
-        - "Adds a background color and padding to .block."
-    - name: Background and flush-sides modifier combo example
-      markup: |
-        <main class="content content__1-3" id="main" role="main">
-            <div class="content_wrapper">
-                <aside class="content_sidebar">
-                    Section navigation
-                </aside>
-                <section class="content_main content__flush-bottom">
-                    Main content...
-                    <div class="block block__flush-sides block__bg">
-                        Content block with a background and flush sides
-                    </div>
-                </section>
-            </div>
-        </main>
-      codenotes:
-        - .block.block__flush-sides.block__bg
-      notes:
-        - "This is an example of combining modifiers to get a flush padded bg
-           with a .block."
-    - name: Sub blocks
-      markup: |
-        <div class="block block__sub">
-            <div style="background: #F1F2F2; padding: 8px;">
-                Sub content block
-            </div>
-        </div>
-        <div class="block block__sub">
-            <div style="background: #F1F2F2; padding: 8px;">
-                Sub content block
-            </div>
-        </div>
-        <div class="block block__sub">
-            <div style="background: #F1F2F2; padding: 8px;">
-                Sub content block
-            </div>
-        </div>
-      codenotes:
-        - .block.block__sub
-      notes:
-        - "Useful for when you need some consistent margins between
-           blocks that are nested within other blocks."
-        - "Note that the divs with inline styles are for demonstration purposes
-           only and should not be used in production."
-    - name: Mixing content blocks with content layouts
-      markup: |
-        <div class="content-l">
-            <div class="block content-l_col content-l_col-1-2">
-                <div style="background: #F1F2F2; padding: 8px;">
-                    Content block that is also a content column.
-                    Notice how my top margins only exist on smaller screens when
-                    I need to stack vertically.
-                </div>
-            </div>
-            <div class="block content-l_col content-l_col-1-2">
-                <div style="background: #F1F2F2; padding: 8px;">
-                    Content block that is also a content column.
-                    Notice how my top margins only exist on smaller screens when
-                    I need to stack vertically.
-                </div>
-            </div>
-        </div>
-      codenotes:
-        - .block.content-l_col
-      notes:
-        - "You can safely combine .block with .content-l_col to
-           achieve a column-based layout at larger screens with no top margins
-           and a vertical layout at smaller screens that do have margins."
-        - "Note that the divs with inline styles are for demonstration purposes
-           only and should not be used in production."
-  tags:
-    - cf-layout
-*/
-
-.block {
-  margin-top: 3.75em;
-  margin-bottom: 3.75em;
-}
-
-.block__border-top {
-  border-top: 1px solid #babbbd;
-}
-
-.block__border-bottom {
-  border-bottom: 1px solid #babbbd;
-=======
-h2,
-.h2 {
-  margin-top: 0;
-  margin-bottom: 0.73076923em;
-  font-size: 1.625em;
-  line-height: 1.26923077;
-}
-
-h3,
-.h3 {
-  margin-top: 0;
-  margin-bottom: 0.95454545em;
-  font-size: 1.375em;
-  line-height: 1.27272727;
-}
-
-h4,
-.h4 {
-  margin-top: 0;
-  margin-bottom: 1.16666667em;
-  font-size: 1.125em;
-  font-family: "AvenirNextLTW01-Medium", Arial, sans-serif;
-  font-style: normal;
-  font-weight: 500;
-  line-height: 1.22222222;
->>>>>>> 8b492fea
-}
-
-.block__flush-top {
-  margin-top: 0 !important;
-}
-
-.block__flush-bottom {
-  margin-bottom: 0 !important;
-}
-
-.block__flush-sides {
-  margin-right: -15px;
-  margin-left: -15px;
-}
-
-.block__flush-sides {
-  margin-right: -30px;
-  margin-left: -30px;
-}
-
-.block__bg {
-  padding: 1.875em 0.9375em;
-  background: #f1f2f2;
-}
-
-.block__bg {
-  padding: 2.8125em 1.875em;
-}
-
-.block__padded-top {
-  padding-top: 1.875em;
-  margin-top: 1.875em;
-}
-
-.block__padded-bottom {
-  padding-bottom: 1.875em;
-  margin-bottom: 1.875em;
-}
-
-.block__sub {
-  margin-top: 1.875em;
-  margin-bottom: 1.875em;
-}
-
-.content-l_col.block,
-.content-l_col.block__sub {
-  margin-top: 0;
-}
-
-/* topdoc
-  name: Bleedbar sidebar styling
-  family: cf-layout
-  patterns:
-    - name: Give the sidebar a background color that bleeds off the edge of the screen
-      markup: |
-        <main class="content content__2-1 content__bleedbar" id="main" role="main">
-            <section class="content_hero" style="background: #E3E4E5">
-                Content hero
-            </section>
-            <div class="content_bar"></div>
-            <div class="content_wrapper">
-                <section class="content_main">
-                    Main content area
-                </section>
-                <aside class="content_sidebar">
-                    Bleeding sidebar
-                </aside>
-            </div>
-        </main>
-      codenotes:
-        - ".content__bleedbar"
-      notes:
-        - "Simply add class .content__bleedbar to main.content."
-        - "Only supports sidebars on the right, for now."
-        - "Inline styling is for demonstration purposes only; do not include it
-           in your markup."
-  tags:
-    - cf-layout
-*/
-
-.content__bleedbar .content_main:after {
-  content: none;
-}
-
-.content__bleedbar .content_sidebar {
-  padding: 1.875em 0.9375em;
-  background: #f1f2f2;
-}
-
-.content__bleedbar {
-  overflow: hidden;
-}
-
-.content__bleedbar .content_sidebar {
-  padding: 3.75em 0 0.9375em 1.875em;
-  margin-left: 0;
-  position: relative;
-  z-index: 1;
-  background: transparent;
-}
-
-.lt-ie8 .content__bleedbar .content_sidebar {
-  padding-right: 30px;
-  background: #f1f2f2;
-}
-
-.content__bleedbar .content_wrapper:after {
-  content: '';
-  display: block;
-  width: 9999px;
-  border-left: 1px solid #babbbd;
-  height: 100%;
-  position: absolute;
-  top: 0;
-  z-index: 0;
-  margin-left: 10px;
-  background: #f1f2f2;
-}
-
-.content__bleedbar.content__2-1 .content_wrapper:after {
-  left: 66.666666667%;
-}
-
-.content__bleedbar.content__3-1 .content_wrapper:after {
-  left: 75%;
-}
-
-/* topdoc
-  name: cf-grid helpers
-  family: cf-layout
-  patterns:
-    - name: .wrapper (base)
-      markup: |
-        <div class="wrapper">
-            Wrapper
-        </div>
-      notes:
-        - "Turns an element into a cf-grid wrapper at 801px and above."
-        - "Includes some explicit declarations for IE8 due to the fact that it
-           doesn't support media queries."
-    - name: .wrapper__match-content (modifier)
-      markup: |
-        <div class="wrapper wrapper__match-content">
-            <code>.wrapper.wrapper__match-content</code>
-            <img src="http://placekitten.com/800/40">
-        </div>
-        <br>
-        <main class="content" id="main" role="main">
-            <div class="content_wrapper">
-                <section class="content_main">
-                    <code>.content_wrapper .content_main</code>
-                    <img src="http://placekitten.com/800/40">
-                </section>
-            </div>
-        </main>
-      notes:
-        - "The .content area has a visual gutter twice the size of a normal
-           wrapper because the gutters from the sidebar and main content divs
-           add to the gutters of the wrapper. This modifier gives you a wrapper
-           with wider gutters to match the visual gutters of the .content area."
-    - name: Column divider modifiers
-      notes:
-        - "cf-grid columns use left and right borders for fixed margins which
-           means it's not possible to set visual left and right borders directly
-           on them. Instead we can use the :before pseudo element and position
-           it absolutely. The added benefit of doing it this way is that the
-           border spans the entire height of the next parent using `position:
-           relative;`. This means that the border will always match the height
-           of the tallest column in the row."
-      codenotes:
-        - .grid_column__top-divider
-        - .grid_column__left-divider
-        - |
-          .my-column-1-2 {
-
-              // Creates a column that spans 6 out of 12 columns.
-              .grid_column(6, 12);
-
-              // Add a top divider only at screen 599px and smaller.
-              .respond-to-max(599px {
-                  .grid_column__top-divider();
-              });
-
-              // Add a left divider only at screen 600px and larger.
-              .respond-to-min(600px, {
-                  .grid_column__left-divider();
-              });
-
-          }
-  tags:
-    - cf-layout
-*/
-
-.wrapper,
-.content_wrapper {
-  max-width: 1170px;
-  padding: 0 15px;
-  margin: 0 auto;
-  position: relative;
-  clear: both;
-}
-
-.wrapper__match-content,
-.content_wrapper__match-content {
-  padding-left: 15px;
-  padding-right: 15px;
-}
-
-.wrapper__match-content,
-.content_wrapper__match-content {
-  padding-left: 30px;
-  padding-right: 30px;
-  max-width: 1140px;
-}
-
-.lt-ie9 .wrapper,
-.lt-ie9 .content_wrapper {
-  max-width: 960px;
-}
-
-.lt-ie9 body {
-  min-width: 800px;
-}
-
-.grid_column__top-divider {
-  margin-top: 3.75em;
-}
-
-.grid_column__top-divider:before {
-  content: "";
-  display: block;
-  height: 1px;
-  margin-bottom: 1.875em;
-  background-color: #babbbd;
-}
-
-.grid_column__left-divider {
-  border-left-width: 30px;
-}
-
-.grid_column__left-divider:before {
-  content: "";
-  position: absolute;
-  top: 0;
-  bottom: 0;
-  width: 1px;
-  display: block;
-  background-color: #babbbd;
-  margin-left: -30px;
-}
-
-/* topdoc
-    name: EOF
-    eof: true
-*/
-
-/* ==========================================================================
-   Capital Framework
-   Pagination Styling
-   ========================================================================== */
-
-/* topdoc
-    name: Pagination
-    family: cf-pagination
-    notes:
-      - "To enable the component to jump directly to the paginated content place
-        place #pagination_content directly above your paginated content."
-    patterns:
-    - name: Default pagination
-      markup: |
-        <div id="pagination_content"></div>
-
-        <!-- Paginated content here -->
-
-        <nav class="pagination">
-            <a class="btn btn__super pagination_prev" href="#pagination_content">
-                <span class="btn_icon__left cf-icon cf-icon-left"></span>
-                Previous
-            </a>
-            <a class="btn btn__super pagination_next" href="#pagination_content">
-                Next
-                <span class="btn_icon__right cf-icon cf-icon-right"></span>
-            </a>
-            <form class="pagination_form" action="index.html#pagination_content">
-                <label class="pagination_label"
-                       for="pagination_current-page">
-                    Page
-                    <span class="u-visually-hidden">
-                        number out of 149 total pages
-                    </span>
-                </label>
-                <input
-                    class="pagination_current-page"
-                    id="pagination_current-page"
-                    name="pagination_current-page"
-                    type="number" min="1" max="149"
-                    value="149">
-                <span class="pagination_label">
-                    <span aria-hidden="true">
-                        of 149
-                    </span>
-                </span>
-                <button class="btn btn__link pagination_submit"
-                        id="pagination_submit"
-                        type="submit">
-                    Go
-                </button>
-            </form>
-        </nav>
-    tags:
-    - fj-buttons
-    - fj-forms
-*/
-
-.pagination {
-  display: block;
-  position: relative;
-}
-
-.pagination_next {
-  position: absolute;
-  top: 0;
-  right: 0;
-}
-
-.pagination_form {
-  display: block;
-  padding: 0.3125em;
-  margin: 1em 0 0 0;
-  background: #e3e4e5;
-  color: #75787b;
-  text-align: center;
-}
-
-.pagination_label {
-  display: inline-block;
-  margin: 0;
-  font-family: "AvenirNextLTW01-Medium", Arial, sans-serif;
-  font-style: normal;
-  font-weight: 500;
-  font-size: 1em;
-  vertical-align: middle;
-}
-
-.lt-ie8 .pagination_label {
-  display: inline;
-}
-
-.lt-ie9 .pagination_label {
-  font-weight: normal !important;
-}
-
-.pagination_current-page,
-input[type="number"].pagination_current-page,
-input[type="text"].pagination_current-page {
-  display: inline-block;
-  width: 2.625em;
-  margin: 0 0.25em;
-  font-size: 1em;
-  font-family: "AvenirNextLTW01-Demi", Arial, sans-serif;
-  font-style: normal;
-  font-weight: bold;
-  text-align: right;
-  vertical-align: middle;
-}
-
-.lt-ie8 .pagination_current-page,
-.lt-ie8 input[type="number"].pagination_current-page,
-.lt-ie8 input[type="text"].pagination_current-page {
-  display: inline;
-}
-
-.lt-ie9 .pagination_current-page,
-.lt-ie9 input[type="number"].pagination_current-page,
-.lt-ie9 input[type="text"].pagination_current-page {
-  font-weight: normal !important;
-}
-
-<<<<<<< HEAD
-.lt-ie8 .pagination_current-page,
-.lt-ie8 input[type="number"].pagination_current-page,
-.lt-ie8 input[type="text"].pagination_current-page {
-  margin: 0 4px;
-=======
-/* topdoc
-  name: Block quote
-  family: cf-core
-  patterns:
-    - name: Default block quote
-      markup: |
-        <blockquote cite="link-to-source">
-            Lorem ipsum dolor sit amet, consectetur adipisicing elit. Culpa
-            similique fugit hic eligendi praesentium officiis illum optio iusto
-            commodi eum tempore nisi ad in perferendis enim quo dolores.
-            Reprehenderit similique earum quibusdam possimus vitae esse
-            nesciunt mollitia sed beatae aliquid dolores iure a impedit quam
-            minus eum modi illum ducimus eligendi eveniet labore non sequi
-            voluptate et totam praesentium animi itaque asperiores dolorum
-            sunt laudantium repellat nam commodi. Perspiciatis natus aliquam
-            veniam officiis ducimus voluptatum ut necessitatibus non!
-        </blockquote>
-      notes:
-        - "Use a block quote to quote from an external work. See .pull-quote if
-          you need to highlight an excerpt from the current work."
-        - "It is best practice to document the URL of a quoted work using the
-          cite attribute."
-  tags:
-    - cf-core
-*/
-
-blockquote {
-  margin: 1.25em;
-}
-
-blockquote {
-  margin: 1.75em 2.5em;
-}
-
-/* topdoc
-  name: Pull quote
-  family: cf-core
-  patterns:
-    - name: Default pull quote
-      markup: |
-        <aside class="pull-quote">
-            <div class="pull-quote_body">
-                Lorem ipsum dolor sit amet, consectetur adipisicing elit.
-                Cum corrupti tempora nam nihil qui mollitia consectetur
-                corporis nemo culpa dolorum!
-            </div>
-            <footer>
-                <cite class="pull-quote_citation">
-                    - Author Name
-                </cite>
-            <footer>
-        </aside>
-      notes:
-        - "Use a pull quote to highlight excerpts from the current work.
-          This is not to be confused with blockquote which quotes from an
-          external work."
-        - "Since a pull quote is an excerpt and repeats content from the
-          article it's contained within you should use the aside element."
-    - name: Large pull quote
-      markup: |
-        <aside class="pull-quote pull-quote__large">
-            <div class="pull-quote_body">
-                Lorem ipsum dolor sit amet, consectetur adipisicing elit.
-                Cum corrupti tempora nam nihil qui mollitia consectetur
-                corporis nemo culpa dolorum!
-            </div>
-            <footer>
-                <cite class="pull-quote_citation">
-                    - Author Name
-                </cite>
-            <footer>
-        </aside>
-  tags:
-    - cf-core
-*/
-
-.pull-quote_body {
-  font-family: "AvenirNextLTW01-Regular", Arial, sans-serif;
-  font-style: normal;
-  font-weight: normal;
-  margin-top: 0;
-  margin-bottom: 0.95454545em;
-  font-size: 1.375em;
-  line-height: 1.27272727;
-  margin-bottom: 0.54545455em;
-  color: #101820;
->>>>>>> 8b492fea
-}
-
-.pagination_submit.btn {
-  display: inline-block;
-  margin: 0 0 0 0.875em;
-  font-size: 1em;
-  vertical-align: middle;
-}
-
-.lt-ie8 .pagination_submit.btn {
-  display: inline;
-}
-
-.lt-ie8 .pagination_submit.btn {
-  padding-left: 0.875em;
-  margin: 0;
-  border: none;
-  text-decoration: underline;
-}
-
-.pagination_form {
-  margin: 0;
-  border-radius: 0.25em;
-}
-
-.pagination_prev {
-  position: absolute;
-  top: 0;
-  left: 0;
-}
-
-.pagination_prev,
-.pagination_prev:link,
-.pagination_prev:visited {
-  border-top-right-radius: 0;
-  border-bottom-right-radius: 0;
-}
-
-<<<<<<< HEAD
-.pagination_next,
-.pagination_next:link,
-.pagination_next:visited {
-  border-top-left-radius: 0;
-  border-bottom-left-radius: 0;
-=======
-.pull-quote__large .pull-quote_body {
-  font-family: "AvenirNextLTW01-Regular", Arial, sans-serif;
-  font-style: normal;
-  font-weight: normal;
-  margin-top: 0;
-  margin-bottom: 0.73076923em;
-  font-size: 1.625em;
-  line-height: 1.26923077;
-  margin-bottom: 0.69230769em;
->>>>>>> 8b492fea
-}
-
-/* topdoc
-  name: EOF
-  eof: true
-*/
-
-/* ==========================================================================
-   Capital Framework
-   Core Less file
-   ========================================================================== */
-
-/* ==========================================================================
-   Capital Framework
-   Color variables
-   ========================================================================== */
-
-/* ==========================================================================
-   Capital Framework
-   Less variables
-   ========================================================================== */
-
-/* topdoc
-  name: Less variables
-  family: cf-core
-  patterns:
-    - name: Font sizes
-      codenotes:
-        - "@base-font-size-px: 16px;"
-        - "@base-line-height-px: 22px;"
-        - "@base-line-height: unit(@base-line-height-px / @base-font-size-px);"
-        - "@mobile-max: 599px;"
-        - "@tablet-min: 600px;"
-  tags:
-    - cf-core
-*/
-
-/* topdoc
-  name: EOF
-  eof: true
-*/
-
-/* ==========================================================================
-   Capital Framework
-   Media queries
-   ========================================================================== */
-
-/* topdoc
-  name: Media query mixins
-  family: cf-core
-  notes:
-    - "These mixins allow us to write consistent media queries using pixel
-      values, which are easier to remember. The mixins handle converting the
-      pixels into em's."
-  patterns:
-    - name: "min-width/max-width media queries"
-      codenotes:
-        - ".respond-to-min(@bp, @rules)"
-        - ".respond-to-max(@bp, @rules)"
-      notes:
-        - "@bp: the breakpoint size in pixels. It will get converted into em's."
-        - "@rules: a CSS or Less ruleset. Note that it can contain the full set
-          of Less features."
-    - name: "min-width/max-width media query usage"
-      codenotes:
-        - |
-            .respond-to-min(768px, {
-                .title {
-                    font-size: 2em;
-                }
-            });
-
-            Compiles to:
-
-            @media only all and (min-width: 48em) {
-                .title {
-                    font-size: 2em;
-                }
-            }
-    - name: "min-width/max-width media query range"
-      codenotes:
-        - ".respond-to-range(@bp1, @bp2, @rules)"
-      notes:
-        - "@bp1: the min-width breakpoint size in pixels.
-          It will get converted into em's."
-        - "@bp2: the max-width breakpoint size in pixels.
-          It will get converted into em's."
-        - "@rules: a CSS or Less ruleset. Note that it can contain the full set
-          of Less features."
-    - name: "min-width/max-width media query range usage"
-      codenotes:
-        - |
-            .respond-to-range(320px, 768px, {
-                .title {
-                    font-size: 2em;
-                }
-            });
-
-            Compiles to:
-
-            @media only all and (min-width: 20em) and (max-width: 48em) {
-                .title {
-                    font-size: 2em;
-                }
-            }
-  tags:
-    - cf-core
-*/
-
-/* topdoc
-<<<<<<< HEAD
-    name: EOF
-    eof: true
-=======
-  name: Images
-  family: cf-core
-  patterns:
-    - name: max-width
-      markup: |
-            <img src="http://placekitten.com/800/40" alt="">
-      notes:
-        - "Gives all images a default max-width of 100% of their container."
-  tags:
-    - cf-core
-*/
-
-img {
-  max-width: 100%;
-}
-
-/* topdoc
-  name: EOF
-  eof: true
->>>>>>> 8b492fea
-*/
-
-/* ==========================================================================
-   Capital Framework
-   Utilities
-   ========================================================================== */
-
-/* topdoc
-  name: JS-only
-  family: cf-core
-  patterns:
-    - name: Setup
-      codenotes:
-        - <html class="no-js">
-        - |
-            <script>
-                // Confirm availability of JS and remove no-js class from html
-                var docElement = document.documentElement;
-                docElement.className = docElement.className.replace(/(^|\s)no-js(\s|$)/, '$1$2');
-            </script>
-      notes:
-        - "First add the .no-js class to the HTML element."
-        - "Then add the script to your HEAD which removes the .no-js class when
-           JS is available."
-    - name: Utility class
-      codenotes:
-        - .u-js-only;
-      notes:
-        - "Hide stuff when JavaScript isn't available. Depends on having a small
-           script in the HEAD of your HTML document that removes a .no-js class."
-  tags:
-    - cf-core
-*/
-
-.no-js .u-js-only {
-  display: none !important;
-}
-
-/* topdoc
-  name: Clearfix
-  family: cf-core
-  patterns:
-    - name: Utility class
-      markup: |
-        <div class="u-clearfix">
-            <div style="float:left; width:100%; height:60px; background:black;"></div>
-        </div>
-      codenotes:
-        - .u-clearfix;
-      notes:
-        - "Use this class to clear floats. For example, without .u-clearfix the
-           black box would spill into the markup section."
-        - "More information: http://css-tricks.com/snippets/css/clear-fix/"
-  tags:
-    - cf-core
-*/
-
-.u-clearfix:after {
-  content: "";
-  display: table;
-  clear: both;
-}
-
-.lt-ie8 .u-clearfix {
-  zoom: 1;
-}
-
-<<<<<<< HEAD
-/* topdoc
-  name: Visually hidden
-  family: cf-core
-  patterns:
-    - name: Utility class
-      markup: |
-        <h1>
-            <a href="#">
-                <span class="cf-icon cf-icon-twitter-square"></span>
-                <span class="u-visually-hidden">Share on Twitter</span>
-            </a>
-        </h1>
-      codenotes:
-        - .u-visually-hidden;
-      notes:
-        - "Use this class to hide something from view while keeping it
-          accessible to screen readers."
-  tags:
-    - cf-core
-*/
-=======
-.beta-banner_head {
-  margin-top: 0;
-  margin-bottom: 1.16666667em;
-  font-size: 1.125em;
-  font-family: "AvenirNextLTW01-Medium", Arial, sans-serif;
-  font-style: normal;
-  font-weight: 500;
-  line-height: 1.22222222;
-}
->>>>>>> 8b492fea
-
-.u-visually-hidden {
-  position: absolute;
-  overflow: hidden;
-  clip: rect(0 0 0 0);
-  height: 1px;
-  width: 1px;
-  margin: -1px;
-  padding: 0;
-  border: 0;
-}
-
-/* topdoc
-  name: Inline block
-  family: cf-core
-  patterns:
-    - name: Utility class
-      codenotes:
-        - .u-inline-block;
-      notes:
-        - "Also adds a .lt-ie8 class to hack inline-block for IE 7 and below."
-  tags:
-    - cf-core
-*/
-
-.u-inline-block {
-  display: inline-block;
-}
-
-.lt-ie8 .u-inline-block {
-  display: inline;
-}
-
-/* topdoc
-  name: Floating right
-  family: cf-core
-  patterns:
-    - name: Utility class
-      codenotes:
-        - .u-right;
-      notes:
-        - "IE7 float: right drop bug fixes:"
-        - "1. If the float: right follows an element in the html structure that
-          should be to its left (and not above it), then that preceding
-          element(s) must be float: left.
-          http://stackoverflow.com/questions/10981767/clean-css-fix-of-ie7s-float-right-drop-bug#answer-11437688"
-        - "2. Simply change the markup order so that the element floating right
-          comes before the element to its left."
-  tags:
-    - cf-core
-*/
-
-.u-right {
-  float: right;
-}
-
-/* topdoc
-  name: Break word
-  family: cf-core
-  patterns:
-    - name: Utility class
-      markup: |
-        <div style="width: 100px;">
-            This link should break:
-            <br>
-            <a class="u-break-word" href="#">
-                something@something.com
-            </a>
-            <br>
-            <br>
-            This link should not:
-            <br>
-            <a href="#">
-                something@something.com
-            </a>
-        </div>
-      codenotes:
-        - .u-break-word
-      notes:
-        - "Use this on elements where you need the words to break when confined
-           to small containers."
-        - "This only works in IE8 when the element with the .u-break-word class
-           has layout. See <http://stackoverflow.com/questions/3997223/word-wrapbreak-word-not-working-in-ie8>
-           for more information."
-  tags:
-    - cf-core
-*/
-
-.u-break-word {
-  word-break: break-all;
-}
-
-/* topdoc
-  name: Align with button
-  family: cf-core
-  patterns:
-    - name: Utility class
-      codenotes:
-        - ".u-align-with-btn(@font-size: @base-font-size-px);"
-      notes:
-        - "Adds top padding (among other things) to help alignment with buttons."
-        - "If you pass no arguments then the padding will be calculated using
-          @base-font-size-px."
-        - "Pass one argument to use a custom font size to calculate the top
-          padding."
-  tags:
-    - cf-core
-*/
-
-/* topdoc
-  name: Flexible proportional containers
-  family: cf-core
-  notes:
-    - "Utilizes intrinsic ratios to create a flexible container that retains its
-      aspect ratio. When image tags scale they retain their aspect ratio, but if
-      you need a flexible video you will need to use this mixin."
-    - "You can read more about intrinsic rations here:
-      http://alistapart.com/article/creating-intrinsic-ratios-for-video"
-  patterns:
-    - name: Default example
-      markup: |
-        <div class="u-flexible-container">
-            <video
-              class="u-flexible-container_inner"
-              style="background:#75787B;"
-              controls>
-            </video>
-        </div>
-      notes:
-        - "Defaults to a 16:19 ratio."
-        - "Original mixin credit: https://gist.github.com/craigmdennis/6655047"
-        - "Note that inline style usage is being used for demo purposes only.
-          Please do not use inline styles."
-      codenotes:
-        - |
-          Structural sheat sheet:
-          -----------------------
-          .u-flexible-container
-            .u-flexible-container_inner
-    - name: Background image examples
-      markup: |
-        <div class="u-flexible-container"
-             style="
-               background-image:url(http://placekitten.com/700/394);
-               background-position: center center;
-             ">
-        </div>
-        <div class="u-flexible-container"
-             style="
-               background-image:url(http://placekitten.com/700/394);
-               background-position: center center;
-               background-size: cover;
-             ">
-        </div>
-      codenotes:
-        - |
-          Structural sheat sheet:
-          -----------------------
-          .u-flexible-container
-      notes:
-        - "If you're not using the video or object elements and all you need is
-          a proportionally cropped or scaling background image with a fluid
-          container then you can leave out u-flexible-container_inner."
-        - "Note that inline style usage is being used for demo purposes only.
-          Please do not use inline styles."
-    - name: 4-3 modifier
-      markup: |
-        <div class="u-flexible-container u-flexible-container__4-3">
-            <video
-              class="u-flexible-container_inner"
-              style="background:#75787B;"
-              controls>
-            </video>
-        </div>
-      codenotes:
-        - |
-          Structural sheat sheet:
-          -----------------------
-          .u-flexible-container.u-flexible-container__4-3
-            .u-flexible-container_inner
-      notes:
-        - "Create your own aspect ratios by using this modifier as an example."
-        - "Note that inline style usage is being used for demo purposes only.
-          Please do not use inline styles."
-  tags:
-    - cf-core
-*/
-
-.u-flexible-container {
-  position: relative;
-  padding-bottom: 56.25%;
-  height: 0;
-}
-
-.u-flexible-container_inner {
-  position: absolute;
-  top: 0;
-  left: 0;
-  width: 100%;
-  height: 100%;
-}
-
-.u-flexible-container__4-3 {
-  position: relative;
-  padding-bottom: 75%;
-  height: 0;
-}
-
-/* topdoc
-  name: Link mixins
-  family: cf-core
-  patterns:
-    - codenotes:
-        - .u-link__colors();
-      notes:
-        - "Pass this mixin no arguments to color your link states with the
-          following defaults: :link (default state) pacific, :hover pacific-50,
-          :focus: pacific, :visited teal, :active navy."
-    - codenotes:
-        - .u-link__colors(@c);
-      notes:
-        - "Pass this mixin one color to be used on all of the following
-          states of your link; :link (default state), :visited, :hover, :focus,
-          :active."
-    - codenotes:
-        - .u-link__colors(@c, @h);
-      notes:
-        - "Pass this mixin two colors to use the first color for the :link,
-          :visited, and :active states, and the second color for the :hover and
-          :focus states."
-    - codenotes:
-        - .u-link__colors(@c, @v, @h, @f, @a);
-      notes:
-        - "Pass this mixin five colors in 'love/hate' mnemonic order to color
-          :link, :visited, :hover, :focus, and :active states respectively."
-        - "Even though this mixin is basically the same as
-          .u-link__colors-base(@c, @v, @h, @f, @a); we encourage you to use
-          .u-link__colors(@c, @v, @h, @f, @a) to promote consistency."
-    - codenotes:
-        - .u-link__colors(@c, @v, @h, @f, @a, @bc, @bv, @bh, @bf, @ba);
-      notes:
-        - "Allows you to color text and the borders separately."
-        - "The first five colors in 'love/hate' mnemonic order will color text
-          for the :link, :visited, :hover, :focus, and :active states
-          respectively. The last five colors in 'love/hate' mnemonic order will
-          color the borders for the :link, :visited, :hover, :focus, and :active
-          states respectively."
-        - "Even though this mixin is basically the same as
-          .u-link__colors-base(@c, @v, @h, @f, @a, @bc, @bv, @bh, @bf, @ba); we
-          encourage you to use .u-link__colors(@c, @v, @h, @f, @a, @bc, @bv, @bh, @bf, @ba)
-          to promote consistency."
-    - codenotes:
-        - .u-link__colors-base(@c, @v, @h, @f, @a);
-      notes:
-        - "This is the base mixin that all .u-link__colors() mixins use. Please
-          refrain from using this mixin directly in order to promote a
-          consistent use of mixin names for coloring links throughout this
-          project. Remember that if you need to set colors for all states of a
-          link you should use .u-link__colors(@c, @v, @h, @f, @a)."
-    - codenotes:
-        - .u-link__border();
-      notes:
-        - "Forces the default bottom border on the :link and :hover states."
-    - codenotes:
-        - .u-link__no-border();
-      notes:
-        - "Turn off the default bottom border on the :link and :hover states."
-    - codenotes:
-        - .u-link__hover-border();
-      notes:
-        - "Turn off the default bottom border on the :link state and force a
-          bottom border on the :hover state."
-    - codenotes:
-        - .u-link-child__hover();
-      notes:
-        - "When a link has child elements you may want only certain children to
-          change color when the parent link is hovered.
-          Pass no arguments to this mixin to color the child element pacific
-          when the parent link is hovered."
-    - codenotes:
-        - .u-link-child__hover(@c);
-      notes:
-        - "Pass this mixin one color to color the child element when the parent
-          link is hovered."
-  tags:
-    - cf-core
-*/
-
-/* topdoc
-  name: Margin utilities
-  family: cf-core
-  patterns:
-    - name: Utility classes
-      codenotes:
-        - .u-m<p><#>;
-      notes:
-        - "Replace <p> with the first letter of the position ('t' for top or 'b'
-           for bottom) and <#> with the pixel value of the margin you want."
-        - "Available values: 0, 5, 10, 15, 20, 30, 45, 60."
-  tags:
-    - cf-core
-*/
-
-.u-mt0 {
-  margin-top: 0 !important;
-}
-
-.u-mb0 {
-  margin-bottom: 0 !important;
-}
-
-.u-mt5 {
-  margin-top: 5px !important;
-}
-
-.u-mb5 {
-  margin-bottom: 5px !important;
-}
-
-.u-mt10 {
-  margin-top: 10px !important;
-}
-
-.u-mb10 {
-  margin-bottom: 10px !important;
-}
-
-.u-mt15 {
-  margin-top: 15px !important;
-}
-
-.u-mb15 {
-  margin-bottom: 15px !important;
-}
-
-.u-mt20 {
-  margin-top: 20px !important;
-}
-
-.u-mb20 {
-  margin-bottom: 20px !important;
-}
-
-.u-mt30 {
-  margin-top: 30px !important;
-}
-
-.u-mb30 {
-  margin-bottom: 30px !important;
-}
-
-.u-mt45 {
-  margin-top: 45px !important;
-}
-
-.u-mb45 {
-  margin-bottom: 45px !important;
-}
-
-.u-mt60 {
-  margin-top: 60px !important;
-}
-
-.u-mb60 {
-  margin-bottom: 60px !important;
-}
-
-/* topdoc
-    name: EOF
-    eof: true
-*/
 
 /* ==========================================================================
    Capital Framework
@@ -8898,7 +8505,6 @@
 }
 
 /* topdoc
-<<<<<<< HEAD
   name: Images
   family: cf-core
   patterns:
@@ -8918,24 +8524,6 @@
 /* topdoc
   name: EOF
   eof: true
-=======
-  name: Branded list modifier
-  family: cfgov-cf-enhancements
-  patterns:
-    - name: Branded list
-      markup: |
-        <ul class="list__branded">
-            <li>First item</li>
-            <li>Second item</li>
-            <li>Third item</li>
-        </ul>
-      codenotes:
-        - ".list__branded"
-      notes:
-        - "List that uses CFPB font and brand-color bullets"
-  tags:
-    - cfgov-cf-enhancements
->>>>>>> 8b492fea
 */
 
 /* Demo-specific styles
@@ -9674,7 +9262,6 @@
 }
 
 /* topdoc
-<<<<<<< HEAD
   name: cf-grid column dividers
   family: cfgov-cf-enhancements
   notes:
@@ -9776,32 +9363,6 @@
 
 .u-show-on-mobile {
   display: none;
-}
-
-/* topdoc
-  name: Margin overrides
-  family: cfgov-cf-enhancements
-  patterns:
-    - name: Margin-bottom 0
-      markup: |
-        <section>
-            <h1>H1 with default bottom margin</h1>
-            <p>Lorem ipsum dolor sit amet, consectetur adipisicing elit.</p>
-        </section>
-        <section>
-            <h1 class="u-mb0">H1 with class u-mb0 applied</h1>
-            <p>Lorem ipsum dolor sit amet, consectetur adipisicing elit.</p>
-        </section>
-      codenotes:
-        - ".u-mb0"
-      notes:
-        - "Sets any element's margin-bottom value to 0."
-  tags:
-    - cfgov-cf-enhancements
-*/
-
-.u-mb0 {
-  margin-bottom: 0px !important;
 }
 
 /* topdoc
@@ -10224,26 +9785,6 @@
   z-index: 100;
   -webkit-transform: translate3d(0, 0, 0);
 }
-=======
-  name: Sidebar items
-  family: cfgov-layout
-  patterns:
-    - name: Sidebar item spacing
-      markup: |
-        <section class="content_sidebar-item related-posts" style="background: #F1F2F2">
-            Related posts
-        </section>
-        <section class="content_sidebar-item related-news" style="background: #F1F2F2">
-            Related news
-        </section>
-      notes:
-        - "Gives some vertical margin between sidebar items."
-        - "Inline styling is for demonstration purposes only; do not include it
-           in your markup."
-  tags:
-    - cfgov-layout
-*/
->>>>>>> 8b492fea
 
 .desktop-menu_full-wrapper[aria-expanded="true"],
 .no-js .list_item:hover .desktop-menu_full-wrapper {
