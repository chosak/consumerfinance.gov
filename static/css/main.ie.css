@import url(//fast.fonts.net/t/1.css?apiType=css&projectid=44e8c964-4684-44c6-a6e3-3f3da8787b50);

/* ==========================================================================
   cfgov-refresh
   Master Less File
   ========================================================================== */

/*! normalize.css v3.0.2 | MIT License | git.io/normalize */

/**
 * 1. Set default font family to sans-serif.
 * 2. Prevent iOS text size adjust after orientation change, without disabling
 *    user zoom.
 */

html {
  font-family: sans-serif;
  /* 1 */
  -ms-text-size-adjust: 100%;
  /* 2 */
  -webkit-text-size-adjust: 100%;
  /* 2 */
}

/**
 * Remove default margin.
 */

body {
  margin: 0;
}

/* HTML5 display definitions
   ========================================================================== */

/**
 * Correct `block` display not defined for any HTML5 element in IE 8/9.
 * Correct `block` display not defined for `details` or `summary` in IE 10/11
 * and Firefox.
 * Correct `block` display not defined for `main` in IE 11.
 */

article,
aside,
details,
figcaption,
figure,
footer,
header,
hgroup,
main,
menu,
nav,
section,
summary {
  display: block;
}

/**
 * 1. Correct `inline-block` display not defined in IE 8/9.
 * 2. Normalize vertical alignment of `progress` in Chrome, Firefox, and Opera.
 */

audio,
canvas,
progress,
video {
  display: inline-block;
  /* 1 */
  vertical-align: baseline;
  /* 2 */
}

/**
 * Prevent modern browsers from displaying `audio` without controls.
 * Remove excess height in iOS 5 devices.
 */

audio:not([controls]) {
  display: none;
  height: 0;
}

/**
 * Address `[hidden]` styling not present in IE 8/9/10.
 * Hide the `template` element in IE 8/9/11, Safari, and Firefox < 22.
 */

[hidden],
template {
  display: none;
}

/* Links
   ========================================================================== */

/**
 * Remove the gray background color from active links in IE 10.
 */

a {
  background-color: transparent;
}

/**
 * Improve readability when focused and also mouse hovered in all browsers.
 */

a:active,
a:hover {
  outline: 0;
}

/* Text-level semantics
   ========================================================================== */

/**
 * Address styling not present in IE 8/9/10/11, Safari, and Chrome.
 */

abbr[title] {
  border-bottom: 1px dotted;
}

/**
 * Address style set to `bolder` in Firefox 4+, Safari, and Chrome.
 */

b,
strong {
  font-weight: bold;
}

/**
 * Address styling not present in Safari and Chrome.
 */

dfn {
  font-style: italic;
}

/**
 * Address variable `h1` font-size and margin within `section` and `article`
 * contexts in Firefox 4+, Safari, and Chrome.
 */

h1 {
  font-size: 2em;
  margin: 0.67em 0;
}

/**
 * Address styling not present in IE 8/9.
 */

mark {
  background: #ff0;
  color: #000;
}

/**
 * Address inconsistent and variable font size in all browsers.
 */

small {
  font-size: 80%;
}

/**
 * Prevent `sub` and `sup` affecting `line-height` in all browsers.
 */

sub,
sup {
  font-size: 75%;
  line-height: 0;
  position: relative;
  vertical-align: baseline;
}

sup {
  top: -0.5em;
}

sub {
  bottom: -0.25em;
}

/* Embedded content
   ========================================================================== */

/**
 * Remove border when inside `a` element in IE 8/9/10.
 */

img {
  border: 0;
}

/**
 * Correct overflow not hidden in IE 9/10/11.
 */

svg:not(:root) {
  overflow: hidden;
}

/* Grouping content
   ========================================================================== */

/**
 * Address margin not present in IE 8/9 and Safari.
 */

figure {
  margin: 1em 40px;
}

/**
 * Address differences between Firefox and other browsers.
 */

hr {
  -moz-box-sizing: content-box;
  -webkit-box-sizing: content-box;
  box-sizing: content-box;
  height: 0;
}

/**
 * Contain overflow in all browsers.
 */

pre {
  overflow: auto;
}

/**
 * Address odd `em`-unit font size rendering in all browsers.
 */

code,
kbd,
pre,
samp {
  font-family: monospace, monospace;
  font-size: 1em;
}

/* Forms
   ========================================================================== */

/**
 * Known limitation: by default, Chrome and Safari on OS X allow very limited
 * styling of `select`, unless a `border` property is set.
 */

/**
 * 1. Correct color not being inherited.
 *    Known issue: affects color of disabled elements.
 * 2. Correct font properties not being inherited.
 * 3. Address margins set differently in Firefox 4+, Safari, and Chrome.
 */

button,
input,
optgroup,
select,
textarea {
  color: inherit;
  /* 1 */
  font: inherit;
  /* 2 */
  margin: 0;
  /* 3 */
}

/**
 * Address `overflow` set to `hidden` in IE 8/9/10/11.
 */

button {
  overflow: visible;
}

/**
 * Address inconsistent `text-transform` inheritance for `button` and `select`.
 * All other form control elements do not inherit `text-transform` values.
 * Correct `button` style inheritance in Firefox, IE 8/9/10/11, and Opera.
 * Correct `select` style inheritance in Firefox.
 */

button,
select {
  text-transform: none;
}

/**
 * 1. Avoid the WebKit bug in Android 4.0.* where (2) destroys native `audio`
 *    and `video` controls.
 * 2. Correct inability to style clickable `input` types in iOS.
 * 3. Improve usability and consistency of cursor style between image-type
 *    `input` and others.
 */

button,
html input[type="button"],
input[type="reset"],
input[type="submit"] {
  -webkit-appearance: button;
  /* 2 */
  cursor: pointer;
  /* 3 */
}

/**
 * Re-set default cursor for disabled elements.
 */

button[disabled],
html input[disabled] {
  cursor: default;
}

/**
 * Remove inner padding and border in Firefox 4+.
 */

button::-moz-focus-inner,
input::-moz-focus-inner {
  border: 0;
  padding: 0;
}

/**
 * Address Firefox 4+ setting `line-height` on `input` using `!important` in
 * the UA stylesheet.
 */

input {
  line-height: normal;
}

/**
 * It's recommended that you don't attempt to style these elements.
 * Firefox's implementation doesn't respect box-sizing, padding, or width.
 *
 * 1. Address box sizing set to `content-box` in IE 8/9/10.
 * 2. Remove excess padding in IE 8/9/10.
 */

input[type="checkbox"],
input[type="radio"] {
  -webkit-box-sizing: border-box;
  -moz-box-sizing: border-box;
  box-sizing: border-box;
  /* 1 */
  padding: 0;
  /* 2 */
}

/**
 * Fix the cursor style for Chrome's increment/decrement buttons. For certain
 * `font-size` values of the `input`, it causes the cursor style of the
 * decrement button to change from `default` to `text`.
 */

input[type="number"]::-webkit-inner-spin-button,
input[type="number"]::-webkit-outer-spin-button {
  height: auto;
}

/**
 * 1. Address `appearance` set to `searchfield` in Safari and Chrome.
 * 2. Address `box-sizing` set to `border-box` in Safari and Chrome
 *    (include `-moz` to future-proof).
 */

input[type="search"] {
  -webkit-appearance: textfield;
  /* 1 */
  -moz-box-sizing: content-box;
  -webkit-box-sizing: content-box;
  /* 2 */
  box-sizing: content-box;
}

/**
 * Remove inner padding and search cancel button in Safari and Chrome on OS X.
 * Safari (but not Chrome) clips the cancel button when the search input has
 * padding (and `textfield` appearance).
 */

input[type="search"]::-webkit-search-cancel-button,
input[type="search"]::-webkit-search-decoration {
  -webkit-appearance: none;
}

/**
 * Define consistent border, margin, and padding.
 */

fieldset {
  border: 1px solid #c0c0c0;
  margin: 0 2px;
  padding: 0.35em 0.625em 0.75em;
}

/**
 * 1. Correct `color` not being inherited in IE 8/9/10/11.
 * 2. Remove padding so people aren't caught out if they zero out fieldsets.
 */

legend {
  border: 0;
  /* 1 */
  padding: 0;
  /* 2 */
}

/**
 * Remove default vertical scrollbar in IE 8/9/10/11.
 */

textarea {
  overflow: auto;
}

/**
 * Don't inherit the `font-weight` (applied by a rule above).
 * NOTE: the default cannot safely be changed in Chrome and Safari on OS X.
 */

optgroup {
  font-weight: bold;
}

/* Tables
   ========================================================================== */

/**
 * Remove most spacing between table cells.
 */

table {
  border-collapse: collapse;
  border-spacing: 0;
}

td,
th {
  padding: 0;
}

/*! normalize-legacy-addon | MIT License | https://github.com/cfpb/normalize-legacy-addon */

/* ==========================================================================
   HTML5 display definitions
   ========================================================================== */

/*
 * Corrects `inline-block` display not defined in IE 6/7/8/9 and Firefox 3.
 */

audio,
canvas,
video {
  *display: inline;
  *zoom: 1;
}

/* ==========================================================================
   Base
   ========================================================================== */

/* 
 * Corrects text resizing oddly in IE 6/7 when body `font-size` is set using
 * `em` units.
*/

html {
  font-size: 100%;
}

/*
 * Addresses `font-family` inconsistency between `textarea` and other form
 * elements.
 */

html,
button,
input,
select,
textarea {
  font-family: sans-serif;
}

/* ==========================================================================
   Typography
   ========================================================================== */

/*
 * Addresses font sizes and margins set differently in IE 6/7.
 * Addresses font sizes within `section` and `article` in Firefox 4+, Safari 5,
 * and Chrome.
 */

h1 {
  margin: 0.67em 0;
}

h2 {
  font-size: 1.5em;
  margin: 0.83em 0;
}

h3 {
  font-size: 1.17em;
  margin: 1em 0;
}

h4 {
  font-size: 1em;
  margin: 1.33em 0;
}

h5 {
  font-size: 0.83em;
  margin: 1.67em 0;
}

h6 {
  font-size: 0.75em;
  margin: 2.33em 0;
}

blockquote {
  margin: 1em 40px;
}

/*
 * Addresses margins set differently in IE 6/7.
 */

p,
pre {
  margin: 1em 0;
}

/*
 * Corrects font family set oddly in IE 6, Safari 4/5, and Chrome.
 */

code,
kbd,
pre,
samp {
  _font-family: 'courier new', monospace;
}

/**
 * Improve readability of pre-formatted text in all browsers.
 */

pre {
  white-space: pre;
  word-wrap: break-word;
}

/*
 * Addresses CSS quotes not supported in IE 6/7.
 */

q {
  quotes: none;
}

/*
 * Addresses `quotes` property not supported in Safari 4.
 */

q:before,
q:after {
  content: '';
  content: none;
}

/* ==========================================================================
   Lists
   ========================================================================== */

/*
 * Addresses margins set differently in IE 6/7.
 */

dl,
menu,
ol,
ul {
  margin: 1em 0;
}

dd {
  margin: 0 0 0 40px;
}

/*
 * Addresses paddings set differently in IE 6/7.
 */

menu,
ol,
ul {
  padding: 0 0 0 40px;
}

/*
 * Corrects list images handled incorrectly in IE 7.
 */

nav ul,
nav ol {
  list-style: none;
  list-style-image: none;
}

/* ==========================================================================
   Embedded content
   ========================================================================== */

/*
 * Improves image quality when scaled in IE 7.
 */

img {
  -ms-interpolation-mode: bicubic;
}

/* ==========================================================================
   Forms
   ========================================================================== */

/*
 * Corrects margin displayed oddly in IE 6/7.
 */

form {
  margin: 0;
}

/*
 * 1. Corrects color not being inherited in IE 6/7/8/9.
 * 2. Corrects text not wrapping in Firefox 3.
 * 3. Corrects alignment displayed oddly in IE 6/7.
 */

legend {
  border: 0;
  /* 1 */
  white-space: normal;
  /* 2 */
  *margin-left: -7px;
  /* 3 */
}

/*
 * Improves appearance and consistency in all browsers.
 */

button,
input,
select,
textarea {
  vertical-align: baseline;
  *vertical-align: middle;
}

/*
 * Removes inner spacing in IE 7 without affecting normal text inputs.
 * Known issue: inner spacing remains in IE 6.
 */

button,
html input[type="button"],
input[type="reset"],
input[type="submit"] {
  *overflow: visible;
}

/*
 * Removes excess padding in IE 7.
 * Known issue: excess padding remains in IE 6.
 */

input[type="checkbox"],
input[type="radio"] {
  *height: 13px;
  *width: 13px;
}

/*!
Chosen, a Select Box Enhancer for jQuery and Prototype
by Patrick Filler for Harvest, http://getharvest.com

Version 1.1.0
Full source at https://github.com/harvesthq/chosen
Copyright (c) 2011 Harvest http://getharvest.com

MIT License, https://github.com/harvesthq/chosen/blob/master/LICENSE.md
This file is generated by `grunt build`, do not edit it by hand.
*/

/* @group Base */

.chosen-container {
  position: relative;
  display: inline-block;
  vertical-align: middle;
  font-size: 13px;
  zoom: 1;
  *display: inline;
  -webkit-user-select: none;
  -moz-user-select: none;
  -ms-user-select: none;
  user-select: none;
}

.chosen-container .chosen-drop {
  position: absolute;
  top: 100%;
  left: -9999px;
  z-index: 1010;
  -webkit-box-sizing: border-box;
  -moz-box-sizing: border-box;
  box-sizing: border-box;
  width: 100%;
  border: 1px solid #aaa;
  border-top: 0;
  background: #fff;
  -webkit-box-shadow: 0 4px 5px rgba(0, 0, 0, 0.15);
  box-shadow: 0 4px 5px rgba(0, 0, 0, 0.15);
}

.chosen-container.chosen-with-drop .chosen-drop {
  left: 0;
}

.chosen-container a {
  cursor: pointer;
}

/* @end */

/* @group Single Chosen */

.chosen-container-single .chosen-single {
  position: relative;
  display: block;
  overflow: hidden;
  padding: 0 0 0 8px;
  height: 23px;
  border: 1px solid #aaa;
  border-radius: 5px;
  background-color: #fff;
  background: -webkit-gradient(linear, 50% 0%, 50% 100%, color-stop(20%, #ffffff), color-stop(50%, #f6f6f6), color-stop(52%, #eeeeee), color-stop(100%, #f4f4f4));
  background: -webkit-linear-gradient(top, #ffffff 20%, #f6f6f6 50%, #eeeeee 52%, #f4f4f4 100%);
  background: -webkit-gradient(linear, left top, left bottom, from(#ffffff), color-stop(50%, #f6f6f6), color-stop(52%, #eeeeee), to(#f4f4f4));
  background: linear-gradient(top, #ffffff 20%, #f6f6f6 50%, #eeeeee 52%, #f4f4f4 100%);
  -webkit-background-clip: padding-box;
  background-clip: padding-box;
  -webkit-box-shadow: 0 0 3px #ffffff inset, 0 1px 1px rgba(0, 0, 0, 0.1);
  box-shadow: 0 0 3px #ffffff inset, 0 1px 1px rgba(0, 0, 0, 0.1);
  color: #444;
  text-decoration: none;
  white-space: nowrap;
  line-height: 24px;
}

.chosen-container-single .chosen-default {
  color: #999;
}

.chosen-container-single .chosen-single span {
  display: block;
  overflow: hidden;
  margin-right: 26px;
  text-overflow: ellipsis;
  white-space: nowrap;
}

.chosen-container-single .chosen-single-with-deselect span {
  margin-right: 38px;
}

.chosen-container-single .chosen-single abbr {
  position: absolute;
  top: 6px;
  right: 26px;
  display: block;
  width: 12px;
  height: 12px;
  background: url("../img/chosen-sprite.png") -42px 1px no-repeat;
  font-size: 1px;
}

.chosen-container-single .chosen-single abbr:hover {
  background-position: -42px -10px;
}

.chosen-container-single.chosen-disabled .chosen-single abbr:hover {
  background-position: -42px -10px;
}

.chosen-container-single .chosen-single div {
  position: absolute;
  top: 0;
  right: 0;
  display: block;
  width: 18px;
  height: 100%;
}

.chosen-container-single .chosen-single div b {
  display: block;
  width: 100%;
  height: 100%;
  background: url("../img/chosen-sprite.png") no-repeat 0px 2px;
}

.chosen-container-single .chosen-search {
  position: relative;
  z-index: 1010;
  margin: 0;
  padding: 3px 4px;
  white-space: nowrap;
}

.chosen-container-single .chosen-search input[type="text"] {
  -webkit-box-sizing: border-box;
  -moz-box-sizing: border-box;
  box-sizing: border-box;
  margin: 1px 0;
  padding: 4px 20px 4px 5px;
  width: 100%;
  height: auto;
  outline: 0;
  border: 1px solid #aaa;
  background: #ffffff url("../img/chosen-sprite.png") no-repeat 100% -20px;
  background: url("../img/chosen-sprite.png") no-repeat 100% -20px;
  font-size: 1em;
  font-family: sans-serif;
  line-height: normal;
  border-radius: 0;
}

.chosen-container-single .chosen-drop {
  margin-top: -1px;
  border-radius: 0 0 4px 4px;
  -webkit-background-clip: padding-box;
  background-clip: padding-box;
}

.chosen-container-single.chosen-container-single-nosearch .chosen-search {
  position: absolute;
  left: -9999px;
}

/* @end */

/* @group Results */

.chosen-container .chosen-results {
  position: relative;
  overflow-x: hidden;
  overflow-y: auto;
  margin: 0 4px 4px 0;
  padding: 0 0 0 4px;
  max-height: 240px;
  -webkit-overflow-scrolling: touch;
}

.chosen-container .chosen-results li {
  display: none;
  margin: 0;
  padding: 5px 6px;
  list-style: none;
  line-height: 15px;
  -webkit-touch-callout: none;
}

.chosen-container .chosen-results li.active-result {
  display: list-item;
  cursor: pointer;
}

.chosen-container .chosen-results li.disabled-result {
  display: list-item;
  color: #ccc;
  cursor: default;
}

.chosen-container .chosen-results li.highlighted {
  background-color: #3875d7;
  background-image: -webkit-gradient(linear, 50% 0%, 50% 100%, color-stop(20%, #3875d7), color-stop(90%, #2a62bc));
  background-image: -webkit-linear-gradient(#3875d7 20%, #2a62bc 90%);
  background-image: -webkit-gradient(linear, left top, left bottom, from(#3875d7), to(#2a62bc));
  background-image: linear-gradient(#3875d7 20%, #2a62bc 90%);
  color: #fff;
}

.chosen-container .chosen-results li.no-results {
  display: list-item;
  background: #f4f4f4;
}

.chosen-container .chosen-results li.group-result {
  display: list-item;
  font-weight: bold;
  cursor: default;
}

.chosen-container .chosen-results li.group-option {
  padding-left: 15px;
}

.chosen-container .chosen-results li em {
  font-style: normal;
  text-decoration: underline;
}

/* @end */

/* @group Multi Chosen */

.chosen-container-multi .chosen-choices {
  position: relative;
  overflow: hidden;
  -webkit-box-sizing: border-box;
  -moz-box-sizing: border-box;
  box-sizing: border-box;
  margin: 0;
  padding: 0;
  width: 100%;
  height: auto !important;
  height: 1%;
  border: 1px solid #aaa;
  background-color: #fff;
  background-image: -webkit-gradient(linear, 50% 0%, 50% 100%, color-stop(1%, #eeeeee), color-stop(15%, #ffffff));
  background-image: -webkit-linear-gradient(#eeeeee 1%, #ffffff 15%);
  background-image: -webkit-gradient(linear, left top, left bottom, from(#eeeeee), to(#ffffff));
  background-image: linear-gradient(#eeeeee 1%, #ffffff 15%);
  cursor: text;
}

.chosen-container-multi .chosen-choices li {
  float: left;
  list-style: none;
}

.chosen-container-multi .chosen-choices li.search-field {
  margin: 0;
  padding: 0;
  white-space: nowrap;
}

.chosen-container-multi .chosen-choices li.search-field input[type="text"] {
  margin: 1px 0;
  padding: 5px;
  height: 15px;
  outline: 0;
  border: 0 !important;
  background: transparent !important;
  -webkit-box-shadow: none;
  box-shadow: none;
  color: #666;
  font-size: 100%;
  font-family: sans-serif;
  line-height: normal;
  border-radius: 0;
}

.chosen-container-multi .chosen-choices li.search-field .default {
  color: #999;
}

.chosen-container-multi .chosen-choices li.search-choice {
  position: relative;
  margin: 3px 0 3px 5px;
  padding: 3px 20px 3px 5px;
  border: 1px solid #aaa;
  border-radius: 3px;
  background-color: #e4e4e4;
  background-image: -webkit-gradient(linear, 50% 0%, 50% 100%, color-stop(20%, #f4f4f4), color-stop(50%, #f0f0f0), color-stop(52%, #e8e8e8), color-stop(100%, #eeeeee));
  background-image: -webkit-linear-gradient(#f4f4f4 20%, #f0f0f0 50%, #e8e8e8 52%, #eeeeee 100%);
  background-image: -webkit-gradient(linear, left top, left bottom, from(#f4f4f4), color-stop(50%, #f0f0f0), color-stop(52%, #e8e8e8), to(#eeeeee));
  background-image: linear-gradient(#f4f4f4 20%, #f0f0f0 50%, #e8e8e8 52%, #eeeeee 100%);
  -webkit-background-clip: padding-box;
  background-clip: padding-box;
  -webkit-box-shadow: 0 0 2px #ffffff inset, 0 1px 0 rgba(0, 0, 0, 0.05);
  box-shadow: 0 0 2px #ffffff inset, 0 1px 0 rgba(0, 0, 0, 0.05);
  color: #333;
  line-height: 13px;
  cursor: default;
}

.chosen-container-multi .chosen-choices li.search-choice .search-choice-close {
  position: absolute;
  top: 4px;
  right: 3px;
  display: block;
  width: 12px;
  height: 12px;
  background: url("../img/chosen-sprite.png") -42px 1px no-repeat;
  font-size: 1px;
}

.chosen-container-multi .chosen-choices li.search-choice .search-choice-close:hover {
  background-position: -42px -10px;
}

.chosen-container-multi .chosen-choices li.search-choice-disabled {
  padding-right: 5px;
  border: 1px solid #ccc;
  background-color: #e4e4e4;
  background-image: -webkit-gradient(linear, 50% 0%, 50% 100%, color-stop(20%, #f4f4f4), color-stop(50%, #f0f0f0), color-stop(52%, #e8e8e8), color-stop(100%, #eeeeee));
  background-image: -webkit-linear-gradient(top, #f4f4f4 20%, #f0f0f0 50%, #e8e8e8 52%, #eeeeee 100%);
  background-image: -webkit-gradient(linear, left top, left bottom, from(#f4f4f4), color-stop(50%, #f0f0f0), color-stop(52%, #e8e8e8), to(#eeeeee));
  background-image: linear-gradient(top, #f4f4f4 20%, #f0f0f0 50%, #e8e8e8 52%, #eeeeee 100%);
  color: #666;
}

.chosen-container-multi .chosen-choices li.search-choice-focus {
  background: #d4d4d4;
}

.chosen-container-multi .chosen-choices li.search-choice-focus .search-choice-close {
  background-position: -42px -10px;
}

.chosen-container-multi .chosen-results {
  margin: 0;
  padding: 0;
}

.chosen-container-multi .chosen-drop .result-selected {
  display: list-item;
  color: #ccc;
  cursor: default;
}

/* @end */

/* @group Active  */

.chosen-container-active .chosen-single {
  border: 1px solid #5897fb;
  -webkit-box-shadow: 0 0 5px rgba(0, 0, 0, 0.3);
  box-shadow: 0 0 5px rgba(0, 0, 0, 0.3);
}

.chosen-container-active.chosen-with-drop .chosen-single {
  border: 1px solid #aaa;
  border-bottom-right-radius: 0;
  border-bottom-left-radius: 0;
  background-image: -webkit-gradient(linear, 50% 0%, 50% 100%, color-stop(20%, #eeeeee), color-stop(80%, #ffffff));
  background-image: -webkit-linear-gradient(#eeeeee 20%, #ffffff 80%);
  background-image: -webkit-gradient(linear, left top, left bottom, from(#eeeeee), to(#ffffff));
  background-image: linear-gradient(#eeeeee 20%, #ffffff 80%);
  -webkit-box-shadow: 0 1px 0 #fff inset;
  box-shadow: 0 1px 0 #fff inset;
}

.chosen-container-active.chosen-with-drop .chosen-single div {
  border-left: none;
  background: transparent;
}

.chosen-container-active.chosen-with-drop .chosen-single div b {
  background-position: -18px 2px;
}

.chosen-container-active .chosen-choices {
  border: 1px solid #5897fb;
  -webkit-box-shadow: 0 0 5px rgba(0, 0, 0, 0.3);
  box-shadow: 0 0 5px rgba(0, 0, 0, 0.3);
}

.chosen-container-active .chosen-choices li.search-field input[type="text"] {
  color: #111 !important;
}

/* @end */

/* @group Disabled Support */

.chosen-disabled {
  opacity: 0.5 !important;
  cursor: default;
}

.chosen-disabled .chosen-single {
  cursor: default;
}

.chosen-disabled .chosen-choices .search-choice .search-choice-close {
  cursor: default;
}

/* @end */

/* @group Right to Left */

.chosen-rtl {
  text-align: right;
}

.chosen-rtl .chosen-single {
  overflow: visible;
  padding: 0 8px 0 0;
}

.chosen-rtl .chosen-single span {
  margin-right: 0;
  margin-left: 26px;
  direction: rtl;
}

.chosen-rtl .chosen-single-with-deselect span {
  margin-left: 38px;
}

.chosen-rtl .chosen-single div {
  right: auto;
  left: 3px;
}

.chosen-rtl .chosen-single abbr {
  right: auto;
  left: 26px;
}

.chosen-rtl .chosen-choices li {
  float: right;
}

.chosen-rtl .chosen-choices li.search-field input[type="text"] {
  direction: rtl;
}

.chosen-rtl .chosen-choices li.search-choice {
  margin: 3px 5px 3px 0;
  padding: 3px 5px 3px 19px;
}

.chosen-rtl .chosen-choices li.search-choice .search-choice-close {
  right: auto;
  left: 4px;
}

.chosen-rtl.chosen-container-single-nosearch .chosen-search,
.chosen-rtl .chosen-drop {
  left: 9999px;
}

.chosen-rtl.chosen-container-single .chosen-results {
  margin: 0 0 4px 4px;
  padding: 0 4px 0 0;
}

.chosen-rtl .chosen-results li.group-option {
  padding-right: 15px;
  padding-left: 0;
}

.chosen-rtl.chosen-container-active.chosen-with-drop .chosen-single div {
  border-right: none;
}

.chosen-rtl .chosen-search input[type="text"] {
  padding: 4px 5px 4px 20px;
  background: #ffffff url("../img/chosen-sprite.png") no-repeat -30px -20px;
  background: url("../img/chosen-sprite.png") no-repeat -30px -20px;
  direction: rtl;
}

.chosen-rtl.chosen-container-single .chosen-single div b {
  background-position: 6px 2px;
}

.chosen-rtl.chosen-container-single.chosen-with-drop .chosen-single div b {
  background-position: -12px 2px;
}

/* @end */

/* @group Retina compatibility */

.chosen-rtl .chosen-search input[type="text"],
.chosen-container-single .chosen-single abbr,
.chosen-container-single .chosen-single div b,
.chosen-container-single .chosen-search input[type="text"],
.chosen-container-multi .chosen-choices .search-choice .search-choice-close,
.chosen-container .chosen-results-scroll-down span,
.chosen-container .chosen-results-scroll-up span {
  background-image: url("../img/chosen-sprite@2x.png") !important;
  -webkit-background-size: 52px 37px !important;
  background-size: 52px 37px !important;
  background-repeat: no-repeat !important;
}

/* @end */

.chosen-container {
  font-size: 1em;
}

.chosen-container a {
  border-bottom: none !important;
}

.chosen-container,
.chosen-container * {
  -webkit-box-shadow: none !important;
  box-shadow: none !important;
  font-family: Arial, sans-serif;
}

.chosen-container.chosen-container-multi .chosen-choices li.search-field input[type=text] {
  width: 90% !important;
  height: auto;
  margin: 0;
  padding: 0.375em;
  color: #75787b;
}

.chosen-container.chosen-container .chosen-drop {
  margin-top: 1px;
  border-color: #0072ce;
  outline: 1px solid #0072ce;
}

.chosen-container.chosen-container-multi .chosen-choices {
  border-color: #919395;
  background-color: #ffffff;
  background-image: none !important;
}

.chosen-container.chosen-container-multi.chosen-container-active .chosen-choices {
  border-color: #0072ce;
  outline: 1px solid #0072ce;
}

.chosen-container.chosen-container-multi .chosen-choices li.search-choice {
  margin-left: 3px;
  border-color: #919395;
  background-color: #f1f2f2;
  background-image: none !important;
  font-size: 0.8125em;
  line-height: 0.92307692;
}

.chosen-container.chosen-container-multi .chosen-drop .result-selected {
  color: #75787b;
}

.chosen-container .highlighted {
  background-color: #0072ce;
  background-image: none !important;
}

.chosen-container.chosen-container-multi .chosen-choices li.search-choice .search-choice-close {
  top: 3px;
}

/* Base styles
   @import combined CF component Less and make any overrides
   ========================================================================== */

/* ==========================================================================
   Capital Framework
   Button Styling
   ========================================================================== */

/* topdoc
    name: Less notes
    family: cf-buttons
    patterns:
    - name: Variables
      codenotes:
        - "@btn-font-size: 14px;"
        - "@btn-v-padding: 9px;"
        - "@btn-v-padding-modifier-ie: .8;"
      notes:
        - "@btn-v-padding-modifier-ie is used to fix the vertical padding bug in
           IE for <button>'s and <inputs>'s across various .btn styles.
           We should revisit this after adding normalize.css to see if this is
           still needed."
    tags:
    - cf-buttons
    - less
*/

/* topdoc
    name: Default button
    family: cf-buttons
    notes:
      - "Note that the .visited, .hover, .focus, .active classes are for
         demonstration purposes only and should not be used in production."
    patterns:
    - name: Default state
      markup: |
        <a href="#" class="btn">Anchor Tag</a>
        <button class="btn">Button Tag</button>
        <input type="submit" value="Input Tag" class="btn">
    - name: Hovered state
      markup: |
        <a href="#" class="btn hover">Anchor Tag</a>
        <button class="btn hover">Button Tag</button>
        <input type="submit" value="Input Tag" class="btn hover">
    - name: Focused state
      markup: |
        <a href="#" class="btn focus">Anchor Tag</a>
        <button class="btn focus">Button Tag</button>
        <input type="submit" value="Input Tag" class="btn focus">
    - name: Active state
      markup: |
        <a href="#" class="btn active">Anchor Tag</a>
        <button class="btn active">Button Tag</button>
        <input type="submit" value="Input Tag" class="btn active">
    tags:
    - cf-buttons
*/

.btn {
  display: inline-block;
  -webkit-box-sizing: border-box;
  -moz-box-sizing: border-box;
  box-sizing: border-box;
  padding: 0.57142857em 1em;
  border: 0;
  border-radius: 0.28571429em;
  margin: 0;
  vertical-align: middle;
  font-family: "AvenirNextLTW01-Medium", Arial, sans-serif;
  font-style: normal;
  font-weight: 500;
  font-size: 0.875em;
  line-height: normal;
  text-decoration: none;
  cursor: pointer;
  -webkit-transition: .1s;
  transition: .1s;
  -webkit-appearance: none;
}

.lt-ie9 .btn {
  font-weight: normal !important;
}

.btn,
.btn:link,
.btn:visited {
  background-color: #0072ce;
  color: #ffffff;
}

.btn:hover,
.btn.hover {
  background-color: #328ed8;
}

.btn:focus,
.btn.focus {
  background-color: #328ed8;
  outline: 1px dotted #0072ce;
  outline-offset: 1px;
}

.btn:active,
.btn.active {
  background-color: #33578e;
}

button.btn::-moz-focus-inner,
input.btn::-moz-focus-inner {
  border: 0;
}

.btn + .btn {
  margin-left: 0.42857143em;
}

.lt-ie8 {
  background: url(null) fixed no-repeat;
}

.lt-ie8 button.btn,
.lt-ie8 input.btn {
  overflow: visible;
  padding-top: 0.45714286em;
  padding-bottom: 0.45714286em;
}

/* topdoc
    name: Secondary button
    family: cf-buttons
    notes:
      - "Note that the .visited, .hover, .focus, .active classes are for
         demonstration purposes only and should not be used in production."
    patterns:
    - name: Default state
      markup: |
        <a href="#" class="btn btn__secondary">Anchor Tag</a>
        <button class="btn btn__secondary">Button Tag</button>
        <input type="submit" value="Input Tag" class="btn btn__secondary">
    - name: Hovered state
      markup: |
        <a href="#" class="btn btn__secondary hover">Anchor Tag</a>
        <button class="btn btn__secondary hover">Button Tag</button>
        <input type="submit" value="Input Tag" class="btn btn__secondary hover">
    - name: Focused state
      markup: |
        <a href="#" class="btn btn__secondary focus">Anchor Tag</a>
        <button class="btn btn__secondary focus">Button Tag</button>
        <input type="submit" value="Input Tag" class="btn btn__secondary focus">
    - name: Active state
      markup: |
        <a href="#" class="btn btn__secondary active">Anchor Tag</a>
        <button class="btn btn__secondary active">Button Tag</button>
        <input type="submit" value="Input Tag" class="btn btn__secondary active">
    tags:
    - cf-buttons
*/

.btn__secondary,
.btn__secondary:link,
.btn__secondary:visited {
  background-color: #75787b;
  color: #ffffff;
}

.btn__secondary:hover,
.btn__secondary.hover {
  background-color: #919395;
}

.btn__secondary:focus,
.btn__secondary.focus {
  background-color: #919395;
  outline-color: #75787b;
}

.btn__secondary:active,
.btn__secondary.active {
  background-color: #43484e;
}

/* topdoc
    name: Destructive action button
    family: cf-buttons
    notes:
      - "Note that the .visited, .hover, .focus, .active classes are for
         demonstration purposes only and should not be used in production."
    patterns:
    - name: Default state
      markup: |
        <a href="#" class="btn btn__warning">Anchor Tag</a>
        <button class="btn btn__warning">Button Tag</button>
        <input type="submit" value="Input Tag" class="btn btn__warning">
    - name: Hovered state
      markup: |
        <a href="#" class="btn btn__warning hover">Anchor Tag</a>
        <button class="btn btn__warning hover">Button Tag</button>
        <input type="submit" value="Input Tag" class="btn btn__warning hover">
    - name: Focused state
      markup: |
        <a href="#" class="btn btn__warning focus">Anchor Tag</a>
        <button class="btn btn__warning focus">Button Tag</button>
        <input type="submit" value="Input Tag" class="btn btn__warning focus">
    - name: Active state
      markup: |
        <a href="#" class="btn btn__warning active">Anchor Tag</a>
        <button class="btn btn__warning active">Button Tag</button>
        <input type="submit" value="Input Tag" class="btn btn__warning active">
    tags:
    - cf-buttons
*/

.btn__warning,
.btn__warning:link,
.btn__warning:visited {
  background-color: #d12124;
  color: #ffffff;
}

.btn__warning:hover,
.btn__warning.hover {
  background-color: #da6750;
}

.btn__warning:focus,
.btn__warning.focus {
  background-color: #da6750;
  outline-color: #d12124;
}

.btn__warning:active,
.btn__warning.active {
  background-color: #9c301b;
}

/* topdoc
    name: Disabled button
    family: cf-buttons
    notes:
      - "Note that the .visited, .hover, .focus, .active classes are for
         demonstration purposes only and should not be used in production."
    patterns:
    - name: Default/hovered/focused/active state
      markup: |
        <a href="#" class="btn btn__disabled">Anchor Tag</a>
        <button class="btn btn__disabled">Button Tag</button>
        <input type="submit" value="Input Tag" class="btn btn__disabled">
    - name: Default/hovered/active state
      markup: |
        <a href="#" class="btn btn__disabled">Anchor Tag</a>
        <button class="btn btn__disabled">Button Tag</button>
        <input type="submit" value="Input Tag" class="btn btn__disabled">
    - name: Focused state
      markup: |
        <a href="#" class="btn btn__disabled focus">Anchor Tag</a>
        <button class="btn btn__disabled focus">Button Tag</button>
        <input type="submit" value="Input Tag" class="btn btn__disabled focus">
    tags:
    - cf-buttons
*/

.btn__disabled,
.btn__disabled:link,
.btn__disabled:visited,
.btn__disabled:hover,
.btn__disabled.hover,
.btn__disabled:focus,
.btn__disabled.focus,
.btn__disabled:active,
.btn__disabled.active {
  background-color: #e3e4e5;
  color: #75787b;
  cursor: default;
  cursor: not-allowed;
}

.btn__disabled:focus,
.btn__disabled.focus {
  outline-color: #75787b;
}

/* topdoc
    name: Super button
    family: cf-buttons
    patterns:
    - name: Default state
      markup: |
        <a href="#" class="btn btn__super">Anchor Tag</a>
        <button class="btn btn__super">Button Tag</button>
        <input type="submit" value="Input Tag" class="btn btn__super">
    - name: Hovered state
      markup: |
        <a href="#" class="btn btn__super hover">Anchor Tag</a>
        <button class="btn btn__super hover">Button Tag</button>
        <input type="submit" value="Input Tag" class="btn btn__super hover">
    - name: Focused state
      markup: |
        <a href="#" class="btn btn__super focus">Anchor Tag</a>
        <button class="btn btn__super focus">Button Tag</button>
        <input type="submit" value="Input Tag" class="btn btn__super focus">
    - name: Active state
      markup: |
        <a href="#" class="btn btn__super active">Anchor Tag</a>
        <button class="btn btn__super active">Button Tag</button>
        <input type="submit" value="Input Tag" class="btn btn__super active">
    tags:
    - cf-buttons
*/

.btn__super {
  padding: 0.61111111em 1.61111111em;
  font-size: 1.125em;
}

.btn__super + .btn__super {
  margin-left: 0.33333333em;
}

.lt-ie8 button.btn__super,
.lt-ie8 input.btn__super {
  padding-top: 0.66666667em;
  padding-bottom: 0.66666667em;
}

/* topdoc
    name: Button with icons
    family: cf-buttons
    patterns:
    - name: Button icon left
      markup: |
        <a href="#" class="btn">
            <span class="btn_icon__left cf-icon cf-icon-left"></span>
            Anchor Tag
        </a>
        <button class="btn">
            <span class="btn_icon__left cf-icon cf-icon-left"></span>
            Button Tag
        </button>
    - name: Button icon right
      markup: |
        <a href="#" class="btn">
            Anchor Tag
            <span class="btn_icon__right cf-icon cf-icon-right"></span>
        </a>
        <button class="btn">
            Button Tag
            <span class="btn_icon__right cf-icon cf-icon-right"></span>
        </button>
    - name: Just an icon
      markup: |
        <a href="#" class="btn">
            <span class="u-visually-hidden">Search</span>
            <span class="cf-icon cf-icon-search"></span>
        </a>
        <button class="btn">
            <span class="u-visually-hidden">Search</span>
            <span class="cf-icon cf-icon-search"></span>
        </button>
      notes:
        - "For accessibility please use the .u-visually-hidden utility class
           to add hidden text for screen readers."
    tags:
    - cf-buttons
    - fj-icons
*/

.btn_icon__left {
  padding: 0 0.75em 0 0;
  border-right: 1px solid #ffffff;
  border-right: 1px solid rgba(255, 255, 255, 0.4);
  margin: 0 0.5em 0 0;
}

.btn__disabled .btn_icon__left {
  border-right-color: #babbbd;
}

.btn_icon__right {
  padding: 0 0 0 0.75em;
  border-right: 0;
  border-left: 1px solid #ffffff;
  border-left: 1px solid rgba(255, 255, 255, 0.4);
  margin: 0 0 0 0.5em;
}

.btn__disabled .btn_icon__right {
  border-left-color: #babbbd;
}

/* topdoc
    name: Button group modifiers
    family: cf-buttons
    patterns:
    - name: Default buttons in a button group
      markup: |
        <a href="#" class="btn btn__grouped-first">Anchor 1</a>
        <a href="#" class="btn btn__grouped">Anchor 2</a>
        <a href="#" class="btn btn__grouped-last">Anchor 3</a>
        <br>
        <br>
        <button class="btn btn__grouped-first">Button 1</button>
        <button class="btn btn__grouped">Button 2</button>
        <button class="btn btn__grouped-last">Button 3</button>
        <br>
        <br>
        <input type="button" value="Input 1" class="btn btn__grouped-first">
        <input type="button" value="Input 2" class="btn btn__grouped">
        <input type="button" value="Input 3" class="btn btn__grouped-last">
    - name: Super buttons in a button group
      markup: |
        <a href="#" class="btn btn__grouped-first btn__super">Anchor 1</a>
        <a href="#" class="btn btn__grouped btn__super">Anchor 2</a>
        <a href="#" class="btn btn__grouped-last btn__super">Anchor 3</a>
        <br>
        <br>
        <button class="btn btn__grouped-first btn__super">Button 1</button>
        <button class="btn btn__grouped btn__super">Button 2</button>
        <button class="btn btn__grouped-last btn__super">Button 3</button>
        <br>
        <br>
        <input type="button" value="Input 1" class="btn btn__grouped-first btn__super">
        <input type="button" value="Input 2" class="btn btn__grouped btn__super">
        <input type="button" value="Input 3" class="btn btn__grouped-last btn__super">
    tags:
    - cf-buttons
*/

.btn__grouped {
  border-radius: 0;
}

.btn__grouped-first {
  border-top-right-radius: 0;
  border-bottom-right-radius: 0;
}

.btn__grouped-last {
  border-top-left-radius: 0;
  border-bottom-left-radius: 0;
}

.btn__grouped-first + .btn__grouped,
.btn__grouped-first + .btn__grouped-last,
.btn__grouped,
.btn__grouped + .btn__grouped,
.btn__grouped-last,
.btn__grouped + .btn__grouped-last {
  margin-left: -0.21428571em;
}

.btn__grouped-first.btn__super + .btn__grouped.btn__super,
.btn__grouped-first.btn__super + .btn__grouped-last.btn__super,
.btn__grouped.btn__super,
.btn__grouped-last.btn__super,
.btn__grouped.btn__super + .btn__grouped.btn__super,
.btn__grouped.btn__super + .btn__grouped-last.btn__super {
  margin-left: -0.16666667em;
}

/* topdoc
    name: Compound button
    family: cf-buttons
    notes:
      - "This pattern requires combining .btn__grouped modifiers with
         the .btn__compound-action modifier."
      - "Note that the .visited, .hover, .focus, .active classes are for
         demonstration purposes only and should not be used in production."
    patterns:
    - name: Default button style
      markup: |
        <a href="#" class="btn btn__grouped-first">Anchor</a>
        <a href="#" class="btn btn__grouped-last btn__compound-action">
            <span class="cf-icon cf-icon-down btn__grouped-last"></span>
        </a>
        <br>
        <br>
        <button class="btn btn__grouped-first">Button</button>
        <button class="btn btn__grouped-last btn__compound-action">
            <span class="cf-icon cf-icon-down btn__grouped-last"></span>
        </button>
    - name: Secondary button style
      markup: |
        <a href="#" class="btn btn__grouped-first btn__secondary">Anchor</a>
        <a href="#" class="btn btn__grouped-last btn__secondary btn__compound-action">
            <span class="cf-icon cf-icon-down btn__grouped-last"></span>
        </a>
        <br>
        <br>
        <button class="btn btn__grouped-first btn__secondary">Button</button>
        <button class="btn btn__grouped-last btn__secondary btn__compound-action">
            <span class="cf-icon cf-icon-down btn__grouped-last"></span>
        </button>
    - name: Super button style
      markup: |
        <a href="#" class="btn btn__grouped-first btn__super">Anchor</a>
        <a href="#" class="btn btn__grouped-last btn__super btn__compound-action">
            <span class="cf-icon cf-icon-down btn__grouped-last"></span>
        </a>
        <br>
        <br>
        <button class="btn btn__grouped-first btn__super">Button</button>
        <button class="btn btn__grouped-last btn__super btn__compound-action">
            <span class="cf-icon cf-icon-down btn__grouped-last"></span>
        </button>
    tags:
    - cf-buttons
    - fj-icons
*/

.btn__compound-action,
.btn__compound-action:link,
.btn__compound-action:visited {
  background-color: #328ed8;
}

.btn__compound-action:hover,
.btn__compound-action:focus,
.btn__compound-action.hover {
  background-color: #0072ce;
}

.btn__compound-action.btn__secondary {
  background-color: #919395;
}

.btn__compound-action.btn__secondary:hover,
.btn__compound-action.btn__secondary:focus,
.btn__compound-action.btn__secondary.hover {
  background-color: #75787b;
}

.btn__compound-action.btn__super {
  padding-left: 1.22222222em;
  padding-right: 1.22222222em;
}

/* topdoc
    name: Button link
    family: cf-buttons
    notes:
      - "Note that the .visited, .hover, .focus, .active classes are for
         demonstration purposes only and should not be used in production."
    patterns:
    - name: Default state
      markup: |
        <a href="#" class="btn btn__link">Anchor Tag</a>
        <button class="btn btn__link">Button Tag</button>
        <input type="button" value="Input Tag" class="btn btn__link">
    - name: Hovered state
      markup: |
        <a href="#" class="btn btn__link hover">Anchor Tag</a>
        <button class="btn btn__link hover">Button Tag</button>
        <input type="button" value="Input Tag" class="btn btn__link hover">
    - name: Focused state
      markup: |
        <a href="#" class="btn btn__link focus">Anchor Tag</a>
        <button class="btn btn__link focus">Button Tag</button>
        <input type="button" value="Input Tag" class="btn btn__link focus">
    - name: Active state
      markup: |
        <a href="#" class="btn btn__link active">Anchor Tag</a>
        <button class="btn btn__link active">Button Tag</button>
        <input type="button" value="Input Tag" class="btn btn__link active">
    tags:
    - cf-buttons
*/

.btn__link {
  padding: 0;
  border-bottom: 1px dotted #0072ce;
  border-radius: 0;
  margin: 0.57142857em 0;
}

.btn__link,
.btn__link:link,
.btn__link:visited {
  background-color: transparent;
  color: #0072ce;
}

.btn__link:hover,
.btn__link.hover {
  border-bottom: 1px solid #7fb8e6;
  background-color: transparent;
  color: #7fb8e6;
}

.btn__link:focus,
.btn__link.focus {
  border-bottom-style: solid;
  background-color: transparent;
  outline: thin dotted #0072ce;
}

.btn__link:active,
.btn__link.active {
  border-bottom: 1px solid #002d72;
  background-color: transparent;
  color: #002d72;
}

.lt-ie8 button.btn__link,
.lt-ie8 input.btn__link {
  padding: 0;
}

/* topdoc
    name: Secondary button link
    family: cf-buttons
    notes:
      - "Note that the .visited, .hover, .focus, .active classes are for
         demonstration purposes only and should not be used in production."
    patterns:
    - name: Default state
      markup: |
        <a href="#" class="btn btn__link btn__secondary">Anchor Tag</a>
        <button class="btn btn__link btn__secondary">Button Tag</button>
        <input type="button" value="Input Tag" class="btn btn__link btn__secondary">
    - name: Hovered state
      markup: |
        <a href="#" class="btn btn__link btn__secondary hover">Anchor Tag</a>
        <button class="btn btn__link btn__secondary hover">Button Tag</button>
        <input type="button" value="Input Tag" class="btn btn__link btn__secondary hover">
    - name: Focused state
      markup: |
        <a href="#" class="btn btn__link btn__secondary focus">Anchor Tag</a>
        <button class="btn btn__link btn__secondary focus">Button Tag</button>
        <input type="button" value="Input Tag" class="btn btn__link btn__secondary focus">
    - name: Active state
      markup: |
        <a href="#" class="btn btn__link btn__secondary active">Anchor Tag</a>
        <button class="btn btn__link btn__secondary active">Button Tag</button>
        <input type="button" value="Input Tag" class="btn btn__link btn__secondary active">
    tags:
    - cf-buttons
*/

.btn__link.btn__secondary,
.btn__link.btn__secondary:link,
.btn__link.btn__secondary:visited {
  border-bottom-color: #75787b;
  background-color: transparent;
  color: #75787b;
}

.btn__link.btn__secondary:hover,
.btn__link.btn__secondary.hover {
  border-bottom-color: #43484e;
  color: #43484e;
}

.btn__link.btn__secondary:focus,
.btn__link.btn__secondary.focus {
  outline-color: #75787b;
}

.btn__link.btn__secondary:active,
.btn__link.btn__secondary.active {
  border-bottom-color: #101820;
  color: #101820;
}

/* topdoc
    name: Destructive action button link
    family: cf-buttons
    notes:
      - "Note that the .visited, .hover, .focus, .active classes are for
         demonstration purposes only and should not be used in production."
    patterns:
    - name: Default state
      markup: |
        <a href="#" class="btn btn__link btn__warning">Anchor Tag</a>
        <button class="btn btn__link btn__warning">Button Tag</button>
        <input type="button" value="Input Tag" class="btn btn__link btn__warning">
    - name: Hovered state
      markup: |
        <a href="#" class="btn btn__link btn__warning hover">Anchor Tag</a>
        <button class="btn btn__link btn__warning hover">Button Tag</button>
        <input type="button" value="Input Tag" class="btn btn__link btn__warning hover">
    - name: Focused state
      markup: |
        <a href="#" class="btn btn__link btn__warning focus">Anchor Tag</a>
        <button class="btn btn__link btn__warning focus">Button Tag</button>
        <input type="button" value="Input Tag" class="btn btn__link btn__warning focus">
    - name: Active state
      markup: |
        <a href="#" class="btn btn__link btn__warning active">Anchor Tag</a>
        <button class="btn btn__link btn__warning active">Button Tag</button>
        <input type="button" value="Input Tag" class="btn btn__link btn__warning active">
    tags:
    - cf-buttons
*/

.btn__link.btn__warning,
.btn__link.btn__warning:link,
.btn__link.btn__warning:visited {
  border-bottom-color: #d12124;
  background-color: transparent;
  color: #d12124;
}

.btn__link.btn__warning:hover,
.btn__link.btn__warning.hover {
  border-bottom-color: #da6750;
  color: #da6750;
}

.btn__link.btn__warning:focus,
.btn__link.btn__warning.focus {
  outline-color: #d12124;
}

.btn__link.btn__warning:active,
.btn__link.btn__warning.active {
  border-bottom-color: #9c301b;
  color: #9c301b;
}

/* topdoc
  name: EOF
  eof: true
*/

/* ==========================================================================
   Capital Framework
   Expandable Styling
   ========================================================================== */

/* topdoc
    name: Recommended expandable pattern
    family: cf-expandables
    notes:
      - "Expandables can be built by combining the basic barebones structure
         described in the next section along with more specialized expandable
         elements and modifiers described throughout."
      - "The following combination is our recommended go-to expandable pattern."
    patterns:
    - name: Recommended expandable pattern
      markup: |
        <div class="expandable expandable__padded">
            <button class="expandable_header expandable_target">
                <span class="expandable_header-left expandable_label">
                    Expandable Header
                </span>
                <span class="expandable_header-right expandable_link">
                    <span class="expandable_cue-open">
                        Show
                        <span class="cf-icon cf-icon-plus-round"></span>
                    </span>
                    <span class="expandable_cue-close">
                        Hide
                        <span class="cf-icon cf-icon-minus-round"></span>
                    </span>
                </span>
            </button>
            <div class="expandable_content">
                <p>
                    Lorem ipsum dolor sit amet, consectetur adipisicing
                    elit. Neque ipsa voluptatibus soluta nobis unde quisquam
                    temporibus magnam debitis quidem. Ducimus ratione
                    corporis nesciunt earum vel est quaerat blanditiis
                    dolore ipsa?
                </p>
            </div>
        </div>
      codenotes:
        - |
          Pattern structure
          -----------------
          .expandable.expandable__padded
            .expandable_header.expandable_target
              .expandable_header-left.expandable_label
              .expandable_header-right.expandable_link
                .expandable_cue-open
                  .cf-icon.cf-icon-plus-round
                .expandable_cue-close
                  .cf-icon.cf-icon-minus-round
              .expandable_cue-open
              .expandable_cue-close
            .expandable_content
    tags:
    - cf-expandables
*/

/* topdoc
    name: JS functions
    family: cf-expandables
    notes:
      - "There are a number of available functions that you can call on
         .expandable elements."
    patterns:
    - name: .toggle()
      codenotes:
        - "Toggles the expandable."
    - name: .expand( duration )
      codenotes:
        - "Expands the expandable."
        - |
          duration
          Type: number
          The animation duration.
          Not required.
          Defaults to `$.fn.expandable.calculateExpandDuration` or
          `$.fn.expandable.calculateCollapseDuration` if excluded.
    - name: .collapse( duration )
      codenotes:
        - "Collapses the expandable."
        - |
          duration
          Type: number
          The animation duration.
          Not required.
          Defaults to `$.fn.expandable.calculateExpandDuration` or
          `$.fn.expandable.calculateCollapseDuration` if excluded.
    - name: Example usage
      codenotes:
        - |
          // HTML
          <div class="expandable" id="my-expandable">...</div>

          // JS
          // (use .get(0) to get the HTML element, that's what the functions
          // are bound to)
          $('#my-expandable').get(0).expand(); // Opens the expandable
          $('#my-expandable').get(0).collapse(); // Closes the expandable
          $('#my-expandable').get(0).toggle(); // Toggles the expandable
    tags:
    - cf-expandables
*/

/* topdoc
    name: Barebones expandable
    family: cf-expandables
    notes:
      - "This is the barebones structure for expandables that can be used (along
         with other expanable elements and modifiers) to create custom
         expandable patterns."
      - "In this barebones example there are no visual styles."
    patterns:
    - name: Barebones expandable
      markup: |
        <div class="expandable">
            <button class="expandable_target">
                <span class="expandable_cue-open">
                    Show
                </span>
                <span class="expandable_cue-close">
                    Hide
                </span>
            </button>
            <div class="expandable_content">
                <p>
                    Lorem ipsum dolor sit amet, consectetur adipisicing
                    elit. Neque ipsa voluptatibus soluta nobis unde quisquam
                    temporibus magnam debitis quidem. Ducimus ratione
                    corporis nesciunt earum vel est quaerat blanditiis
                    dolore ipsa?
                </p>
            </div>
        </div>
      codenotes:
        - |
          Pattern structure
          -----------------
          .expandable
            .expandable_target
              .expandable_cue-open
              .expandable_cue-close
            .expandable_content
      notes:
        - "Use the button tag for the .expandable_target element to allow for
           keyboard access."
        - "The 'Show' and 'Hide' messages can be customized directly in the HTML
           by editing the contents of .expandable_cue-open and
           .expandable_cue-close."
        - "The aria-pressed attribute on .expandable_target gets automatically
           added and updated by JavaScript."
        - "The aria-expanded attribute on .expandable_content gets automatically
           added and updated by JavaScript."
    - name: .expandable__expanded (modifier)
      codenotes:
        - |
          .expandable__expanded
      notes:
        - "Sometimes you may want the expandable to be open by default. This
           is as easy as adding the .expandable__expanded modifier to the
           .expandable block."
    tags:
    - cf-expandables
*/

.expandable {
  margin-bottom: 1.875em;
}

.expandable_target {
  padding: 0;
  border: 0;
  background-color: transparent;
  cursor: pointer;
}

.expandable_target:focus {
  outline: 1px dotted #101820;
  outline-offset: 1px;
}

.expandable_content:after {
  content: "";
  display: table;
  clear: both;
}

.lt-ie8 .expandable_content {
  zoom: 1;
}

/* topdoc
    name: Expandable text elements
    family: cf-expandables
    patterns:
    - name: .expandable_label (element)
      codenotes:
        - |
          .expandable_label
      markup: |
        <span class="expandable_label">
            Lorem ipsum
        </span>
      notes:
        - "Allows you to add some styled text."
    - name: .expandable_link (element)
      markup: |
        <span class="expandable_link">
            Lorem ipsum
        </span>
      codenotes:
        - |
          .expandable_link
      notes:
        - "Allows you to add some styled text with a link-like look."
    tags:
    - cf-expandables
*/

.expandable_label {
  color: #101820;
  font-family: "AvenirNextLTW01-Medium", Arial, sans-serif;
  font-style: normal;
  font-weight: 500;
}

.lt-ie9 .expandable_label {
  font-weight: normal !important;
}

.expandable_link {
  color: #0072ce;
  font-family: "AvenirNextLTW01-Regular", Arial, sans-serif;
  font-style: normal;
  font-weight: normal;
  font-size: 0.875em;
  line-height: 1.57142857;
}

.expandable_link em,
.expandable_link i {
  font-family: "AvenirNextLTW01-Italic", Arial, sans-serif;
  font-style: italic;
  font-weight: normal;
}

.lt-ie9 .expandable_link em,
.lt-ie9 .expandable_link i {
  font-style: normal !important;
}

.expandable_link strong,
.expandable_link b {
  font-family: "AvenirNextLTW01-Demi", Arial, sans-serif;
  font-style: normal;
  font-weight: bold;
}

.lt-ie9 .expandable_link strong,
.lt-ie9 .expandable_link b {
  font-weight: normal !important;
}

/* topdoc
    name: Animated cues
    family: cf-expandables
    patterns:
    - name: .expandable_cue-open/close__animated (modifier)
      codenotes:
        - |
          .expandable_cue-open__animated
          .expandable_cue-close__animated
      markup: |
        <div class="expandable">
            <button class="expandable_target">
                <span class="expandable_cue-open expandable_cue-open__animated">
                    <span class="cf-icon cf-icon-down"></span>
                </span>
                <span class="expandable_cue-close expandable_cue-close__animated">
                    <span class="cf-icon cf-icon-up"></span>
                </span>
            </button>
            <div class="expandable_content">
                <p>
                    Lorem ipsum dolor sit amet, consectetur adipisicing
                    elit. Neque ipsa voluptatibus soluta nobis unde quisquam
                    temporibus magnam debitis quidem. Ducimus ratione
                    corporis nesciunt earum vel est quaerat blanditiis
                    dolore ipsa?
                </p>
            </div>
        </div>
        <div class="expandable expandable__expanded">
            <button class="expandable_target">
                <span class="expandable_cue-open expandable_cue-open__animated">
                    <span class="cf-icon cf-icon-down"></span>
                </span>
                <span class="expandable_cue-close expandable_cue-close__animated">
                    <span class="cf-icon cf-icon-up"></span>
                </span>
            </button>
            <div class="expandable_content">
                <p>
                    Lorem ipsum dolor sit amet, consectetur adipisicing
                    elit. Neque ipsa voluptatibus soluta nobis unde quisquam
                    temporibus magnam debitis quidem. Ducimus ratione
                    corporis nesciunt earum vel est quaerat blanditiis
                    dolore ipsa?
                </p>
            </div>
        </div>
    tags:
    - cf-expandables
*/

.expandable_cue-open__animated,
.expandable_cue-close__animated {
  -webkit-transition: 0.25s -webkit-transform;
  transition: 0.25s transform;
}

.expandable_cue-close__animated {
  -webkit-transform: rotate(180deg);
  -ms-transform: rotate(180deg);
  transform: rotate(180deg);
}

.expandable__expanded .expandable_cue-close__animated {
  -webkit-transform: rotate(0);
  -ms-transform: rotate(0);
  transform: rotate(0);
}

.expandable__expanded .expandable_cue-open__animated {
  -webkit-transform: rotate(-180deg);
  -ms-transform: rotate(-180deg);
  transform: rotate(-180deg);
}

/* topdoc
    name: Expandable header elements
    family: cf-expandables
    codenotes:
      - |
        Pattern structure
        -----------------
        .expandable_header
          .expandable_header-left
          .expandable_header-right
    notes:
      - "These additional elements are useful for more complicated expandables
         that need to convey more information than just 'Show/Hide' before the
         user expands it."
    patterns:
    - name: .expandable_header (element)
      codenotes:
        - |
          .expandable_header
      notes:
        - "Creates a full-width container to house information that is always
           visible."
        - "Combine .expandable_header with .expandable_target for a full-width
           trigger."
    - name: .expandable_header__spaced (modifier)
      codenotes:
        - |
          .expandable_header__spaced
      notes:
        - "Allows you to add space between .expandable_header and .expandable_content."
        - "Inline style usage is for demoing the space between the header and
           content and should not be used."
    - name: .expandable_header-left, .expandable_header-right (elements)
      codenotes:
        - |
          .expandable_header-left
          .expandable_header-right
      notes:
        - "Allows you to float information left and right."
    tags:
    - cf-expandables
*/

.expandable_header {
  display: block;
}

.expandable_header:after {
  content: "";
  display: table;
  clear: both;
}

.lt-ie8 .expandable_header {
  zoom: 1;
}

button.expandable_header {
  width: 100%;
  text-align: left;
}

.expandable_header__spaced {
  padding-bottom: 0.9375em;
}

.expandable_header-left {
  float: left;
}

.expandable_header-right {
  float: right;
}

/* topdoc
    name: Padded expandable modifier
    family: cf-expandables
    patterns:
    - name: .expandable__padded (modifier)
      codenotes:
        - |
          .expandable__padded
      notes:
        - "Adds padding and a background color to .expandable_header and
           .expandable_content."
        - "In addition to using the .expandable__padded modifier you also need
           to make sure you are using .expandable_header."
    tags:
    - cf-expandables
*/

.expandable__padded {
  margin-bottom: 1.875em;
  background: #f1f2f2;
}

.expandable__padded:hover,
.expandable__padded.expandable__expanded {
  background: #e3e4e5;
}

.expandable__padded .expandable_header {
  padding: 0.625em 1em;
}

.expandable__padded .expandable_content {
  margin: 0 1em 1.375em;
}

.expandable__padded .expandable_content:before {
  content: '';
  display: block;
  height: 1px;
  margin-bottom: 1em;
  background: #babbbd;
}

/* topdoc
    name: Expandable groups
    family: cf-expandables
    patterns:
    - name: Standard expandable group
      markup: |
        <div class="expandable-group">
            <div class="expandable-group_header">Expandable group header</div>
            <div class="expandable expandable__padded">
                <button class="expandable_header expandable_target">
                    <span class="expandable_header-left expandable_label">
                        Expandable Header 1
                    </span>
                    <span class="expandable_header-right expandable_link">
                        <span class="expandable_cue-open">
                            Show
                            <span class="cf-icon cf-icon-plus-round"></span>
                        </span>
                        <span class="expandable_cue-close">
                            Hide
                            <span class="cf-icon cf-icon-minus-round"></span>
                        </span>
                    </span>
                </button>
                <div class="expandable_content">
                    <p>
                        Lorem ipsum dolor sit amet, consectetur adipisicing
                        elit. Neque ipsa voluptatibus soluta nobis unde quisquam
                        temporibus magnam debitis quidem. Ducimus ratione
                        corporis nesciunt earum vel est quaerat blanditiis
                        dolore ipsa?
                    </p>
                </div>
            </div>
            <div class="expandable expandable__padded">
                <button class="expandable_header expandable_target">
                    <span class="expandable_header-left expandable_label">
                        Expandable Header 2
                    </span>
                    <span class="expandable_header-right expandable_link">
                        <span class="expandable_cue-open">
                            Show
                            <span class="cf-icon cf-icon-plus-round"></span>
                        </span>
                        <span class="expandable_cue-close">
                            Hide
                            <span class="cf-icon cf-icon-minus-round"></span>
                        </span>
                    </span>
                </button>
                <div class="expandable_content">
                    <p>
                        Lorem ipsum dolor sit amet, consectetur adipisicing
                        elit. Neque ipsa voluptatibus soluta nobis unde quisquam
                        temporibus magnam debitis quidem. Ducimus ratione
                        corporis nesciunt earum vel est quaerat blanditiis
                        dolore ipsa?
                    </p>
                </div>
            </div>
            <div class="expandable expandable__padded">
                <button class="expandable_header expandable_target">
                    <span class="expandable_header-left expandable_label">
                        Expandable Header 3
                    </span>
                    <span class="expandable_header-right expandable_link">
                        <span class="expandable_cue-open">
                            Show
                            <span class="cf-icon cf-icon-plus-round"></span>
                        </span>
                        <span class="expandable_cue-close">
                            Hide
                            <span class="cf-icon cf-icon-minus-round"></span>
                        </span>
                    </span>
                </button>
                <div class="expandable_content">
                    <p>
                        Lorem ipsum dolor sit amet, consectetur adipisicing
                        elit. Neque ipsa voluptatibus soluta nobis unde quisquam
                        temporibus magnam debitis quidem. Ducimus ratione
                        corporis nesciunt earum vel est quaerat blanditiis
                        dolore ipsa?
                    </p>
                </div>
            </div>
        </div>
      codenotes:
        - |
          Pattern structure
          -----------------
          .expandable-group
            .expandable-group_header
            .expandable.expandable__padded
              [...]
            .expandable.expandable__padded
              [...]
            .expandable.expandable__padded
              [...]
    - name: Accordion-style group
      markup: |
        <div class="expandable-group" data-accordion="true">
            <div class="expandable-group_header">Expandable group header</div>
            <div class="expandable expandable__padded">
                <button class="expandable_header expandable_target">
                    <span class="expandable_header-left expandable_label">
                        Expandable Header 1
                    </span>
                    <span class="expandable_header-right expandable_link">
                        <span class="expandable_cue-open">
                            Show
                            <span class="cf-icon cf-icon-plus-round"></span>
                        </span>
                        <span class="expandable_cue-close">
                            Hide
                            <span class="cf-icon cf-icon-minus-round"></span>
                        </span>
                    </span>
                </button>
                <div class="expandable_content">
                    <p>
                        Lorem ipsum dolor sit amet, consectetur adipisicing
                        elit. Neque ipsa voluptatibus soluta nobis unde quisquam
                        temporibus magnam debitis quidem. Ducimus ratione
                        corporis nesciunt earum vel est quaerat blanditiis
                        dolore ipsa?
                    </p>
                </div>
            </div>
            <div class="expandable expandable__padded">
                <button class="expandable_header expandable_target">
                    <span class="expandable_header-left expandable_label">
                        Expandable Header 2
                    </span>
                    <span class="expandable_header-right expandable_link">
                        <span class="expandable_cue-open">
                            Show
                            <span class="cf-icon cf-icon-plus-round"></span>
                        </span>
                        <span class="expandable_cue-close">
                            Hide
                            <span class="cf-icon cf-icon-minus-round"></span>
                        </span>
                    </span>
                </button>
                <div class="expandable_content">
                    <p>
                        Lorem ipsum dolor sit amet, consectetur adipisicing
                        elit. Neque ipsa voluptatibus soluta nobis unde quisquam
                        temporibus magnam debitis quidem. Ducimus ratione
                        corporis nesciunt earum vel est quaerat blanditiis
                        dolore ipsa?
                    </p>
                </div>
            </div>
            <div class="expandable expandable__padded">
                <button class="expandable_header expandable_target">
                    <span class="expandable_header-left expandable_label">
                        Expandable Header 3
                    </span>
                    <span class="expandable_header-right expandable_link">
                        <span class="expandable_cue-open">
                            Show
                            <span class="cf-icon cf-icon-plus-round"></span>
                        </span>
                        <span class="expandable_cue-close">
                            Hide
                            <span class="cf-icon cf-icon-minus-round"></span>
                        </span>
                    </span>
                </button>
                <div class="expandable_content">
                    <p>
                        Lorem ipsum dolor sit amet, consectetur adipisicing
                        elit. Neque ipsa voluptatibus soluta nobis unde quisquam
                        temporibus magnam debitis quidem. Ducimus ratione
                        corporis nesciunt earum vel est quaerat blanditiis
                        dolore ipsa?
                    </p>
                </div>
            </div>
        </div>
      codenotes:
        - |
          <div class="expandable-group" data-accordion="true">
      notes:
        - "Accordions can only show one open expandable at a time."
        - "Add the data-accordion=\"true\" attribute to the expandable group to
           activate the accordion mode."
    tags:
    - cf-expandables
*/

.expandable-group {
  margin-bottom: 1.875em;
}

.expandable-group_header {
  padding: 0.35714286em 1.14285714em;
  border-bottom: 1px solid #919395;
  background: #f1f2f2;
  color: #75787b;
  font-family: "AvenirNextLTW01-Demi", Arial, sans-serif;
  font-style: normal;
  font-weight: bold;
  letter-spacing: 1px;
  text-transform: uppercase;
  margin-top: 0;
  margin-bottom: 0.35714286em;
  font-size: 0.875em;
  line-height: 1.57142857;
  margin-bottom: 0;
}

.lt-ie9 .expandable-group_header {
  font-weight: normal !important;
}

.expandable-group .expandable {
  border-bottom: 1px solid #919395;
  margin-bottom: 0;
  background: #ffffff;
}

.expandable-group .expandable_label {
  margin-top: 0;
  margin-bottom: 1.16666667em;
  font-size: 1.125em;
  font-family: "AvenirNextLTW01-Medium", Arial, sans-serif;
  font-style: normal;
  font-weight: 500;
  line-height: 1.22222222;
  margin-bottom: 0;
}

.lt-ie9 .expandable-group .expandable_label {
  font-weight: normal !important;
}

.expandable-group .expandable_content {
  margin-bottom: 0;
}

/* topdoc
  name: EOF
  eof: true
*/

/* ==========================================================================
   Capital Framework
   Form Element Styling
   ========================================================================== */

/* topdoc
  name: Form labels
  family: cf-forms
  patterns:
    - name: Label header
      markup: |
        <label class="form-label-header">
            Form label header
        </label>
  tags:
    - cf-forms
*/

.form-label-header {
  font-family: "AvenirNextLTW01-Demi", Arial, sans-serif;
  font-style: normal;
  font-weight: bold;
  letter-spacing: 1px;
  text-transform: uppercase;
  margin-top: 0;
  margin-bottom: 0.35714286em;
  font-size: 0.875em;
  line-height: 1.57142857;
  margin-bottom: 0.71428571em;
}

.lt-ie9 .form-label-header {
  font-weight: normal !important;
}

/* topdoc
  name: Super input
  family: cf-forms
  patterns:
    - name: .input__super
      markup: |
        <input class="input__super" type="text" value="Super input"></input>
        <button class="btn btn__super">Super</button>
      notes:
        - "An input that matches the height of a super button."
  tags:
    - cf-forms
*/

.input__super[type="text"],
.input__super[type="search"],
.input__super[type="email"],
.input__super[type="url"],
.input__super[type="tel"],
.input__super[type="number"] {
  padding: 0.55555556em;
  font-size: 1.125em;
}

/* topdoc
    name: Input states
    family: cf-forms
    patterns:
    - name: Error state
      codenotes:
        - .error
      notes:
        - "See the 'Form icons' section below for guidance on adding icons to
           states."
      markup: |
        <input class="error" type="text" value="Invalid input">
    - name: Success state
      codenotes:
        - .success
      notes:
        - "See the 'Form icons' section below for guidance on adding icons to
           states."
      markup: |
        <input class="success" type="text" value="Validated input">
    tags:
    - cf-forms
*/

input[type="text"].error,
input[type="search"].error,
input[type="email"].error,
input[type="url"].error,
input[type="tel"].error,
input[type="number"].error,
select[multiple].error,
textarea.error {
  border: 1px solid #d12124;
  outline: 1px solid #d12124;
}

input[type="text"].success,
input[type="search"].success,
input[type="email"].success,
input[type="url"].success,
input[type="tel"].success,
input[type="number"].success,
select[multiple].success,
textarea.success {
  border: 1px solid #2cb34a;
  outline: 1px solid #2cb34a;
}

/* topdoc
    name: Form icons
    family: cf-forms
    patterns:
    - name: Form input icons
      notes:
        - "Form input icons add small positioning tweaks to Capital Framework
          icons."
      markup: |
        <input type="text" value="">
        <span class="cf-form_input-icon cf-icon cf-icon-email"></span>
    - name: Form input error icon
      notes:
        - "The icon must be placed directly after the form input in the markup
          and the input must use the 'error' class."
        - "For invalid fields only use the alert role to call attention to
           fields that need immediate attention:
           https://developer.mozilla.org/en-US/docs/Web/Accessibility/ARIA/ARIA_Techniques/Using_the_alert_role"
      markup: |
        <input class="error" type="text" value="Invalid input">
        <span class="cf-form_input-icon cf-icon cf-icon-delete-round" role="alert"></span>
    - name: Form input success icon
      notes:
        - "The icon must be placed directly after the form input in the markup
          and the input must use the 'error' class."
        - "For valid inputs only use the alert role to indicate that a
           previously invalid input is now valid:
           https://developer.mozilla.org/en-US/docs/Web/Accessibility/ARIA/ARIA_Techniques/Using_the_alert_role"
      markup: |
        <input class="success" type="text" value="Validated input">
        <span class="cf-form_input-icon cf-icon cf-icon-approved-round"></span>
    tags:
    - cf-forms
*/

.cf-form_input-icon {
  position: relative;
  top: 0.3em;
  margin-left: 0.2em;
  font-size: 1.25em;
}

.error + .cf-form_input-icon {
  color: #d12124;
}

.success + .cf-form_input-icon {
  color: #2cb34a;
}

/* topdoc
  name: Form group
  family: cf-forms
  notes:
    - "A form group is recommended when you need to provide spacing between form
       elements and between groups of form elements."
  codenotes:
    - |
      Pattern structure
      -----------------
      .form-group
        .form-group_item
  patterns:
    - name: .form-group (block)
      markup: |
        <div class="form-group">
            <div class="form-group_item">
                <input type="text">
            </div>
            <div class="form-group_item">
                <input type="text">
            </div>
        </div>
        <div class="form-group">
            <div class="form-group_item">
                <input type="text">
            </div>
            <div class="form-group_item">
                <input type="text">
            </div>
        </div>
        <div class="form-group">
            <div class="form-group_item">
                <input type="text">
            </div>
            <div class="form-group_item">
                <input type="text">
            </div>
        </div>
      codenotes:
        - |
          .form-group
      notes:
        - "Provides sizeable margins between groups of form elements."
    - name: .form-group_item (element)
      markup: |
        <div class="form-group_item">
            <input type="text">
        </div>
        <div class="form-group_item">
            <input type="text">
        </div>
        <div class="form-group_item">
            <input type="text">
        </div>
      notes:
        - "Provides subtle margins between form elements within the same group."
    - name: Real world example
      markup: |
        <div class="form-group">
            <label class="form-label-header">Form group</label>
            <div class="form-group_item">
                <input type="text" value="Form group item">
            </div>
            <div class="form-group_item">
                <input type="text" value="Form group item">
            </div>
        </div>
        <div class="form-group">
            <label class="form-label-header">Form group</label>
            <div class="form-group_item">
                <input type="text" value="Form group item">
            </div>
            <div class="form-group_item">
                <input type="text" value="Form group item">
            </div>
        </div>
  tags:
    - cf-forms
*/

.form-group + .form-group {
  margin-top: 1.875em;
}

.form-group_item + .form-group_item {
  margin-top: 0.9375em;
}

/* topdoc
  name: Input with button
  family: cf-forms
  patterns:
    - name: Default input and button
      markup: |
        <div class="input-with-btn">
            <div class="input-with-btn_input">
                <input type="text">
            </div>
            <div class="input-with-btn_btn">
                <button class="btn">Search</button>
            </div>
        </div>
    - name: Super input and button
      markup: |
        <div class="input-with-btn">
            <div class="input-with-btn_input">
                <input class="input__super" type="text">
            </div>
            <div class="input-with-btn_btn">
                <button class="btn btn__super">Search</button>
            </div>
        </div>
  tags:
    - cf-forms
*/

.input-with-btn {
  display: block;
  position: relative;
  margin-left: -15px;
  margin-right: -15px;
}

.input-with-btn_input {
  margin-bottom: 0.9375em;
}

.input-with-btn_input {
  display: inline-block;
  -webkit-box-sizing: border-box;
  -moz-box-sizing: border-box;
  box-sizing: border-box;
  border: solid transparent;
  border-width: 0 15px;
  margin-right: -0.25em;
  vertical-align: top;
  width: 75%;
  border-right-width: 0;
}

.ie .input-with-btn_input {
  margin-right: -0.26em;
}

.lt-ie8 .input-with-btn_input {
  display: inline;
  margin-right: 0;
  zoom: 1;
  behavior: url('/cfgov-refresh/static/vendor/box-sizing-polyfill/boxsizing.htc');
}

.input-with-btn_input {
  display: inline-block;
  -webkit-box-sizing: border-box;
  -moz-box-sizing: border-box;
  box-sizing: border-box;
  border: solid transparent;
  border-width: 0 15px;
  margin-right: -0.25em;
  vertical-align: top;
  width: 83.33333333%;
  border-right-width: 0;
}

.ie .input-with-btn_input {
  margin-right: -0.26em;
}

.lt-ie8 .input-with-btn_input {
  display: inline;
  margin-right: 0;
  zoom: 1;
  behavior: url('/cfgov-refresh/static/vendor/box-sizing-polyfill/boxsizing.htc');
}

.input-with-btn_input input {
  -webkit-box-sizing: border-box;
  -moz-box-sizing: border-box;
  box-sizing: border-box;
  width: 100%;
}

.input-with-btn_btn {
  margin-bottom: 0.9375em;
}

.input-with-btn_btn {
  display: inline-block;
  -webkit-box-sizing: border-box;
  -moz-box-sizing: border-box;
  box-sizing: border-box;
  border: solid transparent;
  border-width: 0 15px;
  margin-right: -0.25em;
  vertical-align: top;
  width: 25%;
}

.ie .input-with-btn_btn {
  margin-right: -0.26em;
}

.lt-ie8 .input-with-btn_btn {
  display: inline;
  margin-right: 0;
  zoom: 1;
  behavior: url('/cfgov-refresh/static/vendor/box-sizing-polyfill/boxsizing.htc');
}

.input-with-btn_btn {
  display: inline-block;
  -webkit-box-sizing: border-box;
  -moz-box-sizing: border-box;
  box-sizing: border-box;
  border: solid transparent;
  border-width: 0 15px;
  margin-right: -0.25em;
  vertical-align: top;
  width: 16.66666667%;
}

.ie .input-with-btn_btn {
  margin-right: -0.26em;
}

.lt-ie8 .input-with-btn_btn {
  display: inline;
  margin-right: 0;
  zoom: 1;
  behavior: url('/cfgov-refresh/static/vendor/box-sizing-polyfill/boxsizing.htc');
}

.input-with-btn_btn .btn {
  -webkit-box-sizing: border-box;
  -moz-box-sizing: border-box;
  box-sizing: border-box;
  width: 100%;
}

.input-with-btn_btn .btn__super {
  padding-left: 0.83333333em;
  padding-right: 0.83333333em;
}

/* topdoc
  name: Button inside input
  family: cf-forms
  patterns:
    - name: Default button inside of an default input
      markup: |
        <div class="btn-inside-input">
            <input type="text"
                   value="This is some really long text to make sure that the button doesn't overlap the content in such a way that this input becomes unusable.">
            <button class="btn btn__link btn__secondary">
                Clear
                <span class="cf-icon cf-icon-delete"></span>
            </button>
        </div>
    - name: Super button inside of a super input
      markup: |
        <div class="btn-inside-input">
            <input class="input__super"
                   type="text"
                   value="This is some really long text to make sure that the button doesn't overlap the content in such a way that this input becomes unusable.">
            <button class="btn btn__super btn__link btn__secondary">
                Clear
                <span class="cf-icon cf-icon-delete"></span>
            </button>
        </div>
  tags:
    - cf-forms
*/

.btn-inside-input {
  position: relative;
}

.btn-inside-input input[type="text"],
.btn-inside-input input[type="search"],
.btn-inside-input input[type="email"],
.btn-inside-input input[type="url"],
.btn-inside-input input[type="tel"],
.btn-inside-input input[type="number"] {
  -webkit-box-sizing: border-box;
  -moz-box-sizing: border-box;
  box-sizing: border-box;
  width: 100%;
  padding-right: 4.64285714em;
}

.btn-inside-input input[type="text"].input__super,
.btn-inside-input input[type="search"].input__super,
.btn-inside-input input[type="email"].input__super,
.btn-inside-input input[type="url"].input__super,
.btn-inside-input input[type="tel"].input__super,
.btn-inside-input input[type="number"].input__super {
  padding-right: 5em;
}

.btn-inside-input .btn {
  border-bottom-width: 0 !important;
  position: absolute;
  right: 1.07142857em;
  top: 0;
}

.btn-inside-input .btn__super {
  right: 0.83333333em;
}

/* topdoc
  name: EOF
  eof: true
*/

/* ==========================================================================
   Capital Framework
   Grid mixins
   ========================================================================== */

/* topdoc
  name: "Global Less variables"
  notes:
    - "The following variables are default values used in creating grids.
      They can be overridden in your application's stylesheet.
      Most mixins allows you to override these values by passing them arguments."
  family: "cf-grid"
  patterns:
    - codenotes:
        - "@grid_box-sizing-polyfill-path: '/cf-grid/custom-demo/static/css';"
      notes:
        - "The path where boxsizing.htc is located."
        - "This path MUST be overridden in your project and set to a root relative url."
    - codenotes:
        - "@grid_wrapper-width: 1200px;"
      notes:
        - "The grid's maximum width in px."
    - codenotes:
        - "@grid_gutter-width: 30px;"
      notes:
        - "The fixed width between columns."
    - codenotes:
        - "@grid_total-columns: 12;"
      notes:
        - "The total number of columns used in calculating column widths."
    - codenotes:
        - "@grid_debug"
      notes:
        - "Gives column blocks a background color if set to true."
  tags:
    - "cf-grid"
*/

/* topdoc
  name: "Wrapper"
  notes:
    - "Wrappers are centered containers with a max-width and fixed gutters
      that match the gutter widths of columns."
    - "To support IE 6/7, ensure that the path to boxsizing.htc is set using
      the @grid_box-sizing-polyfill-path Less variable.
      Read more: https://github.com/Schepp/box-sizing-polyfill."
  family: "cf-grid"
  patterns:
    - name: "Less mixin"
      codenotes:
        - ".grid_wrapper( @grid_wrapper-width: @grid_wrapper-width )"
      notes:
        - "You can create wrappers with different max-widths by passing a pixel
          value into the mixin."
    - name: "Usage"
      codenotes:
        - |
          .main-wrapper {
            .grid_wrapper();
          }
          .wide-wrapper {
            .grid_wrapper( 1900px );
          }
        - |
          <div class="main-wrapper">
              This container now has left and right padding and a centered max width.
          </div>
          <div class="wide-wrapper">
              This container is the same except it has a wider max-width.
          </div>
  tags:
    - "cf-grid"
*/

/* topdoc
  name: "Columns"
  family: "cf-grid"
  patterns:
    - name: "Less mixin"
      codenotes:
        - ".grid_column( @columns: 1; @total: @grid_total-columns; @prefix: 0; @suffix: 0 )"
      notes:
        - "Computes column widths and prefix/suffix padding."
        - "CSS borders are used for fixed gutters."
    - name: "Usage"
      codenotes:
        - |
          .main-wrapper {
            .grid_wrapper();
          }
          .half {
            .grid_column(1, 2);
          }
        - |
          <div class="main-wrapper">
              <div class="half">I am half of my parent.</div>
              <div class="half">I am half of my parent.</div>
          </div>
    - name: "This is a placeholder for documenting prefix and suffix"
      codenotes:
        - "..."
  tags:
    - "cf-grid"
*/

/* topdoc
  name: "Push and Pull mixins for source ordering"
  family: "cf-grid"
  patterns:
    - codenotes:
        - ".push( @offset: 1, @grid_total-columns: @grid_total-columns )"
        - ".pull( @offset: 1, @grid_total-columns: @grid_total-columns )"
    - name: "Usage"
      codenotes:
        - |
          .first {
            .grid_column(1, 2);
            .grid_pull(1);
          }
          .second {
            .grid_column(1, 2);
            .grid_push(1);
          }
        - |
          <div>
              <div class="second">I am first in the markup but appear after .first.</div>
              <div class="first">I am second in the markup but appear before .second.</div>
          </div>
  tags:
    - "cf-grid"
*/

/* topdoc
  name: "Nested columns"
  notes:
    - "Since all cf-grid columns have left and right gutters you will notice
      undesireable offsetting when nesting columns.
      Normally this is removed with complex selectors or by adding classes
      to the first and last column per 'row'.
      In cf-grid the way to get around this is by wrapping your columns in a
      container that utilizes the .grid_nested-col-group() mixin.
      This mixin uses negative left and right margins to pull the columns back
      into alignment with parent columns."
    - "NOTE: Working this way allows you to easily create responsive grids.
      You are free to control the number of columns per 'row' without having
      to deal with the first and last columns of each row."
    - "NOTE: cf-grids does not use 'rows' and there is no row container.
      To clarify, if you have a 12 column grid and place 24 columns inside
      of a wrapper cf-grid columns will automaitcally stack into 2 'rows'
      of 12."
  family: "cf-grid"
  patterns:
    - name: "Less mixin"
      codenotes:
        - ".grid_nested-col-group()"
    - name: "Usage"
      codenotes:
        - |
          .main-wrapper {
            .grid_wrapper();
          }
          .cols {
            .grid_nested-col-group();
          }
          .half {
            .grid_column(1, 2);
          }
        - |
          <div class="main-wrapper">
              <div class="half">
                  <div class="cols">
                      <div class="half"></div>
                      <div class="half"></div>
                  </div>
              </div>
              <div class="half">
                  <div class="cols">
                      <div class="half"></div>
                      <div class="half"></div>
                  </div>
              </div>
          </div>
  tags:
    - "cf-grid"
*/

/* topdoc
  name: EOF
  eof: true
*/

/* ==========================================================================
   Capital Framework
   Icons
   ========================================================================== */

/* topdoc
  name: Less variables
  family: cf-icons
  notes:
    - "These variables can be overriden in your project's Less file."
  patterns:
    - name: CSS prefix
      codenotes:
        - "@cf-icon-prefix: cf-icon;"
    - name: Path to icon font files
      codenotes:
        - "@cf-icon-path: '../fonts';"
    - name: Toggle IE7 support
      codenotes:
        - "@cf-icon-ie7-support: true;"
      notes:
        - "More on IE7 support can be found in the 'IE7 Support' section."
  tags:
    - cf-icons
*/

/* topdoc
  name: IE7 Support
  family: cf-icons
  notes:
    - "IE7 support is added by using dynamic properties (CSS expressions)."
    - "To turn off IE7 support simply set @cf-icon-ie7-support to false."
  tags:
    - cf-icons
*/

/* topdoc
  name: The basics
  family: cf-icons
  patterns:
    - name: "@font-face declaration"
    - name: Base icon class
      notes:
        - "The cf-icon-prefix class applies all shared icon styles including the
          font family."
        - "All icons must use two classes, one for this base class and another
          to set the font character. For example:
          <span class='cf-icon cf-icon-left'></span>."
        - "Please use the span element instead of the i element. This avoids
          font family cascading conflicts when using an italic webfont on i
          elements and then another font for the icons. Note that this issue
          only pops up in older versions of Internet Explorer."
  tags:
    - cf-icons
*/

@font-face {
  font-family: 'CFPB Minicons';
  src: url('/static/fonts/cf-icons.eot');
  src: url('/static/fonts/cf-icons.eot?#iefix') format('embedded-opentype'), url('/static/fonts/cf-icons.woff') format('woff'), url('/static/fonts/cf-icons.ttf') format('truetype'), url('/static/fonts/cf-icons.svg') format('svg');
  font-weight: normal;
  font-style: normal;
}

.cf-icon {
  font-family: 'CFPB Minicons';
  display: inline-block;
  font-style: normal;
  font-weight: normal;
  line-height: 1;
  -webkit-font-smoothing: antialiased;
}

/* topdoc
    name: Navigation icons
    family: cf-icons
    patterns:
      - name: left
        markup: |
          <span class="cf-icon cf-icon-left"></span>
          <span class="cf-icon cf-icon-left-round"></span>
      - name: right
        markup: |
          <span class="cf-icon cf-icon-right"></span>
          <span class="cf-icon cf-icon-right-round"></span>
      - name: up
        markup: |
          <span class="cf-icon cf-icon-up"></span>
          <span class="cf-icon cf-icon-up-round"></span>
      - name: down
        markup: |
          <span class="cf-icon cf-icon-down"></span>
          <span class="cf-icon cf-icon-down-round"></span>
      - name: arrow-left
        markup: |
          <span class="cf-icon cf-icon-arrow-left"></span>
          <span class="cf-icon cf-icon-arrow-left-round"></span>
      - name: arrow-right
        markup: |
          <span class="cf-icon cf-icon-arrow-right"></span>
          <span class="cf-icon cf-icon-arrow-right-round"></span>
      - name: arrow-up
        markup: |
          <span class="cf-icon cf-icon-arrow-up"></span>
          <span class="cf-icon cf-icon-arrow-up-round"></span>
      - name: arrow-down
        markup: |
          <span class="cf-icon cf-icon-arrow-down"></span>
          <span class="cf-icon cf-icon-arrow-down-round"></span>
    tags:
      - cf-icons
*/

.cf-icon-left:before {
  content: "\e000";
}

.lt-ie8 .cf-icon-left {
  *zoom: expression( this.runtimeStyle['zoom'] = '1', this.innerHTML = '\e000');
}

.cf-icon-left-round:before {
  content: "\e001";
}

.lt-ie8 .cf-icon-left-round {
  *zoom: expression( this.runtimeStyle['zoom'] = '1', this.innerHTML = '\e001');
}

.cf-icon-right:before {
  content: "\e002";
}

.lt-ie8 .cf-icon-right {
  *zoom: expression( this.runtimeStyle['zoom'] = '1', this.innerHTML = '\e002');
}

.cf-icon-right-round:before {
  content: "\e003";
}

.lt-ie8 .cf-icon-right-round {
  *zoom: expression( this.runtimeStyle['zoom'] = '1', this.innerHTML = '\e003');
}

.cf-icon-up:before {
  content: "\e004";
}

.lt-ie8 .cf-icon-up {
  *zoom: expression( this.runtimeStyle['zoom'] = '1', this.innerHTML = '\e004');
}

.cf-icon-up-round:before {
  content: "\e005";
}

.lt-ie8 .cf-icon-up-round {
  *zoom: expression( this.runtimeStyle['zoom'] = '1', this.innerHTML = '\e005');
}

.cf-icon-down:before {
  content: "\e006";
}

.lt-ie8 .cf-icon-down {
  *zoom: expression( this.runtimeStyle['zoom'] = '1', this.innerHTML = '\e006');
}

.cf-icon-down-round:before {
  content: "\e007";
}

.lt-ie8 .cf-icon-down-round {
  *zoom: expression( this.runtimeStyle['zoom'] = '1', this.innerHTML = '\e007');
}

.cf-icon-arrow-left:before {
  content: "\e008";
}

.lt-ie8 .cf-icon-arrow-left {
  *zoom: expression( this.runtimeStyle['zoom'] = '1', this.innerHTML = '\e008');
}

.cf-icon-arrow-left-round:before {
  content: "\e009";
}

.lt-ie8 .cf-icon-arrow-left-round {
  *zoom: expression( this.runtimeStyle['zoom'] = '1', this.innerHTML = '\e009');
}

.cf-icon-arrow-right:before {
  content: "\e010";
}

.lt-ie8 .cf-icon-arrow-right {
  *zoom: expression( this.runtimeStyle['zoom'] = '1', this.innerHTML = '\e010');
}

.cf-icon-arrow-right-round:before {
  content: "\e011";
}

.lt-ie8 .cf-icon-arrow-right-round {
  *zoom: expression( this.runtimeStyle['zoom'] = '1', this.innerHTML = '\e011');
}

.cf-icon-arrow-up:before {
  content: "\e012";
}

.lt-ie8 .cf-icon-arrow-up {
  *zoom: expression( this.runtimeStyle['zoom'] = '1', this.innerHTML = '\e012');
}

.cf-icon-arrow-up-round:before {
  content: "\e013";
}

.lt-ie8 .cf-icon-arrow-up-round {
  *zoom: expression( this.runtimeStyle['zoom'] = '1', this.innerHTML = '\e013');
}

.cf-icon-arrow-down:before {
  content: "\e014";
}

.lt-ie8 .cf-icon-arrow-down {
  *zoom: expression( this.runtimeStyle['zoom'] = '1', this.innerHTML = '\e014');
}

.cf-icon-arrow-down-round:before {
  content: "\e015";
}

.lt-ie8 .cf-icon-arrow-down-round {
  *zoom: expression( this.runtimeStyle['zoom'] = '1', this.innerHTML = '\e015');
}

/* topdoc
    name: Status icons
    family: cf-icons
    patterns:
      - name: approved
        markup: |
          <span class="cf-icon cf-icon-approved"></span>
          <span class="cf-icon cf-icon-approved-round"></span>
      - name: error
        markup: |
          <span class="cf-icon cf-icon-error"></span>
          <span class="cf-icon cf-icon-error-round"></span>
      - name: help
        markup: |
          <span class="cf-icon cf-icon-help"></span>
          <span class="cf-icon cf-icon-help-round"></span>
      - name: delete
        markup: |
          <span class="cf-icon cf-icon-delete"></span>
          <span class="cf-icon cf-icon-delete-round"></span>
      - name: plus
        markup: |
          <span class="cf-icon cf-icon-plus"></span>
          <span class="cf-icon cf-icon-plus-round"></span>
      - name: minus
        markup: |
          <span class="cf-icon cf-icon-minus"></span>
          <span class="cf-icon cf-icon-minus-round"></span>
      - name: update
        markup: |
          <span class="cf-icon cf-icon-update"></span>
          <span class="cf-icon cf-icon-update-round"></span>
    tags:
      - cf-icons
*/

.cf-icon-approved:before {
  content: "\e100";
}

.lt-ie8 .cf-icon-approved {
  *zoom: expression( this.runtimeStyle['zoom'] = '1', this.innerHTML = '\e100');
}

.cf-icon-approved-round:before {
  content: "\e101";
}

.lt-ie8 .cf-icon-approved-round {
  *zoom: expression( this.runtimeStyle['zoom'] = '1', this.innerHTML = '\e101');
}

.cf-icon-error:before {
  content: "\e102";
}

.lt-ie8 .cf-icon-error {
  *zoom: expression( this.runtimeStyle['zoom'] = '1', this.innerHTML = '\e102');
}

.cf-icon-error-round:before {
  content: "\e103";
}

.lt-ie8 .cf-icon-error-round {
  *zoom: expression( this.runtimeStyle['zoom'] = '1', this.innerHTML = '\e103');
}

.cf-icon-help:before {
  content: "\e104";
}

.lt-ie8 .cf-icon-help {
  *zoom: expression( this.runtimeStyle['zoom'] = '1', this.innerHTML = '\e104');
}

.cf-icon-help-round:before {
  content: "\e105";
}

.lt-ie8 .cf-icon-help-round {
  *zoom: expression( this.runtimeStyle['zoom'] = '1', this.innerHTML = '\e105');
}

.cf-icon-delete:before {
  content: "\e106";
}

.lt-ie8 .cf-icon-delete {
  *zoom: expression( this.runtimeStyle['zoom'] = '1', this.innerHTML = '\e106');
}

.cf-icon-delete-round:before {
  content: "\e107";
}

.lt-ie8 .cf-icon-delete-round {
  *zoom: expression( this.runtimeStyle['zoom'] = '1', this.innerHTML = '\e107');
}

.cf-icon-plus:before {
  content: "\e108";
}

.lt-ie8 .cf-icon-plus {
  *zoom: expression( this.runtimeStyle['zoom'] = '1', this.innerHTML = '\e108');
}

.cf-icon-plus-round:before {
  content: "\e109";
}

.lt-ie8 .cf-icon-plus-round {
  *zoom: expression( this.runtimeStyle['zoom'] = '1', this.innerHTML = '\e109');
}

.cf-icon-minus:before {
  content: "\e110";
}

.lt-ie8 .cf-icon-minus {
  *zoom: expression( this.runtimeStyle['zoom'] = '1', this.innerHTML = '\e110');
}

.cf-icon-minus-round:before {
  content: "\e111";
}

.lt-ie8 .cf-icon-minus-round {
  *zoom: expression( this.runtimeStyle['zoom'] = '1', this.innerHTML = '\e111');
}

.cf-icon-update:before {
  content: "\e112";
}

.lt-ie8 .cf-icon-update {
  *zoom: expression( this.runtimeStyle['zoom'] = '1', this.innerHTML = '\e112');
}

.cf-icon-update-round:before {
  content: "\e113";
}

.lt-ie8 .cf-icon-update-round {
  *zoom: expression( this.runtimeStyle['zoom'] = '1', this.innerHTML = '\e113');
}

/* topdoc
    name: Social icons
    family: cf-icons
    patterns:
      - name: youtube
        markup: |
          <span class="cf-icon cf-icon-youtube"></span>
          <span class="cf-icon cf-icon-youtube-square"></span>
      - name: linkedin
        markup: |
          <span class="cf-icon cf-icon-linkedin"></span>
          <span class="cf-icon cf-icon-linkedin-square"></span>
      - name: facebook
        markup: |
          <span class="cf-icon cf-icon-facebook"></span>
          <span class="cf-icon cf-icon-facebook-square"></span>
      - name: flickr
        markup: |
          <span class="cf-icon cf-icon-flickr"></span>
          <span class="cf-icon cf-icon-flickr-square"></span>
      - name: plus
        markup: |
          <span class="cf-icon cf-icon-twitter"></span>
          <span class="cf-icon cf-icon-twitter-square"></span>
      - name: github
        markup: |
          <span class="cf-icon cf-icon-github"></span>
          <span class="cf-icon cf-icon-github-square"></span>
      - name: email-social
        markup: |
          <span class="cf-icon cf-icon-email-social"></span>
          <span class="cf-icon cf-icon-email-social-square"></span>
    tags:
      - cf-icons
*/

.cf-icon-youtube:before {
  content: "\e200";
}

.lt-ie8 .cf-icon-youtube {
  *zoom: expression( this.runtimeStyle['zoom'] = '1', this.innerHTML = '\e200');
}

.cf-icon-youtube-square:before {
  content: "\e201";
}

.lt-ie8 .cf-icon-youtube-square {
  *zoom: expression( this.runtimeStyle['zoom'] = '1', this.innerHTML = '\e201');
}

.cf-icon-linkedin:before {
  content: "\e202";
}

.lt-ie8 .cf-icon-linkedin {
  *zoom: expression( this.runtimeStyle['zoom'] = '1', this.innerHTML = '\e202');
}

.cf-icon-linkedin-square:before {
  content: "\e203";
}

.lt-ie8 .cf-icon-linkedin-square {
  *zoom: expression( this.runtimeStyle['zoom'] = '1', this.innerHTML = '\e203');
}

.cf-icon-facebook:before {
  content: "\e204";
}

.lt-ie8 .cf-icon-facebook {
  *zoom: expression( this.runtimeStyle['zoom'] = '1', this.innerHTML = '\e204');
}

.cf-icon-facebook-square:before {
  content: "\e205";
}

.lt-ie8 .cf-icon-facebook-square {
  *zoom: expression( this.runtimeStyle['zoom'] = '1', this.innerHTML = '\e205');
}

.cf-icon-flickr:before {
  content: "\e206";
}

.lt-ie8 .cf-icon-flickr {
  *zoom: expression( this.runtimeStyle['zoom'] = '1', this.innerHTML = '\e206');
}

.cf-icon-flickr-square:before {
  content: "\e207";
}

.lt-ie8 .cf-icon-flickr-square {
  *zoom: expression( this.runtimeStyle['zoom'] = '1', this.innerHTML = '\e207');
}

.cf-icon-twitter:before {
  content: "\e208";
}

.lt-ie8 .cf-icon-twitter {
  *zoom: expression( this.runtimeStyle['zoom'] = '1', this.innerHTML = '\e208');
}

.cf-icon-twitter-square:before {
  content: "\e209";
}

.lt-ie8 .cf-icon-twitter-square {
  *zoom: expression( this.runtimeStyle['zoom'] = '1', this.innerHTML = '\e209');
}

.cf-icon-github:before {
  content: "\e210";
}

.lt-ie8 .cf-icon-github {
  *zoom: expression( this.runtimeStyle['zoom'] = '1', this.innerHTML = '\e210');
}

.cf-icon-github-square:before {
  content: "\e211";
}

.lt-ie8 .cf-icon-github-square {
  *zoom: expression( this.runtimeStyle['zoom'] = '1', this.innerHTML = '\e211');
}

.cf-icon-email-social:before {
  content: "\e212";
}

.lt-ie8 .cf-icon-email-social {
  *zoom: expression( this.runtimeStyle['zoom'] = '1', this.innerHTML = '\e212');
}

.cf-icon-email-social-square:before {
  content: "\e213";
}

.lt-ie8 .cf-icon-email-social-square {
  *zoom: expression( this.runtimeStyle['zoom'] = '1', this.innerHTML = '\e213');
}

/* topdoc
    name: Communication icons
    family: cf-icons
    patterns:
      - name: web
        markup: |
          <span class="cf-icon cf-icon-web"></span>
          <span class="cf-icon cf-icon-web-round"></span>
      - name: email
        markup: |
          <span class="cf-icon cf-icon-email"></span>
          <span class="cf-icon cf-icon-email-round"></span>
      - name: mail
        markup: |
          <span class="cf-icon cf-icon-mail"></span>
          <span class="cf-icon cf-icon-mail-round"></span>
      - name: phone
        markup: |
          <span class="cf-icon cf-icon-phone"></span>
          <span class="cf-icon cf-icon-phone-round"></span>
      - name: technology
        markup: |
          <span class="cf-icon cf-icon-technology"></span>
          <span class="cf-icon cf-icon-technology-round"></span>
      - name: fax
        markup: |
          <span class="cf-icon cf-icon-fax"></span>
          <span class="cf-icon cf-icon-fax-round"></span>
    tags:
      - cf-icons
*/

.cf-icon-web:before {
  content: "\e300";
}

.lt-ie8 .cf-icon-web {
  *zoom: expression( this.runtimeStyle['zoom'] = '1', this.innerHTML = '\e300');
}

.cf-icon-web-round:before {
  content: "\e301";
}

.lt-ie8 .cf-icon-web-round {
  *zoom: expression( this.runtimeStyle['zoom'] = '1', this.innerHTML = '\e301');
}

.cf-icon-email:before {
  content: "\e302";
}

.lt-ie8 .cf-icon-email {
  *zoom: expression( this.runtimeStyle['zoom'] = '1', this.innerHTML = '\e302');
}

.cf-icon-email-round:before {
  content: "\e303";
}

.lt-ie8 .cf-icon-email-round {
  *zoom: expression( this.runtimeStyle['zoom'] = '1', this.innerHTML = '\e303');
}

.cf-icon-mail:before {
  content: "\e304";
}

.lt-ie8 .cf-icon-mail {
  *zoom: expression( this.runtimeStyle['zoom'] = '1', this.innerHTML = '\e304');
}

.cf-icon-mail-round:before {
  content: "\e305";
}

.lt-ie8 .cf-icon-mail-round {
  *zoom: expression( this.runtimeStyle['zoom'] = '1', this.innerHTML = '\e305');
}

.cf-icon-phone:before {
  content: "\e306";
}

.lt-ie8 .cf-icon-phone {
  *zoom: expression( this.runtimeStyle['zoom'] = '1', this.innerHTML = '\e306');
}

.cf-icon-phone-round:before {
  content: "\e307";
}

.lt-ie8 .cf-icon-phone-round {
  *zoom: expression( this.runtimeStyle['zoom'] = '1', this.innerHTML = '\e307');
}

.cf-icon-technology:before {
  content: "\e308";
}

.lt-ie8 .cf-icon-technology {
  *zoom: expression( this.runtimeStyle['zoom'] = '1', this.innerHTML = '\e308');
}

.cf-icon-technology-round:before {
  content: "\e309";
}

.lt-ie8 .cf-icon-technology-round {
  *zoom: expression( this.runtimeStyle['zoom'] = '1', this.innerHTML = '\e309');
}

.cf-icon-fax:before {
  content: "\e310";
}

.lt-ie8 .cf-icon-fax {
  *zoom: expression( this.runtimeStyle['zoom'] = '1', this.innerHTML = '\e310');
}

.cf-icon-fax-round:before {
  content: "\e311";
}

.lt-ie8 .cf-icon-fax-round {
  *zoom: expression( this.runtimeStyle['zoom'] = '1', this.innerHTML = '\e311');
}

/* topdoc
    name: Document icons
    family: cf-icons
    patterns:
      - name: document
        markup: |
          <span class="cf-icon cf-icon-document"></span>
          <span class="cf-icon cf-icon-document-round"></span>
      - name: pdf
        markup: |
          <span class="cf-icon cf-icon-pdf"></span>
          <span class="cf-icon cf-icon-pdf-round"></span>
      - name: upload
        markup: |
          <span class="cf-icon cf-icon-upload"></span>
          <span class="cf-icon cf-icon-upload-round"></span>
      - name: copy
        markup: |
          <span class="cf-icon cf-icon-copy"></span>
          <span class="cf-icon cf-icon-copy-round"></span>
      - name: edit
        markup: |
          <span class="cf-icon cf-icon-edit"></span>
          <span class="cf-icon cf-icon-edit-round"></span>
      - name: attach
        markup: |
          <span class="cf-icon cf-icon-attach"></span>
          <span class="cf-icon cf-icon-attach-round"></span>
      - name: print
        markup: |
          <span class="cf-icon cf-icon-print"></span>
          <span class="cf-icon cf-icon-print-round"></span>
      - name: save
        markup: |
          <span class="cf-icon cf-icon-save"></span>
          <span class="cf-icon cf-icon-save-round"></span>
      - name: appendix
        markup: |
          <span class="cf-icon cf-icon-appendix"></span>
          <span class="cf-icon cf-icon-appendix-round"></span>
      - name: supplement
        markup: |
          <span class="cf-icon cf-icon-supplement"></span>
          <span class="cf-icon cf-icon-supplement-round"></span>
      - name: rss
        markup: |
          <span class="cf-icon cf-icon-rss"></span>
          <span class="cf-icon cf-icon-rss-round"></span>
    tags:
      - cf-icons
*/

.cf-icon-document:before {
  content: "\e400";
}

.lt-ie8 .cf-icon-document {
  *zoom: expression( this.runtimeStyle['zoom'] = '1', this.innerHTML = '\e400');
}

.cf-icon-document-round:before {
  content: "\e401";
}

.lt-ie8 .cf-icon-document-round {
  *zoom: expression( this.runtimeStyle['zoom'] = '1', this.innerHTML = '\e401');
}

.cf-icon-pdf:before {
  content: "\e402";
}

.lt-ie8 .cf-icon-pdf {
  *zoom: expression( this.runtimeStyle['zoom'] = '1', this.innerHTML = '\e402');
}

.cf-icon-pdf-round:before {
  content: "\e403";
}

.lt-ie8 .cf-icon-pdf-round {
  *zoom: expression( this.runtimeStyle['zoom'] = '1', this.innerHTML = '\e403');
}

.cf-icon-upload:before {
  content: "\e404";
}

.lt-ie8 .cf-icon-upload {
  *zoom: expression( this.runtimeStyle['zoom'] = '1', this.innerHTML = '\e404');
}

.cf-icon-upload-round:before {
  content: "\e405";
}

.lt-ie8 .cf-icon-upload-round {
  *zoom: expression( this.runtimeStyle['zoom'] = '1', this.innerHTML = '\e405');
}

.cf-icon-download:before {
  content: "\e406";
}

.lt-ie8 .cf-icon-download {
  *zoom: expression( this.runtimeStyle['zoom'] = '1', this.innerHTML = '\e406');
}

.cf-icon-download-round:before {
  content: "\e407";
}

.lt-ie8 .cf-icon-download-round {
  *zoom: expression( this.runtimeStyle['zoom'] = '1', this.innerHTML = '\e407');
}

.cf-icon-copy:before {
  content: "\e408";
}

.lt-ie8 .cf-icon-copy {
  *zoom: expression( this.runtimeStyle['zoom'] = '1', this.innerHTML = '\e408');
}

.cf-icon-copy-round:before {
  content: "\e409";
}

.lt-ie8 .cf-icon-copy-round {
  *zoom: expression( this.runtimeStyle['zoom'] = '1', this.innerHTML = '\e409');
}

.cf-icon-edit:before {
  content: "\e410";
}

.lt-ie8 .cf-icon-edit {
  *zoom: expression( this.runtimeStyle['zoom'] = '1', this.innerHTML = '\e410');
}

.cf-icon-edit-round:before {
  content: "\e411";
}

.lt-ie8 .cf-icon-edit-round {
  *zoom: expression( this.runtimeStyle['zoom'] = '1', this.innerHTML = '\e411');
}

.cf-icon-attach:before {
  content: "\e412";
}

.lt-ie8 .cf-icon-attach {
  *zoom: expression( this.runtimeStyle['zoom'] = '1', this.innerHTML = '\e412');
}

.cf-icon-attach-round:before {
  content: "\e413";
}

.lt-ie8 .cf-icon-attach-round {
  *zoom: expression( this.runtimeStyle['zoom'] = '1', this.innerHTML = '\e413');
}

.cf-icon-print:before {
  content: "\e414";
}

.lt-ie8 .cf-icon-print {
  *zoom: expression( this.runtimeStyle['zoom'] = '1', this.innerHTML = '\e414');
}

.cf-icon-print-round:before {
  content: "\e415";
}

.lt-ie8 .cf-icon-print-round {
  *zoom: expression( this.runtimeStyle['zoom'] = '1', this.innerHTML = '\e415');
}

.cf-icon-save:before {
  content: "\e416";
}

.lt-ie8 .cf-icon-save {
  *zoom: expression( this.runtimeStyle['zoom'] = '1', this.innerHTML = '\e416');
}

.cf-icon-save-round:before {
  content: "\e417";
}

.lt-ie8 .cf-icon-save-round {
  *zoom: expression( this.runtimeStyle['zoom'] = '1', this.innerHTML = '\e417');
}

.cf-icon-appendix:before {
  content: "\e418";
}

.lt-ie8 .cf-icon-appendix {
  *zoom: expression( this.runtimeStyle['zoom'] = '1', this.innerHTML = '\e418');
}

.cf-icon-appendix-round:before {
  content: "\e419";
}

.lt-ie8 .cf-icon-appendix-round {
  *zoom: expression( this.runtimeStyle['zoom'] = '1', this.innerHTML = '\e419');
}

.cf-icon-supplement:before {
  content: "\e420";
}

.lt-ie8 .cf-icon-supplement {
  *zoom: expression( this.runtimeStyle['zoom'] = '1', this.innerHTML = '\e420');
}

.cf-icon-supplement-round:before {
  content: "\e421";
}

.lt-ie8 .cf-icon-supplement-round {
  *zoom: expression( this.runtimeStyle['zoom'] = '1', this.innerHTML = '\e421');
}

.cf-icon-rss:before {
  content: "\e422";
}

.lt-ie8 .cf-icon-rss {
  *zoom: expression( this.runtimeStyle['zoom'] = '1', this.innerHTML = '\e422');
}

.cf-icon-rss-round:before {
  content: "\e423";
}

.lt-ie8 .cf-icon-rss-round {
  *zoom: expression( this.runtimeStyle['zoom'] = '1', this.innerHTML = '\e423');
}

/* topdoc
    name: Financial product icons
    family: cf-icons
    patterns:
      - name: bank-account
        markup: |
          <span class="cf-icon cf-icon-bank-account"></span>
          <span class="cf-icon cf-icon-bank-account-round"></span>
      - name: credit-card
        markup: |
          <span class="cf-icon cf-icon-credit-card"></span>
          <span class="cf-icon cf-icon-credit-card-round"></span>
      - name: loan
        markup: |
          <span class="cf-icon cf-icon-loan"></span>
          <span class="cf-icon cf-icon-loan-round"></span>
      - name: money-transfer
        markup: |
          <span class="cf-icon cf-icon-money-transfer"></span>
          <span class="cf-icon cf-icon-money-transfer-round"></span>
      - name: mortgage
        markup: |
          <span class="cf-icon cf-icon-mortgage"></span>
          <span class="cf-icon cf-icon-mortgage-round"></span>
      - name: debt-collection
        markup: |
          <span class="cf-icon cf-icon-debt-collection"></span>
          <span class="cf-icon cf-icon-debt-collection-round"></span>
      - name: credit-report
        markup: |
          <span class="cf-icon cf-icon-credit-report"></span>
          <span class="cf-icon cf-icon-credit-report-round"></span>
      - name: money
        markup: |
          <span class="cf-icon cf-icon-money"></span>
          <span class="cf-icon cf-icon-money-round"></span>
      - name: quick-cash
        markup: |
          <span class="cf-icon cf-icon-quick-cash"></span>
          <span class="cf-icon cf-icon-quick-cash-round"></span>
      - name: contract
        markup: |
          <span class="cf-icon cf-icon-contract"></span>
          <span class="cf-icon cf-icon-contract-round"></span>
      - name: complaint
        markup: |
          <span class="cf-icon cf-icon-complaint"></span>
          <span class="cf-icon cf-icon-complaint-round"></span>
      - name: getting-credit-card
        markup: |
          <span class="cf-icon cf-icon-getting-credit-card"></span>
          <span class="cf-icon cf-icon-getting-credit-card-round"></span>
      - name: buying-car
        markup: |
          <span class="cf-icon cf-icon-buying-car"></span>
          <span class="cf-icon cf-icon-buying-car-round"></span>
      - name: paying-college
        markup: |
          <span class="cf-icon cf-icon-paying-college"></span>
          <span class="cf-icon cf-icon-paying-college-round"></span>
      - name: owning-home
        markup: |
          <span class="cf-icon cf-icon-owning-home"></span>
          <span class="cf-icon cf-icon-owning-home-round"></span>
      - name: debt
        markup: |
          <span class="cf-icon cf-icon-debt"></span>
          <span class="cf-icon cf-icon-debt-round"></span>
      - name: building-credit
        markup: |
          <span class="cf-icon cf-icon-building-credit"></span>
          <span class="cf-icon cf-icon-building-credit-round"></span>
      - name: prepaid-cards
        markup: |
          <span class="cf-icon cf-icon-prepaid-cards"></span>
          <span class="cf-icon cf-icon-prepaid-cards-round"></span>
      - name: payday-loan
        markup: |
          <span class="cf-icon cf-icon-payday-loan"></span>
          <span class="cf-icon cf-icon-payday-loan-round"></span>
      - name: retirement
        markup: |
          <span class="cf-icon cf-icon-retirement"></span>
          <span class="cf-icon cf-icon-retirement-round"></span>
    tags:
      - cf-icons
*/

.cf-icon-bank-account:before {
  content: "\e500";
}

.lt-ie8 .cf-icon-bank-account {
  *zoom: expression( this.runtimeStyle['zoom'] = '1', this.innerHTML = '\e500');
}

.cf-icon-bank-account-round:before {
  content: "\e501";
}

.lt-ie8 .cf-icon-bank-account-round {
  *zoom: expression( this.runtimeStyle['zoom'] = '1', this.innerHTML = '\e501');
}

.cf-icon-credit-card:before {
  content: "\e502";
}

.lt-ie8 .cf-icon-credit-card {
  *zoom: expression( this.runtimeStyle['zoom'] = '1', this.innerHTML = '\e502');
}

.cf-icon-credit-card-round:before {
  content: "\e503";
}

.lt-ie8 .cf-icon-credit-card-round {
  *zoom: expression( this.runtimeStyle['zoom'] = '1', this.innerHTML = '\e503');
}

.cf-icon-loan:before {
  content: "\e504";
}

.lt-ie8 .cf-icon-loan {
  *zoom: expression( this.runtimeStyle['zoom'] = '1', this.innerHTML = '\e504');
}

.cf-icon-loan-round:before {
  content: "\e505";
}

.lt-ie8 .cf-icon-loan-round {
  *zoom: expression( this.runtimeStyle['zoom'] = '1', this.innerHTML = '\e505');
}

.cf-icon-money-transfer:before {
  content: "\e506";
}

.lt-ie8 .cf-icon-money-transfer {
  *zoom: expression( this.runtimeStyle['zoom'] = '1', this.innerHTML = '\e506');
}

.cf-icon-money-transfer-round:before {
  content: "\e507";
}

.lt-ie8 .cf-icon-money-transfer-round {
  *zoom: expression( this.runtimeStyle['zoom'] = '1', this.innerHTML = '\e507');
}

.cf-icon-mortgage:before {
  content: "\e508";
}

.lt-ie8 .cf-icon-mortgage {
  *zoom: expression( this.runtimeStyle['zoom'] = '1', this.innerHTML = '\e508');
}

.cf-icon-mortgage-round:before {
  content: "\e509";
}

.lt-ie8 .cf-icon-mortgage-round {
  *zoom: expression( this.runtimeStyle['zoom'] = '1', this.innerHTML = '\e509');
}

.cf-icon-debt-collection:before {
  content: "\e510";
}

.lt-ie8 .cf-icon-debt-collection {
  *zoom: expression( this.runtimeStyle['zoom'] = '1', this.innerHTML = '\e510');
}

.cf-icon-debt-collection-round:before {
  content: "\e511";
}

.lt-ie8 .cf-icon-debt-collection-round {
  *zoom: expression( this.runtimeStyle['zoom'] = '1', this.innerHTML = '\e511');
}

.cf-icon-credit-report:before {
  content: "\e512";
}

.lt-ie8 .cf-icon-credit-report {
  *zoom: expression( this.runtimeStyle['zoom'] = '1', this.innerHTML = '\e512');
}

.cf-icon-credit-report-round:before {
  content: "\e513";
}

.lt-ie8 .cf-icon-credit-report-round {
  *zoom: expression( this.runtimeStyle['zoom'] = '1', this.innerHTML = '\e513');
}

.cf-icon-money:before {
  content: "\e514";
}

.lt-ie8 .cf-icon-money {
  *zoom: expression( this.runtimeStyle['zoom'] = '1', this.innerHTML = '\e514');
}

.cf-icon-money-round:before {
  content: "\e515";
}

.lt-ie8 .cf-icon-money-round {
  *zoom: expression( this.runtimeStyle['zoom'] = '1', this.innerHTML = '\e515');
}

.cf-icon-quick-cash:before {
  content: "\e516";
}

.lt-ie8 .cf-icon-quick-cash {
  *zoom: expression( this.runtimeStyle['zoom'] = '1', this.innerHTML = '\e516');
}

.cf-icon-quick-cash-round:before {
  content: "\e517";
}

.lt-ie8 .cf-icon-quick-cash-round {
  *zoom: expression( this.runtimeStyle['zoom'] = '1', this.innerHTML = '\e517');
}

.cf-icon-contract:before {
  content: "\e518";
}

.lt-ie8 .cf-icon-contract {
  *zoom: expression( this.runtimeStyle['zoom'] = '1', this.innerHTML = '\e518');
}

.cf-icon-contract-round:before {
  content: "\e519";
}

.lt-ie8 .cf-icon-contract-round {
  *zoom: expression( this.runtimeStyle['zoom'] = '1', this.innerHTML = '\e519');
}

.cf-icon-complaint:before {
  content: "\e520";
}

.lt-ie8 .cf-icon-complaint {
  *zoom: expression( this.runtimeStyle['zoom'] = '1', this.innerHTML = '\e520');
}

.cf-icon-complaint-round:before {
  content: "\e521";
}

.lt-ie8 .cf-icon-complaint-round {
  *zoom: expression( this.runtimeStyle['zoom'] = '1', this.innerHTML = '\e521');
}

.cf-icon-getting-credit-card:before {
  content: "\e522";
}

.lt-ie8 .cf-icon-getting-credit-card {
  *zoom: expression( this.runtimeStyle['zoom'] = '1', this.innerHTML = '\e522');
}

.cf-icon-getting-credit-card-round:before {
  content: "\e523";
}

.lt-ie8 .cf-icon-getting-credit-card-round {
  *zoom: expression( this.runtimeStyle['zoom'] = '1', this.innerHTML = '\e523');
}

.cf-icon-buying-car:before {
  content: "\e524";
}

.lt-ie8 .cf-icon-buying-car {
  *zoom: expression( this.runtimeStyle['zoom'] = '1', this.innerHTML = '\e524');
}

.cf-icon-buying-car-round:before {
  content: "\e525";
}

.lt-ie8 .cf-icon-buying-car-round {
  *zoom: expression( this.runtimeStyle['zoom'] = '1', this.innerHTML = '\e525');
}

.cf-icon-paying-college:before {
  content: "\e526";
}

.lt-ie8 .cf-icon-paying-college {
  *zoom: expression( this.runtimeStyle['zoom'] = '1', this.innerHTML = '\e526');
}

.cf-icon-paying-college-round:before {
  content: "\e527";
}

.lt-ie8 .cf-icon-paying-college-round {
  *zoom: expression( this.runtimeStyle['zoom'] = '1', this.innerHTML = '\e527');
}

.cf-icon-owning-home:before {
  content: "\e528";
}

.lt-ie8 .cf-icon-owning-home {
  *zoom: expression( this.runtimeStyle['zoom'] = '1', this.innerHTML = '\e528');
}

.cf-icon-owning-home-round:before {
  content: "\e529";
}

.lt-ie8 .cf-icon-owning-home-round {
  *zoom: expression( this.runtimeStyle['zoom'] = '1', this.innerHTML = '\e529');
}

.cf-icon-debt:before {
  content: "\e530";
}

.lt-ie8 .cf-icon-debt {
  *zoom: expression( this.runtimeStyle['zoom'] = '1', this.innerHTML = '\e530');
}

.cf-icon-debt-round:before {
  content: "\e531";
}

.lt-ie8 .cf-icon-debt-round {
  *zoom: expression( this.runtimeStyle['zoom'] = '1', this.innerHTML = '\e531');
}

.cf-icon-building-credit:before {
  content: "\e532";
}

.lt-ie8 .cf-icon-building-credit {
  *zoom: expression( this.runtimeStyle['zoom'] = '1', this.innerHTML = '\e532');
}

.cf-icon-building-credit-round:before {
  content: "\e533";
}

.lt-ie8 .cf-icon-building-credit-round {
  *zoom: expression( this.runtimeStyle['zoom'] = '1', this.innerHTML = '\e533');
}

.cf-icon-prepaid-cards:before {
  content: "\e534";
}

.lt-ie8 .cf-icon-prepaid-cards {
  *zoom: expression( this.runtimeStyle['zoom'] = '1', this.innerHTML = '\e534');
}

.cf-icon-prepaid-cards-round:before {
  content: "\e535";
}

.lt-ie8 .cf-icon-prepaid-cards-round {
  *zoom: expression( this.runtimeStyle['zoom'] = '1', this.innerHTML = '\e535');
}

.cf-icon-payday-loan:before {
  content: "\e536";
}

.lt-ie8 .cf-icon-payday-loan {
  *zoom: expression( this.runtimeStyle['zoom'] = '1', this.innerHTML = '\e536');
}

.cf-icon-payday-loan-round:before {
  content: "\e537";
}

.lt-ie8 .cf-icon-payday-loan-round {
  *zoom: expression( this.runtimeStyle['zoom'] = '1', this.innerHTML = '\e537');
}

.cf-icon-retirement:before {
  content: "\e538";
}

.lt-ie8 .cf-icon-retirement {
  *zoom: expression( this.runtimeStyle['zoom'] = '1', this.innerHTML = '\e538');
}

.cf-icon-retirement-round:before {
  content: "\e539";
}

.lt-ie8 .cf-icon-retirement-round {
  *zoom: expression( this.runtimeStyle['zoom'] = '1', this.innerHTML = '\e539');
}

/* topdoc
    name: Web icons
    family: cf-icons
    patterns:
      - name: user
        markup: |
          <span class="cf-icon cf-icon-user"></span>
          <span class="cf-icon cf-icon-user-round"></span>
      - name: wifi
        markup: |
          <span class="cf-icon cf-icon-wifi"></span>
          <span class="cf-icon cf-icon-wifi-round"></span>
      - name: search
        markup: |
          <span class="cf-icon cf-icon-search"></span>
          <span class="cf-icon cf-icon-search-round"></span>
      - name: share
        markup: |
          <span class="cf-icon cf-icon-share"></span>
          <span class="cf-icon cf-icon-share-round"></span>
      - name: link
        markup: |
          <span class="cf-icon cf-icon-link"></span>
          <span class="cf-icon cf-icon-link-round"></span>
      - name: external-link
        markup: |
          <span class="cf-icon cf-icon-external-link"></span>
          <span class="cf-icon cf-icon-external-link-round"></span>
      - name: audio-mute
        markup: |
          <span class="cf-icon cf-icon-audio-mute"></span>
          <span class="cf-icon cf-icon-audio-mute-round"></span>
      - name: audio-low
        markup: |
          <span class="cf-icon cf-icon-audio-low"></span>
          <span class="cf-icon cf-icon-audio-low-round"></span>
      - name: audio-medium
        markup: |
          <span class="cf-icon cf-icon-audio-medium"></span>
          <span class="cf-icon cf-icon-audio-medium-round"></span>
      - name: audio-max
        markup: |
          <span class="cf-icon cf-icon-audio-max"></span>
          <span class="cf-icon cf-icon-audio-max-round"></span>
      - name: favorite
        markup: |
          <span class="cf-icon cf-icon-favorite"></span>
          <span class="cf-icon cf-icon-favorite-round"></span>
      - name: unfavorite
        markup: |
          <span class="cf-icon cf-icon-unfavorite"></span>
          <span class="cf-icon cf-icon-unfavorite-round"></span>
      - name: bookmark
        markup: |
          <span class="cf-icon cf-icon-bookmark"></span>
          <span class="cf-icon cf-icon-bookmark-round"></span>
      - name: unbookmark
        markup: |
          <span class="cf-icon cf-icon-unbookmark"></span>
          <span class="cf-icon cf-icon-unbookmark-round"></span>
      - name: settings
        markup: |
          <span class="cf-icon cf-icon-settings"></span>
          <span class="cf-icon cf-icon-settings-round"></span>
      - name: menu
        markup: |
          <span class="cf-icon cf-icon-menu"></span>
          <span class="cf-icon cf-icon-menu-round"></span>
      - name: lock
        markup: |
          <span class="cf-icon cf-icon-lock"></span>
          <span class="cf-icon cf-icon-lock-round"></span>
      - name: unlock
        markup: |
          <span class="cf-icon cf-icon-unlock"></span>
          <span class="cf-icon cf-icon-unlock-round"></span>
      - name: clock
        markup: |
          <span class="cf-icon cf-icon-clock"></span>
          <span class="cf-icon cf-icon-clock-round"></span>
      - name: chart
        markup: |
          <span class="cf-icon cf-icon-chart"></span>
          <span class="cf-icon cf-icon-chart-round"></span>
      - name: play
        markup: |
          <span class="cf-icon cf-icon-play"></span>
          <span class="cf-icon cf-icon-play-round"></span>
      - name: newspaper
        markup: |
          <span class="cf-icon cf-icon-newspaper"></span>
          <span class="cf-icon cf-icon-newspaper-round"></span>
      - name: microphone
        markup: |
          <span class="cf-icon cf-icon-microphone"></span>
          <span class="cf-icon cf-icon-microphone-round"></span>
      - name: bullhorn
        markup: |
          <span class="cf-icon cf-icon-bullhorn"></span>
          <span class="cf-icon cf-icon-bullhorn-round"></span>
      - name: double-quote
        markup: |
          <span class="cf-icon cf-icon-double-quote"></span>
          <span class="cf-icon cf-icon-double-quote-round"></span>
      - name: speech-bubble
        markup: |
          <span class="cf-icon cf-icon-speech-bubble"></span>
          <span class="cf-icon cf-icon-speech-bubble-round"></span>
      - name: information
        markup: |
          <span class="cf-icon cf-icon-information"></span>
          <span class="cf-icon cf-icon-information-round"></span>
      - name: lightbulb
        markup: |
          <span class="cf-icon cf-icon-lightbulb"></span>
          <span class="cf-icon cf-icon-lightbulb-round"></span>
      - name: dialogue
        markup: |
          <span class="cf-icon cf-icon-dialogue"></span>
          <span class="cf-icon cf-icon-dialogue-round"></span>
      - name: date
        markup: |
          <span class="cf-icon cf-icon-date"></span>
          <span class="cf-icon cf-icon-date-round"></span>
    tags:
      - cf-icons
*/

.cf-icon-user:before {
  content: "\e600";
}

.lt-ie8 .cf-icon-user {
  *zoom: expression( this.runtimeStyle['zoom'] = '1', this.innerHTML = '\e600');
}

.cf-icon-user-round:before {
  content: "\e601";
}

.lt-ie8 .cf-icon-user-round {
  *zoom: expression( this.runtimeStyle['zoom'] = '1', this.innerHTML = '\e601');
}

.cf-icon-wifi:before {
  content: "\e602";
}

.lt-ie8 .cf-icon-wifi {
  *zoom: expression( this.runtimeStyle['zoom'] = '1', this.innerHTML = '\e602');
}

.cf-icon-wifi-round:before {
  content: "\e603";
}

.lt-ie8 .cf-icon-wifi-round {
  *zoom: expression( this.runtimeStyle['zoom'] = '1', this.innerHTML = '\e603');
}

.cf-icon-search:before {
  content: "\e604";
}

.lt-ie8 .cf-icon-search {
  *zoom: expression( this.runtimeStyle['zoom'] = '1', this.innerHTML = '\e604');
}

.cf-icon-search-round:before {
  content: "\e605";
}

.lt-ie8 .cf-icon-search-round {
  *zoom: expression( this.runtimeStyle['zoom'] = '1', this.innerHTML = '\e605');
}

.cf-icon-share:before {
  content: "\e606";
}

.lt-ie8 .cf-icon-share {
  *zoom: expression( this.runtimeStyle['zoom'] = '1', this.innerHTML = '\e606');
}

.cf-icon-share-round:before {
  content: "\e607";
}

.lt-ie8 .cf-icon-share-round {
  *zoom: expression( this.runtimeStyle['zoom'] = '1', this.innerHTML = '\e607');
}

.cf-icon-link:before {
  content: "\e608";
}

.lt-ie8 .cf-icon-link {
  *zoom: expression( this.runtimeStyle['zoom'] = '1', this.innerHTML = '\e608');
}

.cf-icon-link-round:before {
  content: "\e609";
}

.lt-ie8 .cf-icon-link-round {
  *zoom: expression( this.runtimeStyle['zoom'] = '1', this.innerHTML = '\e609');
}

.cf-icon-external-link:before {
  content: "\e610";
}

.lt-ie8 .cf-icon-external-link {
  *zoom: expression( this.runtimeStyle['zoom'] = '1', this.innerHTML = '\e610');
}

.cf-icon-external-link-round:before {
  content: "\e611";
}

.lt-ie8 .cf-icon-external-link-round {
  *zoom: expression( this.runtimeStyle['zoom'] = '1', this.innerHTML = '\e611');
}

.cf-icon-audio-mute:before {
  content: "\e612";
}

.lt-ie8 .cf-icon-audio-mute {
  *zoom: expression( this.runtimeStyle['zoom'] = '1', this.innerHTML = '\e612');
}

.cf-icon-audio-mute-round:before {
  content: "\e616";
}

.lt-ie8 .cf-icon-audio-mute-round {
  *zoom: expression( this.runtimeStyle['zoom'] = '1', this.innerHTML = '\e616');
}

.cf-icon-audio-low:before {
  content: "\e613";
}

.lt-ie8 .cf-icon-audio-low {
  *zoom: expression( this.runtimeStyle['zoom'] = '1', this.innerHTML = '\e613');
}

.cf-icon-audio-low-round:before {
  content: "\e617";
}

.lt-ie8 .cf-icon-audio-low-round {
  *zoom: expression( this.runtimeStyle['zoom'] = '1', this.innerHTML = '\e617');
}

.cf-icon-audio-medium:before {
  content: "\e614";
}

.lt-ie8 .cf-icon-audio-medium {
  *zoom: expression( this.runtimeStyle['zoom'] = '1', this.innerHTML = '\e614');
}

.cf-icon-audio-medium-round:before {
  content: "\e618";
}

.lt-ie8 .cf-icon-audio-medium-round {
  *zoom: expression( this.runtimeStyle['zoom'] = '1', this.innerHTML = '\e618');
}

.cf-icon-audio-max:before {
  content: "\e615";
}

.lt-ie8 .cf-icon-audio-max {
  *zoom: expression( this.runtimeStyle['zoom'] = '1', this.innerHTML = '\e615');
}

.cf-icon-audio-max-round:before {
  content: "\e619";
}

.lt-ie8 .cf-icon-audio-max-round {
  *zoom: expression( this.runtimeStyle['zoom'] = '1', this.innerHTML = '\e619');
}

.cf-icon-favorite:before {
  content: "\e620";
}

.lt-ie8 .cf-icon-favorite {
  *zoom: expression( this.runtimeStyle['zoom'] = '1', this.innerHTML = '\e620');
}

.cf-icon-favorite-round:before {
  content: "\e621";
}

.lt-ie8 .cf-icon-favorite-round {
  *zoom: expression( this.runtimeStyle['zoom'] = '1', this.innerHTML = '\e621');
}

.cf-icon-unfavorite:before {
  content: "\e622";
}

.lt-ie8 .cf-icon-unfavorite {
  *zoom: expression( this.runtimeStyle['zoom'] = '1', this.innerHTML = '\e622');
}

.cf-icon-unfavorite-round:before {
  content: "\e623";
}

.lt-ie8 .cf-icon-unfavorite-round {
  *zoom: expression( this.runtimeStyle['zoom'] = '1', this.innerHTML = '\e623');
}

.cf-icon-bookmark:before {
  content: "\e624";
}

.lt-ie8 .cf-icon-bookmark {
  *zoom: expression( this.runtimeStyle['zoom'] = '1', this.innerHTML = '\e624');
}

.cf-icon-bookmark-round:before {
  content: "\e625";
}

.lt-ie8 .cf-icon-bookmark-round {
  *zoom: expression( this.runtimeStyle['zoom'] = '1', this.innerHTML = '\e625');
}

.cf-icon-unbookmark:before {
  content: "\e626";
}

.lt-ie8 .cf-icon-unbookmark {
  *zoom: expression( this.runtimeStyle['zoom'] = '1', this.innerHTML = '\e626');
}

.cf-icon-unbookmark-round:before {
  content: "\e627";
}

.lt-ie8 .cf-icon-unbookmark-round {
  *zoom: expression( this.runtimeStyle['zoom'] = '1', this.innerHTML = '\e627');
}

.cf-icon-settings:before {
  content: "\e628";
}

.lt-ie8 .cf-icon-settings {
  *zoom: expression( this.runtimeStyle['zoom'] = '1', this.innerHTML = '\e628');
}

.cf-icon-settings-round:before {
  content: "\e629";
}

.lt-ie8 .cf-icon-settings-round {
  *zoom: expression( this.runtimeStyle['zoom'] = '1', this.innerHTML = '\e629');
}

.cf-icon-menu:before {
  content: "\e630";
}

.lt-ie8 .cf-icon-menu {
  *zoom: expression( this.runtimeStyle['zoom'] = '1', this.innerHTML = '\e630');
}

.cf-icon-menu-round:before {
  content: "\e631";
}

.lt-ie8 .cf-icon-menu-round {
  *zoom: expression( this.runtimeStyle['zoom'] = '1', this.innerHTML = '\e631');
}

.cf-icon-lock:before {
  content: "\e632";
}

.lt-ie8 .cf-icon-lock {
  *zoom: expression( this.runtimeStyle['zoom'] = '1', this.innerHTML = '\e632');
}

.cf-icon-lock-round:before {
  content: "\e633";
}

.lt-ie8 .cf-icon-lock-round {
  *zoom: expression( this.runtimeStyle['zoom'] = '1', this.innerHTML = '\e633');
}

.cf-icon-unlock:before {
  content: "\e634";
}

.lt-ie8 .cf-icon-unlock {
  *zoom: expression( this.runtimeStyle['zoom'] = '1', this.innerHTML = '\e634');
}

.cf-icon-unlock-round:before {
  content: "\e635";
}

.lt-ie8 .cf-icon-unlock-round {
  *zoom: expression( this.runtimeStyle['zoom'] = '1', this.innerHTML = '\e635');
}

.cf-icon-clock:before {
  content: "\e636";
}

.lt-ie8 .cf-icon-clock {
  *zoom: expression( this.runtimeStyle['zoom'] = '1', this.innerHTML = '\e636');
}

.cf-icon-clock-round:before {
  content: "\e637";
}

.lt-ie8 .cf-icon-clock-round {
  *zoom: expression( this.runtimeStyle['zoom'] = '1', this.innerHTML = '\e637');
}

.cf-icon-chart:before {
  content: "\e638";
}

.lt-ie8 .cf-icon-chart {
  *zoom: expression( this.runtimeStyle['zoom'] = '1', this.innerHTML = '\e638');
}

.cf-icon-chart-round:before {
  content: "\e639";
}

.lt-ie8 .cf-icon-chart-round {
  *zoom: expression( this.runtimeStyle['zoom'] = '1', this.innerHTML = '\e639');
}

.cf-icon-play:before {
  content: "\e640";
}

.lt-ie8 .cf-icon-play {
  *zoom: expression( this.runtimeStyle['zoom'] = '1', this.innerHTML = '\e640');
}

.cf-icon-play-round:before {
  content: "\e641";
}

.lt-ie8 .cf-icon-play-round {
  *zoom: expression( this.runtimeStyle['zoom'] = '1', this.innerHTML = '\e641');
}

.cf-icon-newspaper:before {
  content: "\e700";
}

.lt-ie8 .cf-icon-newspaper {
  *zoom: expression( this.runtimeStyle['zoom'] = '1', this.innerHTML = '\e700');
}

.cf-icon-newspaper-round:before {
  content: "\e701";
}

.lt-ie8 .cf-icon-newspaper-round {
  *zoom: expression( this.runtimeStyle['zoom'] = '1', this.innerHTML = '\e701');
}

.cf-icon-microphone:before {
  content: "\e702";
}

.lt-ie8 .cf-icon-microphone {
  *zoom: expression( this.runtimeStyle['zoom'] = '1', this.innerHTML = '\e702');
}

.cf-icon-microphone-round:before {
  content: "\e703";
}

.lt-ie8 .cf-icon-microphone-round {
  *zoom: expression( this.runtimeStyle['zoom'] = '1', this.innerHTML = '\e703');
}

.cf-icon-bullhorn:before {
  content: "\e704";
}

.lt-ie8 .cf-icon-bullhorn {
  *zoom: expression( this.runtimeStyle['zoom'] = '1', this.innerHTML = '\e704');
}

.cf-icon-bullhorn-round:before {
  content: "\e705";
}

.lt-ie8 .cf-icon-bullhorn-round {
  *zoom: expression( this.runtimeStyle['zoom'] = '1', this.innerHTML = '\e705');
}

.cf-icon-double-quote:before {
  content: "\e708";
}

.lt-ie8 .cf-icon-double-quote {
  *zoom: expression( this.runtimeStyle['zoom'] = '1', this.innerHTML = '\e708');
}

.cf-icon-double-quote-round:before {
  content: "\e709";
}

.lt-ie8 .cf-icon-double-quote-round {
  *zoom: expression( this.runtimeStyle['zoom'] = '1', this.innerHTML = '\e709');
}

.cf-icon-speech-bubble:before {
  content: "\e710";
}

.lt-ie8 .cf-icon-speech-bubble {
  *zoom: expression( this.runtimeStyle['zoom'] = '1', this.innerHTML = '\e710');
}

.cf-icon-speech-bubble-round:before {
  content: "\e711";
}

.lt-ie8 .cf-icon-speech-bubble-round {
  *zoom: expression( this.runtimeStyle['zoom'] = '1', this.innerHTML = '\e711');
}

.cf-icon-information:before {
  content: "\e712";
}

.lt-ie8 .cf-icon-information {
  *zoom: expression( this.runtimeStyle['zoom'] = '1', this.innerHTML = '\e712');
}

.cf-icon-information-round:before {
  content: "\e713";
}

.lt-ie8 .cf-icon-information-round {
  *zoom: expression( this.runtimeStyle['zoom'] = '1', this.innerHTML = '\e713');
}

.cf-icon-lightbulb:before {
  content: "\e714";
}

.lt-ie8 .cf-icon-lightbulb {
  *zoom: expression( this.runtimeStyle['zoom'] = '1', this.innerHTML = '\e714');
}

.cf-icon-lightbulb-round:before {
  content: "\e715";
}

.lt-ie8 .cf-icon-lightbulb-round {
  *zoom: expression( this.runtimeStyle['zoom'] = '1', this.innerHTML = '\e715');
}

.cf-icon-dialogue:before {
  content: "\e716";
}

.lt-ie8 .cf-icon-dialogue {
  *zoom: expression( this.runtimeStyle['zoom'] = '1', this.innerHTML = '\e716');
}

.cf-icon-dialogue-round:before {
  content: "\e717";
}

.lt-ie8 .cf-icon-dialogue-round {
  *zoom: expression( this.runtimeStyle['zoom'] = '1', this.innerHTML = '\e717');
}

.cf-icon-date:before {
  content: "\e718";
}

.lt-ie8 .cf-icon-date {
  *zoom: expression( this.runtimeStyle['zoom'] = '1', this.innerHTML = '\e718');
}

.cf-icon-date-round:before {
  content: "\e719";
}

.lt-ie8 .cf-icon-date-round {
  *zoom: expression( this.runtimeStyle['zoom'] = '1', this.innerHTML = '\e719');
}

/* topdoc
  name: EOF
  eof: true
*/

/* ==========================================================================
   Capital Framework
   Layout Helpers
   ========================================================================== */

/* topdoc
  name: Content layouts
  family: cf-layout
  patterns:
    - name: Standard content columns
      markup: |
        <div class="content-l">
            <div class="content-l_col content-l_col-1">
                <div style="background: #F1F2F2;
                            text-align: center;
                            padding: 8px;
                            margin-bottom: 4px;">
                    Full-width column (spans 12 columns)
                </div>
            </div>
        </div>
        <div class="content-l">
            <div class="content-l_col content-l_col-1-2">
                <div style="background: #F1F2F2;
                            text-align: center;
                            padding: 8px;
                            margin-bottom: 4px;">
                    Half-width column (spans 6/12 columns)
                </div>
            </div>
            <div class="content-l_col content-l_col-1-2">
                <div style="background: #F1F2F2;
                            text-align: center;
                            padding: 8px;
                            margin-bottom: 4px;">
                    Half-width column (spans 6/12 columns)
                </div>
            </div>
        </div>
        <div class="content-l">
            <div class="content-l_col content-l_col-1-3">
                <div style="background: #F1F2F2;
                            text-align: center;
                            padding: 8px;
                            margin-bottom: 4px;">
                    Third-width column (spans 4/12 columns)
                </div>
            </div>
            <div class="content-l_col content-l_col-1-3">
                <div style="background: #F1F2F2;
                            text-align: center;
                            padding: 8px;
                            margin-bottom: 4px;">
                    Third-width column (spans 4/12 columns)
                </div>
            </div>
            <div class="content-l_col content-l_col-1-3">
                <div style="background: #F1F2F2;
                            text-align: center;
                            padding: 8px;
                            margin-bottom: 4px;">
                    Third-width column (spans 4/12 columns)
                </div>
            </div>
        </div>
        <div class="content-l">
            <div class="content-l_col content-l_col-2-3">
                <div style="background: #F1F2F2;
                            text-align: center;
                            padding: 8px;">
                    Two thirds-width column (spans 8/12 columns)
                </div>
            </div>
        </div>
      codenotes:
        - |
          Structural cheat sheet:
          -----------------------
          .content-l
            .content-l_col
      notes:
        - "Simplifies use of grid structure inside content containers (like .content-main)."
        - "Since .content-l_col's are nested within .content_main extra margins will occur. 
           The .content-l container uses the grid_nested-col-group mixin to counter this."
        - ".content-l_col-RATIO classes default to stacking on mobile and displaying as columns 
           above mobile-max width (600px). This may not be the desired breakpoint for
           all use cases, so mixins are provided to simplify changing column display to
           stacked."
        - "Three .content-l modifiers handle the stacking overrides for use cases of
           .content_main, .content_full, and .content_sidebar containers."
        - "Note that the divs with inline styles are for demonstration purposes
           only and should not be used in production."
    - name: .content-l__full modifier
      markup: |
        <div class="content-l content-l__full">
           <div class="content-l_col content-l_col-1">
               <div style="background: #F1F2F2;
                           text-align: center;
                           padding: 8px;
                           margin-bottom: 4px;">
                   Full-width column (spans 12 columns)
               </div>
           </div>
        </div>
        <div class="content-l content-l__full">
           <div class="content-l_col content-l_col-1-2">
               <div style="background: #F1F2F2;
                           text-align: center;
                           padding: 8px;
                           margin-bottom: 4px;">
                   Half-width column (spans 6/12 columns)
               </div>
           </div>
           <div class="content-l_col content-l_col-1-2">
               <div style="background: #F1F2F2;
                           text-align: center;
                           padding: 8px;
                           margin-bottom: 4px;">
                   Half-width column (spans 6/12 columns)
               </div>
           </div>
        </div>
        <div class="content-l content-l__full">
           <div class="content-l_col content-l_col-1-3">
               <div style="background: #F1F2F2;
                           text-align: center;
                           padding: 8px;
                           margin-bottom: 4px;">
                   Third-width column (spans 4/12 columns)
               </div>
           </div>
           <div class="content-l_col content-l_col-1-3">
               <div style="background: #F1F2F2;
                           text-align: center;
                           padding: 8px;
                           margin-bottom: 4px;">
                   Third-width column (spans 4/12 columns)
               </div>
           </div>
           <div class="content-l_col content-l_col-1-3">
               <div style="background: #F1F2F2;
                           text-align: center;
                           padding: 8px;
                           margin-bottom: 4px;">
                   Third-width column (spans 4/12 columns)
               </div>
           </div>
        </div>
        <div class="content-l content-l__full">
           <div class="content-l_col content-l_col-2-3">
               <div style="background: #F1F2F2;
                           text-align: center;
                           padding: 8px;">
                   Two thirds-width column (spans 8/12 columns)
               </div>
           </div>
        </div>
      codenotes:
        - .content-l.content-l__full
      notes:
        - "Designed for use within .content_full containers."
        - "Displays .content-l_col-1-2 as columns at tablet sizes & above (600px+)"
        - "Displays other common .content-l_col modifiers (.content-l_col-1-3, 
           .content-l_col-2-3, .content-l_col-3-8, .content-l_col-5-8) 
           as columns above 767px."
    - name: .content-l__main modifier
      markup: |
        <div class="content-l content-l__main">
             <div class="content-l_col content-l_col-1">
                 <div style="background: #F1F2F2;
                             text-align: center;
                             padding: 8px;
                             margin-bottom: 4px;">
                     Full-width column (spans 12 columns)
                 </div>
             </div>
         </div>
         <div class="content-l content-l__main">
             <div class="content-l_col content-l_col-1-2">
                 <div style="background: #F1F2F2;
                             text-align: center;
                             padding: 8px;
                             margin-bottom: 4px;">
                     Half-width column (spans 6/12 columns)
                 </div>
             </div>
             <div class="content-l_col content-l_col-1-2">
                 <div style="background: #F1F2F2;
                             text-align: center;
                             padding: 8px;
                             margin-bottom: 4px;">
                     Half-width column (spans 6/12 columns)
                 </div>
             </div>
         </div>
         <div class="content-l content-l__main">
             <div class="content-l_col content-l_col-1-3">
                 <div style="background: #F1F2F2;
                             text-align: center;
                             padding: 8px;
                             margin-bottom: 4px;">
                     Third-width column (spans 4/12 columns)
                 </div>
             </div>
             <div class="content-l_col content-l_col-1-3">
                 <div style="background: #F1F2F2;
                             text-align: center;
                             padding: 8px;
                             margin-bottom: 4px;">
                     Third-width column (spans 4/12 columns)
                 </div>
             </div>
             <div class="content-l_col content-l_col-1-3">
                 <div style="background: #F1F2F2;
                             text-align: center;
                             padding: 8px;
                             margin-bottom: 4px;">
                     Third-width column (spans 4/12 columns)
                 </div>
             </div>
         </div>
         <div class="content-l content-l__main">
             <div class="content-l_col content-l_col-2-3">
                 <div style="background: #F1F2F2;
                             text-align: center;
                             padding: 8px;">
                     Two thirds-width column (spans 8/12 columns)
                 </div>
             </div>
         </div>
      codenotes:
        - .content-l.content-l__main
      notes:
        - "Designed for use in .content_main containers, which have reduced (75%) width 
           above tablet sizes to accommodate adjacent sidebar column."
        - "Displays .content-l_col-1-2 as columns in the tablet range, 600-800px;
           stacked from 800-899, the start of sidebar range; and as columns again at 900px+"
        - "Displays other common .content-l_col modifiers (.content-l_col-1-3, .content-l_col-2-3,    
           .content-l_col-3-8, .content-l_col-5-8) as columns above 900px."
    - name: .content-l__sidebar modifier
      markup: |
        <div class="content-l content-l__sidebar">
             <div class="content-l_col content-l_col-1">
                 <div style="background: #F1F2F2;
                             text-align: center;
                             padding: 8px;
                             margin-bottom: 4px;">
                     Full-width column (spans 12 columns)
                 </div>
             </div>
        </div>
        <div class="content-l content-l__sidebar">
           <div class="content-l_col content-l_col-1-2">
               <div style="background: #F1F2F2;
                           text-align: center;
                           padding: 8px;
                           margin-bottom: 4px;">
                   Half-width column (spans 6/12 columns)
               </div>
           </div>
           <div class="content-l_col content-l_col-1-2">
               <div style="background: #F1F2F2;
                           text-align: center;
                           padding: 8px;
                           margin-bottom: 4px;">
                   Half-width column (spans 6/12 columns)
               </div>
           </div>
        </div>
        <div class="content-l content-l__sidebar">
           <div class="content-l_col content-l_col-1-3">
               <div style="background: #F1F2F2;
                           text-align: center;
                           padding: 8px;
                           margin-bottom: 4px;">
                   Third-width column (spans 4/12 columns)
               </div>
           </div>
           <div class="content-l_col content-l_col-1-3">
               <div style="background: #F1F2F2;
                           text-align: center;
                           padding: 8px;
                           margin-bottom: 4px;">
                   Third-width column (spans 4/12 columns)
               </div>
           </div>
           <div class="content-l_col content-l_col-1-3">
               <div style="background: #F1F2F2;
                           text-align: center;
                           padding: 8px;
                           margin-bottom: 4px;">
                   Third-width column (spans 4/12 columns)
               </div>
           </div>
        </div>
        <div class="content-l content-l__sidebar">
           <div class="content-l_col content-l_col-2-3">
               <div style="background: #F1F2F2;
                           text-align: center;
                           padding: 8px;">
                   Two thirds-width column (spans 8/12 columns)
               </div>
           </div>
        </div>
      codenotes:
        - .content-l.content-l__sidebar
      notes:
        - "For use in sidebar containers, which are full width only 
           on tablet widths (600-800px)."
        - "Displays .content-l_col-1-2 as columns in the tablet range, 
           600-800px, and stacked at all other widths."
    - name: Large gutters modifier
      markup: |
        <div class="content-l content-l__main  content-l__large-gutters">
            <div class="content-l_col content-l_col-1">
                <div style="background: #F1F2F2;
                            text-align: center;
                            padding: 8px;
                            margin-bottom: 4px;">
                    Full-width column (spans 12 columns)
                </div>
            </div>
        </div>
        <div class="content-l content-l__main  content-l__large-gutters">
            <div class="content-l_col content-l_col-1-2">
                <div style="background: #F1F2F2;
                            text-align: center;
                            padding: 8px;
                            margin-bottom: 4px;">
                    Half-width column (spans 6/12 columns)
                </div>
            </div>
            <div class="content-l_col content-l_col-1-2">
                <div style="background: #F1F2F2;
                            text-align: center;
                            padding: 8px;
                            margin-bottom: 4px;">
                    Half-width column (spans 6/12 columns)
                </div>
            </div>
        </div>
      codenotes:
        - .content-l.content-l__large-gutters
      notes:
        - "Adds 30px gutters to all columns by simply adding the
           .content-l__large-gutters modifier."
  tags:
    - cf-layout
*/

.content-l {
  position: relative;
}

.content-l {
  display: block;
  position: relative;
  margin-left: -15px;
  margin-right: -15px;
}

.content-l__sidebar .content-l_col.content-l_col-1-3 {
  display: block;
  width: 100%;
}

.content-l__sidebar .content-l_col.content-l_col-1-3.content-l_col__before-divider {
  border-left-width: 15px;
  margin-top: 3.75em;
}

.content-l__sidebar .content-l_col.content-l_col-1-3.content-l_col__before-divider:before {
  content: "";
  display: block;
  height: 1px;
  margin-bottom: 1.875em;
  background-color: #babbbd;
  position: static;
  width: 100%;
  margin-left: auto !important;
}

.content-l__sidebar .content-l_col.content-l_col-1-3.content-l_col__before-divider:before {
  content: "";
  display: block;
  height: 1px;
  margin-bottom: 1.875em;
  background-color: #babbbd;
}

.content-l__sidebar.content-l__large-gutters .content-l_col.content-l_col-1-3.content-l_col__before-divider {
  border-left-width: 30px;
}

.content-l__sidebar .content-l_col.content-l_col-1-3 + .content-l_col.content-l_col-1-3 {
  margin-top: 1.875em;
}

.content-l__sidebar .content-l_col.content-l_col-2-3 {
  display: block;
  width: 100%;
}

.content-l__sidebar .content-l_col.content-l_col-2-3.content-l_col__before-divider {
  border-left-width: 15px;
  margin-top: 3.75em;
}

.content-l__sidebar .content-l_col.content-l_col-2-3.content-l_col__before-divider:before {
  content: "";
  display: block;
  height: 1px;
  margin-bottom: 1.875em;
  background-color: #babbbd;
  position: static;
  width: 100%;
  margin-left: auto !important;
}

.content-l__sidebar .content-l_col.content-l_col-2-3.content-l_col__before-divider:before {
  content: "";
  display: block;
  height: 1px;
  margin-bottom: 1.875em;
  background-color: #babbbd;
}

.content-l__sidebar.content-l__large-gutters .content-l_col.content-l_col-2-3.content-l_col__before-divider {
  border-left-width: 30px;
}

.content-l__sidebar .content-l_col.content-l_col-2-3 + .content-l_col.content-l_col-2-3 {
  margin-top: 1.875em;
}

.content-l__sidebar .content-l_col.content-l_col-1-3 + .content-l_col.content-l_col-2-3,
.content-l__sidebar .content-l_col.content-l_col-2-3 + .content-l_col.content-l_col-1-3 {
  margin-top: 1.875em;
}

.content-l__sidebar .content-l_col.content-l_col-3-8 {
  display: block;
  width: 100%;
}

.content-l__sidebar .content-l_col.content-l_col-3-8.content-l_col__before-divider {
  border-left-width: 15px;
  margin-top: 3.75em;
}

.content-l__sidebar .content-l_col.content-l_col-3-8.content-l_col__before-divider:before {
  content: "";
  display: block;
  height: 1px;
  margin-bottom: 1.875em;
  background-color: #babbbd;
  position: static;
  width: 100%;
  margin-left: auto !important;
}

.content-l__sidebar .content-l_col.content-l_col-3-8.content-l_col__before-divider:before {
  content: "";
  display: block;
  height: 1px;
  margin-bottom: 1.875em;
  background-color: #babbbd;
}

.content-l__sidebar.content-l__large-gutters .content-l_col.content-l_col-3-8.content-l_col__before-divider {
  border-left-width: 30px;
}

.content-l__sidebar .content-l_col.content-l_col-3-8 + .content-l_col.content-l_col-3-8 {
  margin-top: 1.875em;
}

.content-l__sidebar .content-l_col.content-l_col-5-8 {
  display: block;
  width: 100%;
}

.content-l__sidebar .content-l_col.content-l_col-5-8.content-l_col__before-divider {
  border-left-width: 15px;
  margin-top: 3.75em;
}

.content-l__sidebar .content-l_col.content-l_col-5-8.content-l_col__before-divider:before {
  content: "";
  display: block;
  height: 1px;
  margin-bottom: 1.875em;
  background-color: #babbbd;
  position: static;
  width: 100%;
  margin-left: auto !important;
}

.content-l__sidebar .content-l_col.content-l_col-5-8.content-l_col__before-divider:before {
  content: "";
  display: block;
  height: 1px;
  margin-bottom: 1.875em;
  background-color: #babbbd;
}

.content-l__sidebar.content-l__large-gutters .content-l_col.content-l_col-5-8.content-l_col__before-divider {
  border-left-width: 30px;
}

.content-l__sidebar .content-l_col.content-l_col-5-8 + .content-l_col.content-l_col-5-8 {
  margin-top: 1.875em;
}

.content-l__sidebar .content-l_col.content-l_col-3-8 + .content-l_col.content-l_col-5-8,
.content-l__sidebar .content-l_col.content-l_col-5-8 + .content-l_col.content-l_col-3-8 {
  margin-top: 1.875em;
}

.content-l__sidebar .content-l_col.content-l_col-1-2 {
  display: block;
  width: 100%;
}

.content-l__sidebar .content-l_col.content-l_col-1-2.content-l_col__before-divider {
  border-left-width: 15px;
  margin-top: 3.75em;
}

.content-l__sidebar .content-l_col.content-l_col-1-2.content-l_col__before-divider:before {
  content: "";
  display: block;
  height: 1px;
  margin-bottom: 1.875em;
  background-color: #babbbd;
  position: static;
  width: 100%;
  margin-left: auto !important;
}

.content-l__sidebar .content-l_col.content-l_col-1-2.content-l_col__before-divider:before {
  content: "";
  display: block;
  height: 1px;
  margin-bottom: 1.875em;
  background-color: #babbbd;
}

.content-l__sidebar.content-l__large-gutters .content-l_col.content-l_col-1-2.content-l_col__before-divider {
  border-left-width: 30px;
}

.content-l__sidebar .content-l_col.content-l_col-1-2 + .content-l_col.content-l_col-1-2 {
  margin-top: 1.875em;
}

.content-l__large-gutters {
  margin-left: -30px;
  margin-right: -30px;
}

.content-l__large-gutters .content-l_col {
  border-left-width: 30px;
  border-right-width: 30px;
}

.content-l_col + .content-l_col {
  margin-top: 1.875em;
}

.content-l_col.content-l_col-1-2 + .content-l_col.content-l_col-1-2,
.content-l_col.content-l_col-1-3 + .content-l_col.content-l_col-1-3,
.content-l_col.content-l_col-3-8 + .content-l_col.content-l_col-3-8,
.content-l_col.content-l_col-3-8 + .content-l_col.content-l_col-5-8,
.content-l_col.content-l_col-5-8 + .content-l_col.content-l_col-3-8 {
  margin-top: 0;
}

.content-l_col-1 {
  display: inline-block;
  -webkit-box-sizing: border-box;
  -moz-box-sizing: border-box;
  box-sizing: border-box;
  border: solid transparent;
  border-width: 0 15px;
  margin-right: -0.25em;
  vertical-align: top;
  width: 100%;
}

.ie .content-l_col-1 {
  margin-right: -0.26em;
}

.lt-ie8 .content-l_col-1 {
  display: inline;
  margin-right: 0;
  zoom: 1;
  behavior: url('/cfgov-refresh/static/vendor/box-sizing-polyfill/boxsizing.htc');
}

.content-l_col-1-2 {
  display: inline-block;
  -webkit-box-sizing: border-box;
  -moz-box-sizing: border-box;
  box-sizing: border-box;
  border: solid transparent;
  border-width: 0 15px;
  margin-right: -0.25em;
  vertical-align: top;
  width: 50%;
}

.ie .content-l_col-1-2 {
  margin-right: -0.26em;
}

.lt-ie8 .content-l_col-1-2 {
  display: inline;
  margin-right: 0;
  zoom: 1;
  behavior: url('/cfgov-refresh/static/vendor/box-sizing-polyfill/boxsizing.htc');
}

.content-l_col-1-3 {
  display: inline-block;
  -webkit-box-sizing: border-box;
  -moz-box-sizing: border-box;
  box-sizing: border-box;
  border: solid transparent;
  border-width: 0 15px;
  margin-right: -0.25em;
  vertical-align: top;
  width: 33.33333333%;
}

.ie .content-l_col-1-3 {
  margin-right: -0.26em;
}

.lt-ie8 .content-l_col-1-3 {
  display: inline;
  margin-right: 0;
  zoom: 1;
  behavior: url('/cfgov-refresh/static/vendor/box-sizing-polyfill/boxsizing.htc');
}

.content-l_col-2-3 {
  display: inline-block;
  -webkit-box-sizing: border-box;
  -moz-box-sizing: border-box;
  box-sizing: border-box;
  border: solid transparent;
  border-width: 0 15px;
  margin-right: -0.25em;
  vertical-align: top;
  width: 66.66666667%;
}

.ie .content-l_col-2-3 {
  margin-right: -0.26em;
}

.lt-ie8 .content-l_col-2-3 {
  display: inline;
  margin-right: 0;
  zoom: 1;
  behavior: url('/cfgov-refresh/static/vendor/box-sizing-polyfill/boxsizing.htc');
}

.content-l_col-3-8 {
  display: inline-block;
  -webkit-box-sizing: border-box;
  -moz-box-sizing: border-box;
  box-sizing: border-box;
  border: solid transparent;
  border-width: 0 15px;
  margin-right: -0.25em;
  vertical-align: top;
  width: 37.5%;
}

.ie .content-l_col-3-8 {
  margin-right: -0.26em;
}

.lt-ie8 .content-l_col-3-8 {
  display: inline;
  margin-right: 0;
  zoom: 1;
  behavior: url('/cfgov-refresh/static/vendor/box-sizing-polyfill/boxsizing.htc');
}

.content-l_col-5-8 {
  display: inline-block;
  -webkit-box-sizing: border-box;
  -moz-box-sizing: border-box;
  box-sizing: border-box;
  border: solid transparent;
  border-width: 0 15px;
  margin-right: -0.25em;
  vertical-align: top;
  width: 62.5%;
}

.ie .content-l_col-5-8 {
  margin-right: -0.26em;
}

.lt-ie8 .content-l_col-5-8 {
  display: inline;
  margin-right: 0;
  zoom: 1;
  behavior: url('/cfgov-refresh/static/vendor/box-sizing-polyfill/boxsizing.htc');
}

/* topdoc
  name: Content layout column dividers
  family: cf-layout
  notes:
    - "Adds dividers between specified .content-l_col-X-X classes."
    - "Layout dividers work in conjunction with .content-l_col-X-X elements and
       have specific needs depending on which column element variant they are
       attached to. For example .content-l_col-1-2 has different divider needs
       than .content-l_col-1-3 because they may break to single columns at different
       breakpoints."
    - "Dividers use absolute positioning relative to the .content-l element and
       depends on .content-l using `position: relative;`. This allows vertical
       dividers to span the height of the tallest column. Just be aware that if
       you have more than one row of columns, and each row has columns of
       different widths, the borders will cause unwanted overlapping since they
       will span the height of the entire .content-l element."
  patterns:
    - name: .content-l_col__before-divider (modifier)
      markup: |
        <div class="content-l content-l__large-gutters">
            <div class="content-l_col content-l_col-1-2">
                <img src="http://placekitten.com/600/320">
                <br>
                Half-width column (spans 6/12 columns)
            </div>
            <div class="content-l_col content-l_col-1-2 content-l_col__before-divider">
                <img src="http://placekitten.com/600/320">
                <br>
                Half-width column (spans 6/12 columns)
            </div>
        </div>
        <br>
        <!-- Starting a new .content-l so that the dividers from
             .content-l_col.content-l_col-1-2.content-l_col__before-divider
             won't overlap the .content-l_col-1-3 columns. -->
        <div class="content-l content-l__large-gutters">
            <div class="content-l_col content-l_col-1-3">
                Third-width column (spans 4/12 columns)
            </div>
            <div class="content-l_col content-l_col-1-3 content-l_col__before-divider">
                Third-width column (spans 4/12 columns)
            </div>
            <div class="content-l_col content-l_col-1-3 content-l_col__before-divider">
                Third-width column (spans 4/12 columns)
            </div>
        </div>
      codenotes:
        - .content-l_col__before-divider
  tags:
    - cf-layout
*/

.content-l_col__before-divider.content-l_col-1-2 {
  border-left-width: 30px;
}

.content-l_col__before-divider.content-l_col-1-2:before {
  content: "";
  position: absolute;
  top: 0;
  bottom: 0;
  width: 1px;
  display: block;
  background-color: #babbbd;
  margin-left: -30px;
}

.content-l_col__before-divider.content-l_col-1-2:before {
  content: "";
  position: absolute;
  top: 0;
  bottom: 0;
  width: 1px;
  display: block;
  background-color: #babbbd;
  margin-left: -30px;
}

.content-l_col__before-divider.content-l_col-1-3 {
  border-left-width: 30px;
}

.content-l_col__before-divider.content-l_col-1-3:before {
  content: "";
  position: absolute;
  top: 0;
  bottom: 0;
  width: 1px;
  display: block;
  background-color: #babbbd;
  margin-left: -30px;
}

.content-l_col__before-divider.content-l_col-1-3:before {
  content: "";
  position: absolute;
  top: 0;
  bottom: 0;
  width: 1px;
  display: block;
  background-color: #babbbd;
  margin-left: -30px;
}

/* topdoc
  name: Content bar
  family: cf-layout
  patterns:
    - name: A 10 pixel bar that divides the header or hero from the main content
      markup: |
        <div class="content_bar"></div>
      notes:
        - "This is necessary because we don't have a predictable place to put a
           full-width border. It needs to be under the hero on pages with
           heroes, but under the header if there is no hero."
        - ".content_bar must come after .content_hero but before .content_wrapper"
  tags:
    - cf-layout
*/

.content_bar {
  height: 10px;
  background: #2cb34a;
}

/* topdoc
  name: Content line
  family: cf-layout
  patterns:
    - name: "A 1 pixel edge to edge bar that can divide content."
      markup: |
        <div class="content_line"></div>
  tags:
    - cf-layout
*/

.content_line {
  height: 1px;
  background: #babbbd;
}

/* topdoc
  name: Main content and sidebar
  family: cf-layout
  patterns:
    - name: Standard layout for the main content area and sidebar
      markup: |
        <main class="content" id="main" role="main">
            <section class="content_hero" style="background: #E3E4E5">
                Content hero
            </section>
            <div class="content_bar"></div>
            <div class="content_wrapper">
                <section class="content_main">
                    Main content area
                </section>
                <aside class="content_sidebar" style="background: #F1F2F2">
                    Sidebar
                </aside>
            </div>
        </main>
      codenotes:
        - |
          Structural cheat sheet:
          -----------------------
          main.content
            .content_hero
            .content_bar
            .content_wrapper
              .content_sidebar
              .content_main
      notes:
        - "By default .content_main and .content_sidebar stack vertically. When
           using the modifiers described below to create columns, the columns
           will remain stacked for smaller screens and then convert to to
           columns at 801px."
        - ".content_bar must come after .content_hero (if it exists) but before
           .content_wrapper."
        - "Inline styling is for demonstration purposes only; do not include it
           in your markup."
    - name: Left-hand navigation layout
      markup: |
        <main class="content content__1-3" id="main" role="main">
            <div class="content_bar"></div>
            <div class="content_wrapper">
                <aside class="content_sidebar">
                    Section navigation
                </aside>
                <section class="content_main">
                    <h2>Main content area</h2>
                    <p>
                        Lorem ipsum dolor sit amet, consectetur adipisicing elit.
                        Cum corrupti tempora nam nihil qui mollitia consectetur
                        corporis nemo culpa dolorum! Laborum at eos deleniti
                        consequatur itaque officiis debitis quisquam! Provident!
                    </p>
                </section>
            </div>
        </main>
        <footer class="footer" role="contentinfo">
            <div class="wrapper">
                Footer
            </div>
        </footer>
      codenotes:
        - .content__1-3
      notes:
        - "Add a class of .content__L-R to main.content to determine the width
           ratio of .content_main and .content_sidebar, where 'L' is the
           left-hand item and 'R' is the right-hand item. The two common
           configurations are 1-3 (sidebar on the left, content on the right, in
           a ratio of 1:3) and 2-1 (content on the left, sidebar on the right,
           in a ratio of 2:1). It is assumed that the content is wider than the
           sidebar."
    - name: Right-hand sidebar layout
      markup: |
        <main class="content content__2-1" id="main" role="main">
            <div class="content_bar"></div>
            <div class="content_wrapper">
                <section class="content_main">
                    <h2>Main content area</h2>
                    <p>
                        Lorem ipsum dolor sit amet, consectetur adipisicing elit.
                        Cum corrupti tempora nam nihil qui mollitia consectetur
                        corporis nemo culpa dolorum! Laborum at eos deleniti
                        consequatur itaque officiis debitis quisquam! Provident!
                    </p>
                </section>
                <aside class="content_sidebar" style="background: #F1F2F2">
                    Sidebar
                </aside>
            </div>
        </main>
        <footer class="footer" role="contentinfo">
            <div class="wrapper">
                Footer
            </div>
        </footer>
      codenotes:
        - .content__2-1
      notes:
        - "Add a class of .content__L-R to main.content to determine the width
           ratio of .content_main and .content_sidebar, where 'L' is the
           left-hand item and 'R' is the right-hand item. The two common
           configurations are 1-3 (sidebar on the left, content on the right, in
           a ratio of 1:3) and 2-1 (content on the left, sidebar on the right,
           in a ratio of 2:1). It is assumed that the content is wider than the
           sidebar."
        - "Inline styling is for demonstration purposes only; do not include it
           in your markup."
    - name: Narrow content column option
      markup: |
        <main class="content content__2-1" id="main" role="main">
            <div class="content_bar"></div>
            <div class="content_wrapper">
                <section class="content_main content_main__narrow">
                    <h2>Main content area</h2>
                    <p>
                        Lorem ipsum dolor sit amet, consectetur adipisicing elit.
                        Cum corrupti tempora nam nihil qui mollitia consectetur
                        corporis nemo culpa dolorum! Laborum at eos deleniti
                        consequatur itaque officiis debitis quisquam! Provident!
                    </p>
                </section>
                <aside class="content_sidebar" style="background: #F1F2F2">
                    Sidebar
                </aside>
            </div>
        </main>
        <footer class="footer" role="contentinfo">
            <div class="wrapper">
                Footer
            </div>
        </footer>
      codenotes:
        - .content_main__narrow
      notes:
        - "Add a class of .content_main__narrow to .content_main to get a
           one-column (in a 12-column grid) gutter on the right side."
        - "Inline styling is for demonstration purposes only; do not include it
           in your markup."
    - name: Flush bottom modifier
      markup: |
        <main class="content content__1-3" id="main" role="main">
            <div class="content_bar"></div>
            <div class="content_wrapper">
                <aside class="content_sidebar content__flush-bottom">
                    Side with no bottom padding...
                </aside>
                <section class="content_main content__flush-bottom">
                    Main content with no bottom padding...
                    <div class="block
                                block__flush-bottom
                                block__flush-sides
                                block__bg">
                        .content__flush-bottom is very useful when you have a
                        content block inside of .content_main with a background
                        and flush sides.
                    </div>
                </section>
            </div>
        </main>
        <footer class="footer" role="contentinfo">
            <div class="wrapper">
                Footer
            </div>
        </footer>
      codenotes:
        - .content__flush-bottom
      notes:
        - "Add a class of .content__flush-bottom to .content_main or
           content_sidebar to remove bottom padding."
    - name: Flush top modifier (only on small screens)
      markup: |
        <main class="content content__1-3" id="main" role="main">
            <div class="content_bar"></div>
            <div class="content_wrapper">
                <aside class="content_sidebar content__flush-top-on-small">
                    Side with no top padding on small screens...
                </aside>
                <section class="content_main">
                    Main content
                </section>
            </div>
        </main>
        <footer class="footer" role="contentinfo">
            <div class="wrapper">
                Footer
            </div>
        </footer>
      codenotes:
        - .content__flush-top-on-small
      notes:
        - "Add a class of .content__flush-top-on-small to .content_main or
           .content_sidebar to remove top padding on small screens only.
           'Small' screens in this case refers to the breakpoint where
           .content_main and .content_sidebar single column layout."
    - name: Flush all modifier (only on small screens)
      markup: |
        <main class="content content__1-3" id="main" role="main">
            <div class="content_bar"></div>
            <div class="content_wrapper">
                <aside class="content_sidebar content__flush-all-on-small">
                    Side with no padding or border-based gutters on small screens...
                </aside>
                <section class="content_main">
                    Main content
                </section>
            </div>
        </main>
        <footer class="footer" role="contentinfo">
            <div class="wrapper">
                Footer
            </div>
        </footer>
      codenotes:
        - .content__flush-all-on-small
      notes:
        - "Add a class of .content__flush-all-on-small to .content_main or
           .content_sidebar to remove all padding and border-based gutters on
           small screens only. 'Small' screens in this case refers to the
           breakpoint where .content_main and .content_sidebar single column layout."
  tags:
    - cf-layout
*/

.content_intro,
.content_main,
.content_sidebar {
  padding: 1.875em 0.9375em;
}

.content_intro,
.content_main,
.content_sidebar {
  display: inline-block;
  -webkit-box-sizing: border-box;
  -moz-box-sizing: border-box;
  box-sizing: border-box;
  border: solid transparent;
  border-width: 0 15px;
  margin-right: -0.25em;
  vertical-align: top;
  width: 100%;
  padding: 3.75em 0.9375em;
}

.ie .content_intro,
.ie .content_main,
.ie .content_sidebar {
  margin-right: -0.26em;
}

.lt-ie8 .content_intro,
.lt-ie8 .content_main,
.lt-ie8 .content_sidebar {
  display: inline;
  margin-right: 0;
  zoom: 1;
  behavior: url('/cfgov-refresh/static/vendor/box-sizing-polyfill/boxsizing.htc');
}

.content_intro,
.content_main,
.content_sidebar {
  padding: 3.75em 0;
}

.content_intro {
  display: inline-block;
  -webkit-box-sizing: border-box;
  -moz-box-sizing: border-box;
  box-sizing: border-box;
  border: solid transparent;
  border-width: 0 15px;
  margin-right: -0.25em;
  vertical-align: top;
  width: 100%;
}

.ie .content_intro {
  margin-right: -0.26em;
}

.lt-ie8 .content_intro {
  display: inline;
  margin-right: 0;
  zoom: 1;
  behavior: url('/cfgov-refresh/static/vendor/box-sizing-polyfill/boxsizing.htc');
}

.content__1-3 .content_sidebar {
  display: inline-block;
  -webkit-box-sizing: border-box;
  -moz-box-sizing: border-box;
  box-sizing: border-box;
  border: solid transparent;
  border-width: 0 15px;
  margin-right: -0.25em;
  vertical-align: top;
  width: 25%;
  padding-right: 1.875em;
}

.ie .content__1-3 .content_sidebar {
  margin-right: -0.26em;
}

.lt-ie8 .content__1-3 .content_sidebar {
  display: inline;
  margin-right: 0;
  zoom: 1;
  behavior: url('/cfgov-refresh/static/vendor/box-sizing-polyfill/boxsizing.htc');
}

.content__1-3 .content_main {
  display: inline-block;
  -webkit-box-sizing: border-box;
  -moz-box-sizing: border-box;
  box-sizing: border-box;
  border: solid transparent;
  border-width: 0 15px;
  margin-right: -0.25em;
  vertical-align: top;
  width: 75%;
  position: relative;
}

.ie .content__1-3 .content_main {
  margin-right: -0.26em;
}

.lt-ie8 .content__1-3 .content_main {
  display: inline;
  margin-right: 0;
  zoom: 1;
  behavior: url('/cfgov-refresh/static/vendor/box-sizing-polyfill/boxsizing.htc');
}

.content__1-3 .content_main:after {
  content: '';
  border-left: 1px solid #babbbd;
  position: absolute;
  top: 3.75em;
  bottom: 0;
  left: -1.875em;
}

.content__2-1 .content_main {
  display: inline-block;
  -webkit-box-sizing: border-box;
  -moz-box-sizing: border-box;
  box-sizing: border-box;
  border: solid transparent;
  border-width: 0 15px;
  margin-right: -0.25em;
  vertical-align: top;
  width: 66.66666667%;
}

.ie .content__2-1 .content_main {
  margin-right: -0.26em;
}

.lt-ie8 .content__2-1 .content_main {
  display: inline;
  margin-right: 0;
  zoom: 1;
  behavior: url('/cfgov-refresh/static/vendor/box-sizing-polyfill/boxsizing.htc');
}

.content__2-1 .content_main:after {
  right: -1.875em;
}

.content__2-1 .content_sidebar {
  display: inline-block;
  -webkit-box-sizing: border-box;
  -moz-box-sizing: border-box;
  box-sizing: border-box;
  border: solid transparent;
  border-width: 0 15px;
  margin-right: -0.25em;
  vertical-align: top;
  width: 33.33333333%;
  padding-left: 1.875em;
}

.ie .content__2-1 .content_sidebar {
  margin-right: -0.26em;
}

.lt-ie8 .content__2-1 .content_sidebar {
  display: inline;
  margin-right: 0;
  zoom: 1;
  behavior: url('/cfgov-refresh/static/vendor/box-sizing-polyfill/boxsizing.htc');
}

.content__flush-bottom {
  padding-bottom: 0;
}

/* topdoc
  name: Block
  family: cf-layout
  notes:
    - ".block is a base class with several modifiers that help you separate
       chunks of content via margins, padding, borders, and backgrounds."
  patterns:
    - name: Standard block example
      markup: |
        Main content...
        <div class="block">
            Content block
        </div>
        <div class="block">
            Content block
        </div>
        <div class="block">
            Content block
        </div>
      codenotes:
        - .block
      notes:
        - "The standard .block class by itself simply adds a margin of twice the
           gutter width to the top and bottom."
    - name: Flush-top modifier
      markup: |
        Main content...
        <div class="block block__flush-top">
            Content block with no top margin.
        </div>
        <div class="block">
            Content block
        </div>
      codenotes:
        - .block.block__flush-top
      notes:
        - "Removes the top margin from .block."
    - name: Flush-bottom modifier
      markup: |
        Main content...
        <div class="block block__flush-bottom">
            Content block with no bottom margin.
        </div>
        <div class="block block__flush-top">
            Content block with no top margin.
        </div>
      codenotes:
        - .block.block__flush-bottom
      notes:
        - "Removes the bottom margin from .block."
    - name: Flush-sides modifier
      markup: |
        <main class="content content__1-3" id="main" role="main">
            <div class="content_wrapper">
                <aside class="content_sidebar">
                    Section navigation
                </aside>
                <section class="content_main">
                    Main content...
                    <aside class="block block__flush-sides">
                        Content block with no side margins.
                    </aside>
                </section>
            </div>
        </main>
      codenotes:
        - .block.block__flush-sides
      notes:
        - "Removes the side margin from .block."
        - "Typically used in conjuction with .block__bg to create a 'well' whose
           background extends into the left and right gutters. (See below.)"
    - name: Border-top modifier
      markup: |
        Main content...
        <div class="block block__border-top">
            Content block with top border.
        </div>
      codenotes:
        - .block.block__border-top
      notes:
        - "Adds top border to .block."
    - name: Border-bottom modifier
      markup: |
        Main content...
        <div class="block block__border-bottom">
            Content block with bottom border.
        </div>
      codenotes:
        - .block.block__border-bottom
      notes:
        - "Adds bottom border to .block."
    - name: Padded-top modifier
      markup: |
        Main content...
        <div class="block block__padded-top block__border-top">
            Content block with reduced top margin & added top padding
            and border.
        </div>
      codenotes:
        - .block.block__padded-top
      notes:
        - "Breaks top margin into margin & padding. Useful in combination with
           block__border-top to add padding between block contents & border."
    - name: Padded-bottom modifier
      markup: |
        <div class="block block__padded-bottom block__border-bottom">
            Content block with reduced bottom margin & added bottom padding
            and border.
        </div>
        Content...
      codenotes:
        - .block.block__padded-bottom
      notes:
        - "Breaks bottom margin into margin & padding. Useful in combination with
           block__border-bottom to add padding between block contents & border."
    - name: Background modifier
      markup: |
        Main content...
        <div class="block block__bg">
            Content block with a background
        </div>
      codenotes:
        - .block.block__bg
      notes:
        - "Adds a background color and padding to .block."
    - name: Background and flush-sides modifier combo example
      markup: |
        <main class="content content__1-3" id="main" role="main">
            <div class="content_wrapper">
                <aside class="content_sidebar">
                    Section navigation
                </aside>
                <section class="content_main content__flush-bottom">
                    Main content...
                    <div class="block block__flush-sides block__bg">
                        Content block with a background and flush sides
                    </div>
                </section>
            </div>
        </main>
      codenotes:
        - .block.block__flush-sides.block__bg
      notes:
        - "This is an example of combining modifiers to get a flush padded bg
           with a .block."
    - name: Sub blocks
      markup: |
        <div class="block block__sub">
            <div style="background: #F1F2F2; padding: 8px;">
                Sub content block
            </div>
        </div>
        <div class="block block__sub">
            <div style="background: #F1F2F2; padding: 8px;">
                Sub content block
            </div>
        </div>
        <div class="block block__sub">
            <div style="background: #F1F2F2; padding: 8px;">
                Sub content block
            </div>
        </div>
      codenotes:
        - .block.block__sub
      notes:
        - "Useful for when you need some consistent margins between
           blocks that are nested within other blocks."
        - "Note that the divs with inline styles are for demonstration purposes
           only and should not be used in production."
    - name: Mixing content blocks with content layouts
      markup: |
        <div class="content-l">
            <div class="block content-l_col content-l_col-1-2">
                <div style="background: #F1F2F2; padding: 8px;">
                    Content block that is also a content column.
                    Notice how my top margins only exist on smaller screens when
                    I need to stack vertically.
                </div>
            </div>
            <div class="block content-l_col content-l_col-1-2">
                <div style="background: #F1F2F2; padding: 8px;">
                    Content block that is also a content column.
                    Notice how my top margins only exist on smaller screens when
                    I need to stack vertically.
                </div>
            </div>
        </div>
      codenotes:
        - .block.content-l_col
      notes:
        - "You can safely combine .block with .content-l_col to
           achieve a column-based layout at larger screens with no top margins
           and a vertical layout at smaller screens that do have margins."
        - "Note that the divs with inline styles are for demonstration purposes
           only and should not be used in production."
  tags:
    - cf-layout
*/

.block {
  margin-top: 3.75em;
  margin-bottom: 3.75em;
}

.block__border-top {
  border-top: 1px solid #babbbd;
}

.block__border-bottom {
  border-bottom: 1px solid #babbbd;
}

.block__flush-top {
  margin-top: 0 !important;
}

.block__flush-bottom {
  margin-bottom: 0 !important;
}

.block__flush-sides {
  margin-right: -15px;
  margin-left: -15px;
}

.block__flush-sides {
  margin-right: -30px;
  margin-left: -30px;
}

.block__bg {
  padding: 1.875em 0.9375em;
  background: #f1f2f2;
}

.block__bg {
  padding: 2.8125em 1.875em;
}

.block__padded-top {
  padding-top: 1.875em;
  margin-top: 1.875em;
}

.block__padded-bottom {
  padding-bottom: 1.875em;
  margin-bottom: 1.875em;
}

.block__sub {
  margin-top: 1.875em;
  margin-bottom: 1.875em;
}

.content-l_col.block,
.content-l_col.block__sub {
  margin-top: 0;
}

/* topdoc
  name: Bleedbar sidebar styling
  family: cf-layout
  patterns:
    - name: Give the sidebar a background color that bleeds off the edge of the screen
      markup: |
        <main class="content content__2-1 content__bleedbar" id="main" role="main">
            <section class="content_hero" style="background: #E3E4E5">
                Content hero
            </section>
            <div class="content_bar"></div>
            <div class="content_wrapper">
                <section class="content_main">
                    Main content area
                </section>
                <aside class="content_sidebar">
                    Bleeding sidebar
                </aside>
            </div>
        </main>
      codenotes:
        - ".content__bleedbar"
      notes:
        - "Simply add class .content__bleedbar to main.content."
        - "Only supports sidebars on the right, for now."
        - "Inline styling is for demonstration purposes only; do not include it
           in your markup."
  tags:
    - cf-layout
*/

.content__bleedbar .content_main:after {
  content: none;
}

.content__bleedbar .content_sidebar {
  padding: 1.875em 0.9375em;
  background: #f1f2f2;
}

.content__bleedbar {
  overflow: hidden;
}

.content__bleedbar .content_sidebar {
  padding: 3.75em 0 0.9375em 1.875em;
  margin-left: 0;
  position: relative;
  z-index: 1;
  background: transparent;
}

.lt-ie8 .content__bleedbar .content_sidebar {
  padding-right: 30px;
  background: #f1f2f2;
}

.content__bleedbar .content_wrapper:after {
  content: '';
  display: block;
  width: 9999px;
  border-left: 1px solid #babbbd;
  height: 100%;
  position: absolute;
  top: 0;
  z-index: 0;
  margin-left: 10px;
  background: #f1f2f2;
}

.content__bleedbar.content__2-1 .content_wrapper:after {
  left: 66.666666667%;
}

.content__bleedbar.content__3-1 .content_wrapper:after {
  left: 75%;
}

/* topdoc
  name: cf-grid helpers
  family: cf-layout
  patterns:
    - name: .wrapper (base)
      markup: |
        <div class="wrapper">
            Wrapper
        </div>
      notes:
        - "Turns an element into a cf-grid wrapper at 801px and above."
        - "Includes some explicit declarations for IE8 due to the fact that it
           doesn't support media queries."
    - name: .wrapper__match-content (modifier)
      markup: |
        <div class="wrapper wrapper__match-content">
            <code>.wrapper.wrapper__match-content</code>
            <img src="http://placekitten.com/800/40">
        </div>
        <br>
        <main class="content" id="main" role="main">
            <div class="content_wrapper">
                <section class="content_main">
                    <code>.content_wrapper .content_main</code>
                    <img src="http://placekitten.com/800/40">
                </section>
            </div>
        </main>
      notes:
        - "The .content area has a visual gutter twice the size of a normal
           wrapper because the gutters from the sidebar and main content divs
           add to the gutters of the wrapper. This modifier gives you a wrapper
           with wider gutters to match the visual gutters of the .content area."
    - name: Column divider modifiers
      notes:
        - "cf-grid columns use left and right borders for fixed margins which
           means it's not possible to set visual left and right borders directly
           on them. Instead we can use the :before pseudo element and position
           it absolutely. The added benefit of doing it this way is that the
           border spans the entire height of the next parent using `position:
           relative;`. This means that the border will always match the height
           of the tallest column in the row."
      codenotes:
        - .grid_column__top-divider
        - .grid_column__left-divider
        - |
          .my-column-1-2 {

              // Creates a column that spans 6 out of 12 columns.
              .grid_column(6, 12);

              // Add a top divider only at screen 599px and smaller.
              .respond-to-max(599px {
                  .grid_column__top-divider();
              });

              // Add a left divider only at screen 600px and larger.
              .respond-to-min(600px, {
                  .grid_column__left-divider();
              });

          }
  tags:
    - cf-layout
*/

.wrapper,
.content_wrapper {
  max-width: 1170px;
  padding: 0 15px;
  margin: 0 auto;
  position: relative;
  clear: both;
}

.wrapper__match-content,
.content_wrapper__match-content {
  padding-left: 15px;
  padding-right: 15px;
}

.wrapper__match-content,
.content_wrapper__match-content {
  padding-left: 30px;
  padding-right: 30px;
  max-width: 1140px;
}

.lt-ie9 .wrapper,
.lt-ie9 .content_wrapper {
  max-width: 960px;
}

.lt-ie9 body {
  min-width: 800px;
}

.grid_column__top-divider {
  margin-top: 3.75em;
  border-left-width: 15px;
}

.grid_column__top-divider:before {
  content: "";
  display: block;
  height: 1px;
  margin-bottom: 1.875em;
  background-color: #babbbd;
  position: static;
  width: 100%;
  margin-left: auto !important;
}

.grid_column__left-divider {
  border-left-width: 30px;
}

.grid_column__left-divider:before {
  content: "";
  position: absolute;
  top: 0;
  bottom: 0;
  width: 1px;
  display: block;
  background-color: #babbbd;
  margin-left: -30px;
}

/* topdoc
    name: EOF
    eof: true
*/

/* ==========================================================================
   Capital Framework
   Pagination Styling
   ========================================================================== */

/* topdoc
    name: Pagination
    family: cf-pagination
    notes:
      - "To enable the component to jump directly to the paginated content place
        place #pagination_content directly above your paginated content."
    patterns:
    - name: Default pagination
      markup: |
        <div id="pagination_content"></div>

        <!-- Paginated content here -->

        <nav class="pagination">
            <a class="btn btn__super pagination_prev" href="#pagination_content">
                <span class="btn_icon__left cf-icon cf-icon-left"></span>
                Previous
            </a>
            <a class="btn btn__super pagination_next" href="#pagination_content">
                Next
                <span class="btn_icon__right cf-icon cf-icon-right"></span>
            </a>
            <form class="pagination_form" action="index.html#pagination_content">
                <label class="pagination_label"
                       for="pagination_current-page">
                    Page
                    <span class="u-visually-hidden">
                        number out of 149 total pages
                    </span>
                </label>
                <input
                    class="pagination_current-page"
                    id="pagination_current-page"
                    name="pagination_current-page"
                    type="number" min="1" max="149"
                    value="149">
                <span class="pagination_label">
                    <span aria-hidden="true">
                        of 149
                    </span>
                </span>
                <button class="btn btn__link pagination_submit"
                        id="pagination_submit"
                        type="submit">
                    Go
                </button>
            </form>
        </nav>
    tags:
    - fj-buttons
    - fj-forms
*/

.pagination {
  display: block;
  position: relative;
}

.pagination_next {
  position: absolute;
  top: 0;
  right: 0;
}

.pagination_form {
  display: block;
  padding: 0.3125em;
  margin: 1em 0 0 0;
  background: #e3e4e5;
  color: #75787b;
  text-align: center;
}

.pagination_label {
  display: inline-block;
  margin: 0;
  font-family: "AvenirNextLTW01-Medium", Arial, sans-serif;
  font-style: normal;
  font-weight: 500;
  font-size: 1em;
  vertical-align: middle;
}

.lt-ie8 .pagination_label {
  display: inline;
}

.lt-ie9 .pagination_label {
  font-weight: normal !important;
}

.pagination_current-page,
input[type="number"].pagination_current-page,
input[type="text"].pagination_current-page {
  display: inline-block;
  width: 2.625em;
  margin: 0 0.25em;
  font-size: 1em;
  font-family: "AvenirNextLTW01-Demi", Arial, sans-serif;
  font-style: normal;
  font-weight: bold;
  text-align: right;
  vertical-align: middle;
}

.lt-ie8 .pagination_current-page,
.lt-ie8 input[type="number"].pagination_current-page,
.lt-ie8 input[type="text"].pagination_current-page {
  display: inline;
}

.lt-ie9 .pagination_current-page,
.lt-ie9 input[type="number"].pagination_current-page,
.lt-ie9 input[type="text"].pagination_current-page {
  font-weight: normal !important;
}

.lt-ie8 .pagination_current-page,
.lt-ie8 input[type="number"].pagination_current-page,
.lt-ie8 input[type="text"].pagination_current-page {
  margin: 0 4px;
}

.pagination_submit.btn {
  display: inline-block;
  margin: 0 0 0 0.875em;
  font-size: 1em;
  vertical-align: middle;
}

.lt-ie8 .pagination_submit.btn {
  display: inline;
}

.lt-ie8 .pagination_submit.btn {
  padding-left: 0.875em;
  margin: 0;
  border: none;
  text-decoration: underline;
}

.pagination_form {
  margin: 0;
  border-radius: 0.25em;
}

.pagination_prev {
  position: absolute;
  top: 0;
  left: 0;
}

.pagination_prev,
.pagination_prev:link,
.pagination_prev:visited {
  border-top-right-radius: 0;
  border-bottom-right-radius: 0;
}

.pagination_next,
.pagination_next:link,
.pagination_next:visited {
  border-top-left-radius: 0;
  border-bottom-left-radius: 0;
}

/* topdoc
  name: EOF
  eof: true
*/

/* ==========================================================================
   Capital Framework
   Core Less file
   ========================================================================== */

/* ==========================================================================
   Capital Framework
   Color variables
   ========================================================================== */

/* ==========================================================================
   Capital Framework
   Less variables
   ========================================================================== */

/* topdoc
  name: Less variables
  family: cf-core
  patterns:
    - name: Font sizes
      codenotes:
        - "@base-font-size-px: 16px;"
        - "@base-line-height-px: 22px;"
        - "@base-line-height: unit(@base-line-height-px / @base-font-size-px);"
        - "@mobile-max: 599px;"
        - "@tablet-min: 600px;"
  tags:
    - cf-core
*/

/* topdoc
  name: EOF
  eof: true
*/

/* ==========================================================================
   Capital Framework
   Media queries
   ========================================================================== */

/* topdoc
  name: Media query mixins
  family: cf-core
  notes:
    - "These mixins allow us to write consistent media queries using pixel
      values, which are easier to remember. The mixins handle converting the
      pixels into em's."
  patterns:
    - name: "min-width/max-width media queries"
      codenotes:
        - ".respond-to-min(@bp, @rules)"
        - ".respond-to-max(@bp, @rules)"
      notes:
        - "@bp: the breakpoint size in pixels. It will get converted into em's."
        - "@rules: a CSS or Less ruleset. Note that it can contain the full set
          of Less features."
    - name: "min-width/max-width media query usage"
      codenotes:
        - |
            .respond-to-min(768px, {
                .title {
                    font-size: 2em;
                }
            });

            Compiles to:

            @media only all and (min-width: 48em) {
                .title {
                    font-size: 2em;
                }
            }
    - name: "min-width/max-width media query range"
      codenotes:
        - ".respond-to-range(@bp1, @bp2, @rules)"
      notes:
        - "@bp1: the min-width breakpoint size in pixels.
          It will get converted into em's."
        - "@bp2: the max-width breakpoint size in pixels.
          It will get converted into em's."
        - "@rules: a CSS or Less ruleset. Note that it can contain the full set
          of Less features."
    - name: "min-width/max-width media query range usage"
      codenotes:
        - |
            .respond-to-range(320px, 768px, {
                .title {
                    font-size: 2em;
                }
            });

            Compiles to:

            @media only all and (min-width: 20em) and (max-width: 48em) {
                .title {
                    font-size: 2em;
                }
            }
  tags:
    - cf-core
*/

/* topdoc
    name: EOF
    eof: true
*/

/* ==========================================================================
   Capital Framework
   Utilities
   ========================================================================== */

/* topdoc
  name: JS-only
  family: cf-core
  patterns:
    - name: Setup
      codenotes:
        - <html class="no-js">
        - |
            <script>
                // Confirm availability of JS and remove no-js class from html
                var docElement = document.documentElement;
                docElement.className = docElement.className.replace(/(^|\s)no-js(\s|$)/, '$1$2');
            </script>
      notes:
        - "First add the .no-js class to the HTML element."
        - "Then add the script to your HEAD which removes the .no-js class when
           JS is available."
    - name: Utility class
      codenotes:
        - .u-js-only;
      notes:
        - "Hide stuff when JavaScript isn't available. Depends on having a small
           script in the HEAD of your HTML document that removes a .no-js class."
  tags:
    - cf-core
*/

.no-js .u-js-only {
  display: none !important;
}

/* topdoc
  name: Clearfix
  family: cf-core
  patterns:
    - name: Utility class
      markup: |
        <div class="u-clearfix">
            <div style="float:left; width:100%; height:60px; background:black;"></div>
        </div>
      codenotes:
        - .u-clearfix;
      notes:
        - "Use this class to clear floats. For example, without .u-clearfix the
           black box would spill into the markup section."
        - "More information: http://css-tricks.com/snippets/css/clear-fix/"
  tags:
    - cf-core
*/

.u-clearfix:after {
  content: "";
  display: table;
  clear: both;
}

.lt-ie8 .u-clearfix {
  zoom: 1;
}

/* topdoc
  name: Visually hidden
  family: cf-core
  patterns:
    - name: Utility class
      markup: |
        <h1>
            <a href="#">
                <span class="cf-icon cf-icon-twitter-square"></span>
                <span class="u-visually-hidden">Share on Twitter</span>
            </a>
        </h1>
      codenotes:
        - .u-visually-hidden;
      notes:
        - "Use this class to hide something from view while keeping it
          accessible to screen readers."
  tags:
    - cf-core
*/

.u-visually-hidden {
  position: absolute;
  overflow: hidden;
  clip: rect(0 0 0 0);
  height: 1px;
  width: 1px;
  margin: -1px;
  padding: 0;
  border: 0;
}

/* topdoc
  name: Inline block
  family: cf-core
  patterns:
    - name: Utility class
      codenotes:
        - .u-inline-block;
      notes:
        - "Also adds a .lt-ie8 class to hack inline-block for IE 7 and below."
  tags:
    - cf-core
*/

.u-inline-block {
  display: inline-block;
}

.lt-ie8 .u-inline-block {
  display: inline;
}

/* topdoc
  name: Floating right
  family: cf-core
  patterns:
    - name: Utility class
      codenotes:
        - .u-right;
      notes:
        - "IE7 float: right drop bug fixes:"
        - "1. If the float: right follows an element in the html structure that
          should be to its left (and not above it), then that preceding
          element(s) must be float: left.
          http://stackoverflow.com/questions/10981767/clean-css-fix-of-ie7s-float-right-drop-bug#answer-11437688"
        - "2. Simply change the markup order so that the element floating right
          comes before the element to its left."
  tags:
    - cf-core
*/

.u-right {
  float: right;
}

/* topdoc
  name: Break word
  family: cf-core
  patterns:
    - name: Utility class
      markup: |
        <div style="width: 100px;">
            This link should break:
            <br>
            <a class="u-break-word" href="#">
                something@something.com
            </a>
            <br>
            <br>
            This link should not:
            <br>
            <a href="#">
                something@something.com
            </a>
        </div>
      codenotes:
        - .u-break-word
      notes:
        - "Use this on elements where you need the words to break when confined
           to small containers."
        - "This only works in IE8 when the element with the .u-break-word class
           has layout. See <http://stackoverflow.com/questions/3997223/word-wrapbreak-word-not-working-in-ie8>
           for more information."
  tags:
    - cf-core
*/

.u-break-word {
  word-break: break-all;
}

/* topdoc
  name: Align with button
  family: cf-core
  patterns:
    - name: Utility class
      codenotes:
        - ".u-align-with-btn(@font-size: @base-font-size-px);"
      notes:
        - "Adds top padding (among other things) to help alignment with buttons."
        - "If you pass no arguments then the padding will be calculated using
          @base-font-size-px."
        - "Pass one argument to use a custom font size to calculate the top
          padding."
  tags:
    - cf-core
*/

/* topdoc
  name: Flexible proportional containers
  family: cf-core
  notes:
    - "Utilizes intrinsic ratios to create a flexible container that retains its
      aspect ratio. When image tags scale they retain their aspect ratio, but if
      you need a flexible video you will need to use this mixin."
    - "You can read more about intrinsic rations here:
      http://alistapart.com/article/creating-intrinsic-ratios-for-video"
  patterns:
    - name: Default example
      markup: |
        <div class="u-flexible-container">
            <video
              class="u-flexible-container_inner"
              style="background:#75787B;"
              controls>
            </video>
        </div>
      notes:
        - "Defaults to a 16:19 ratio."
        - "Original mixin credit: https://gist.github.com/craigmdennis/6655047"
        - "Note that inline style usage is being used for demo purposes only.
          Please do not use inline styles."
      codenotes:
        - |
          Structural sheat sheet:
          -----------------------
          .u-flexible-container
            .u-flexible-container_inner
    - name: Background image examples
      markup: |
        <div class="u-flexible-container"
             style="
               background-image:url(http://placekitten.com/700/394);
               background-position: center center;
             ">
        </div>
        <div class="u-flexible-container"
             style="
               background-image:url(http://placekitten.com/700/394);
               background-position: center center;
               background-size: cover;
             ">
        </div>
      codenotes:
        - |
          Structural sheat sheet:
          -----------------------
          .u-flexible-container
      notes:
        - "If you're not using the video or object elements and all you need is
          a proportionally cropped or scaling background image with a fluid
          container then you can leave out u-flexible-container_inner."
        - "Note that inline style usage is being used for demo purposes only.
          Please do not use inline styles."
    - name: 4-3 modifier
      markup: |
        <div class="u-flexible-container u-flexible-container__4-3">
            <video
              class="u-flexible-container_inner"
              style="background:#75787B;"
              controls>
            </video>
        </div>
      codenotes:
        - |
          Structural sheat sheet:
          -----------------------
          .u-flexible-container.u-flexible-container__4-3
            .u-flexible-container_inner
      notes:
        - "Create your own aspect ratios by using this modifier as an example."
        - "Note that inline style usage is being used for demo purposes only.
          Please do not use inline styles."
  tags:
    - cf-core
*/

.u-flexible-container {
  position: relative;
  padding-bottom: 56.25%;
  height: 0;
}

.u-flexible-container_inner {
  position: absolute;
  top: 0;
  left: 0;
  width: 100%;
  height: 100%;
}

.u-flexible-container__4-3 {
  position: relative;
  padding-bottom: 75%;
  height: 0;
}

/* topdoc
  name: Link mixins
  family: cf-core
  patterns:
    - codenotes:
        - .u-link__colors();
      notes:
        - "Pass this mixin no arguments to color your link states with the
          following defaults: :link (default state) pacific, :hover pacific-50,
          :focus: pacific, :visited teal, :active navy."
    - codenotes:
        - .u-link__colors(@c);
      notes:
        - "Pass this mixin one color to be used on all of the following
          states of your link; :link (default state), :visited, :hover, :focus,
          :active."
    - codenotes:
        - .u-link__colors(@c, @h);
      notes:
        - "Pass this mixin two colors to use the first color for the :link,
          :visited, and :active states, and the second color for the :hover and
          :focus states."
    - codenotes:
        - .u-link__colors(@c, @v, @h, @f, @a);
      notes:
        - "Pass this mixin five colors in 'love/hate' mnemonic order to color
          :link, :visited, :hover, :focus, and :active states respectively."
        - "Even though this mixin is basically the same as
          .u-link__colors-base(@c, @v, @h, @f, @a); we encourage you to use
          .u-link__colors(@c, @v, @h, @f, @a) to promote consistency."
    - codenotes:
        - .u-link__colors(@c, @v, @h, @f, @a, @bc, @bv, @bh, @bf, @ba);
      notes:
        - "Allows you to color text and the borders separately."
        - "The first five colors in 'love/hate' mnemonic order will color text
          for the :link, :visited, :hover, :focus, and :active states
          respectively. The last five colors in 'love/hate' mnemonic order will
          color the borders for the :link, :visited, :hover, :focus, and :active
          states respectively."
        - "Even though this mixin is basically the same as
          .u-link__colors-base(@c, @v, @h, @f, @a, @bc, @bv, @bh, @bf, @ba); we
          encourage you to use .u-link__colors(@c, @v, @h, @f, @a, @bc, @bv, @bh, @bf, @ba)
          to promote consistency."
    - codenotes:
        - .u-link__colors-base(@c, @v, @h, @f, @a);
      notes:
        - "This is the base mixin that all .u-link__colors() mixins use. Please
          refrain from using this mixin directly in order to promote a
          consistent use of mixin names for coloring links throughout this
          project. Remember that if you need to set colors for all states of a
          link you should use .u-link__colors(@c, @v, @h, @f, @a)."
    - codenotes:
        - .u-link__border();
      notes:
        - "Forces the default bottom border on the :link and :hover states."
    - codenotes:
        - .u-link__no-border();
      notes:
        - "Turn off the default bottom border on the :link and :hover states."
    - codenotes:
        - .u-link__hover-border();
      notes:
        - "Turn off the default bottom border on the :link state and force a
          bottom border on the :hover state."
    - codenotes:
        - .u-link-child__hover();
      notes:
        - "When a link has child elements you may want only certain children to
          change color when the parent link is hovered.
          Pass no arguments to this mixin to color the child element pacific
          when the parent link is hovered."
    - codenotes:
        - .u-link-child__hover(@c);
      notes:
        - "Pass this mixin one color to color the child element when the parent
          link is hovered."
  tags:
    - cf-core
*/

/* topdoc
  name: Margin utilities
  family: cf-core
  patterns:
    - name: Utility classes
      codenotes:
        - .u-m<p><#>;
      notes:
        - "Replace <p> with the first letter of the position ('t' for top or 'b'
           for bottom) and <#> with the pixel value of the margin you want."
        - "Available values: 0, 5, 10, 15, 20, 30, 45, 60."
  tags:
    - cf-core
*/

.u-mt0 {
  margin-top: 0 !important;
}

.u-mb0 {
  margin-bottom: 0 !important;
}

.u-mt5 {
  margin-top: 5px !important;
}

.u-mb5 {
  margin-bottom: 5px !important;
}

.u-mt10 {
  margin-top: 10px !important;
}

.u-mb10 {
  margin-bottom: 10px !important;
}

.u-mt15 {
  margin-top: 15px !important;
}

.u-mb15 {
  margin-bottom: 15px !important;
}

.u-mt20 {
  margin-top: 20px !important;
}

.u-mb20 {
  margin-bottom: 20px !important;
}

.u-mt30 {
  margin-top: 30px !important;
}

.u-mb30 {
  margin-bottom: 30px !important;
}

.u-mt45 {
  margin-top: 45px !important;
}

.u-mb45 {
  margin-bottom: 45px !important;
}

.u-mt60 {
  margin-top: 60px !important;
}

.u-mb60 {
  margin-bottom: 60px !important;
}

/* topdoc
  name: Width utilities
  family: cf-core
  patterns:
    - name: Percent-based
      markup: |
        <div class="u-w100pct" style="background: #DBEDD4; margin-bottom: 1px;">
            <code>.u-w100pct</code>
        </div>
        <div class="u-w90pct" style="background: #DBEDD4; margin-bottom: 1px;">
            <code>.u-w90pct</code>
        </div>
        <div class="u-w80pct" style="background: #DBEDD4; margin-bottom: 1px;">
            <code>.u-w80pct</code>
        </div>
        <div class="u-w70pct" style="background: #DBEDD4; margin-bottom: 1px;">
            <code>.u-w70pct</code>
        </div>
        <div class="u-w60pct" style="background: #DBEDD4; margin-bottom: 1px;">
            <code>.u-w60pct</code>
        </div>
        <div class="u-w50pct" style="background: #DBEDD4; margin-bottom: 1px;">
            <code>.u-w50pct</code>
        </div>
        <div class="u-w40pct" style="background: #DBEDD4; margin-bottom: 1px;">
            <code>.u-w40pct</code>
        </div>
        <div class="u-w30pct" style="background: #DBEDD4; margin-bottom: 1px;">
            <code>.u-w30pct</code>
        </div>
        <div class="u-w20pct" style="background: #DBEDD4; margin-bottom: 1px;">
            <code>.u-w20pct</code>
        </div>
        <div class="u-w10pct" style="background: #DBEDD4; margin-bottom: 1px;">
            <code>.u-w10pct</code>
        </div>
        <div class="u-w75pct" style="background: #DBEDD4; margin-bottom: 1px;">
            <code>.u-w75pct</code>
        </div>
        <div class="u-w25pct" style="background: #DBEDD4; margin-bottom: 1px;">
            <code>.u-w25pct</code>
        </div>
        <div class="u-w66pct" style="background: #DBEDD4; margin-bottom: 1px;">
            <code>.u-w66pct</code>
        </div>
        <div class="u-w33pct" style="background: #DBEDD4; margin-bottom: 1px;">
            <code>.u-w33pct</code>
        </div>
      notes:
        - "Inline styles are for demonstration purposes only, please don't use
           them."
  tags:
    - cf-core
*/

.u-w100pct {
  width: 100%;
}

.u-w90pct {
  width: 90%;
}

.u-w80pct {
  width: 80%;
}

.u-w70pct {
  width: 70%;
}

.u-w60pct {
  width: 60%;
}

.u-w50pct {
  width: 50%;
}

.u-w40pct {
  width: 40%;
}

.u-w30pct {
  width: 30%;
}

.u-w20pct {
  width: 20%;
}

.u-w10pct {
  width: 10%;
}

.u-w75pct {
  width: 75%;
}

.u-w25pct {
  width: 25%;
}

.u-w66pct {
  width: 66.66666667%;
}

.u-w33pct {
  width: 33.33333333%;
}

/* topdoc
  name: Width-specific display
  family: cf-core
  patterns:
    - name: Show on mobile
      markup: |
        <section>
            <p>The the text in the box below is visible only at widths less than 600px</p>
            <div style="border: 1px solid black; height: 22px; padding: 5px;">
                <p class="u-show-on-mobile">Visible on mobile</p>
            </div>
        </section>
      codenotes:
        - ".u-show-on-mobile"
        - "Uses 'display:block' to toggle display. Would need to be extended
          for inline use cases."
      notes:
        - "Displays an element only at mobile widths."
    - name: Hide on mobile
      markup: |
        <section>
            <p>The text in the box below is hidden at widths less than 600px</p>
            <div style="border: 1px solid black; height: 22px; padding: 5px;">
                <p class="u-hide-on-mobile">Hidden on mobile</p>
            </div>
        </section>
      codenotes:
        - ".u-hide-on-mobile"
      notes:
        - "Hides an element at mobile widths"
  tags:
    - cf-core
*/

.u-show-on-mobile {
  display: none;
}

/* topdoc
  name: Small text utility
  family: cf-core
  patterns:
    - name: .u-small-text (utility class)
      markup: |
        Lorem ipsum<br>
        <span class="u-small-text">dolor sit amet</span>
      codenotes:
        - ".u-small-text"
      notes:
        - "14px text."
        - "The utility class should only be used when the default text size is
           16px. For example you wouldn't want to use the class inside of an
           `h1` because the `font-size` in the `h1` will make `.u-small-text`
           bigger than it should be. See the docs for the `.u-small-text()`
           mixin."
    - name: .u-small-text() (Less mixin)
      codenotes:
        - ".u-small-text(@context)"
        - |
          // Mixin usage:
          .example {
            font-size: unit(20px / @base-font-size-px, em);
            small {
              .u-small-text(20px);
            }
          }
          // Compiles to:
          .example {
            font-size: 1.25em;
          }
          .example small {
            font-size: 0.7em;
          }
      notes:
        - "This mixin enables you to easily create consistent small text by
           passing the context `font-size`."
  tags:
    - cf-core
*/

.u-small-text {
  font-size: 0.875em;
}

small {
  font-size: 0.875em;
}

/* topdoc
    name: EOF
    eof: true
*/

/* ==========================================================================
   Capital Framework
   Base styles
   ========================================================================== */

/*
 * Source: http://fast.fonts.net/cssapi/44e8c964-4684-44c6-a6e3-3f3da8787b50.css
 * This file has been edited to use absolute URLS so we can concatenate it with
 * all of our other styles.
 */

@font-face {
  font-family: "AvenirNextLTW01-Regular";
  src: url("//fast.fonts.net/dv2/2/e9167238-3b3f-4813-a04a-a384394eed42.eot?d44f19a684109620e4841679af90e818b934c450213fb296d217dd76fbd8133e8104ffce1b8d7381e92baf075aac747ded01b441045f936c159eb0f46c11e1f99e958a3e0d6904164b21814766132f7cb38b46df85fb387875d6907338f619856e049c29c288424547a2ca329b1d0251faf8c505bae9c3ec3d5a1e4327f5fdf46ffb088d97582c65a45857e1e0662c2d545166a03c7b024ca17ac3839d703086c5f9fd694b6f5493360c3bcd9d5d427b599ea7651d27005ca2f4c1d0312515f51a323f79b7f5cf1afa2ab67a3ddbfee1&projectId=44e8c964-4684-44c6-a6e3-3f3da8787b50") format("eot");
  font-style: normal;
  font-weight: normal;
}

@font-face {
  font-family: "AvenirNextLTW01-Regular";
  src: url("//fast.fonts.net/dv2/2/e9167238-3b3f-4813-a04a-a384394eed42.eot?d44f19a684109620e4841679af90e818b934c450213fb296d217dd76fbd8133e8104ffce1b8d7381e92baf075aac747ded01b441045f936c159eb0f46c11e1f99e958a3e0d6904164b21814766132f7cb38b46df85fb387875d6907338f619856e049c29c288424547a2ca329b1d0251faf8c505bae9c3ec3d5a1e4327f5fdf46ffb088d97582c65a45857e1e0662c2d545166a03c7b024ca17ac3839d703086c5f9fd694b6f5493360c3bcd9d5d427b599ea7651d27005ca2f4c1d0312515f51a323f79b7f5cf1afa2ab67a3ddbfee1&projectId=44e8c964-4684-44c6-a6e3-3f3da8787b50");
  src: url("//fast.fonts.net/dv2/3/1e9892c0-6927-4412-9874-1b82801ba47a.woff?d44f19a684109620e4841679af90e818b934c450213fb296d217dd76fbd8133e8104ffce1b8d7381e92baf075aac747ded01b441045f936c159eb0f46c11e1f99e958a3e0d6904164b21814766132f7cb38b46df85fb387875d6907338f619856e049c29c288424547a2ca329b1d0251faf8c505bae9c3ec3d5a1e4327f5fdf46ffb088d97582c65a45857e1e0662c2d545166a03c7b024ca17ac3839d703086c5f9fd694b6f5493360c3bcd9d5d427b599ea7651d27005ca2f4c1d0312515f51a323f79b7f5cf1afa2ab67a3ddbfee1&projectId=44e8c964-4684-44c6-a6e3-3f3da8787b50") format("woff"), url("//fast.fonts.net/dv2/1/46cf1067-688d-4aab-b0f7-bd942af6efd8.ttf?d44f19a684109620e4841679af90e818b934c450213fb296d217dd76fbd8133e8104ffce1b8d7381e92baf075aac747ded01b441045f936c159eb0f46c11e1f99e958a3e0d6904164b21814766132f7cb38b46df85fb387875d6907338f619856e049c29c288424547a2ca329b1d0251faf8c505bae9c3ec3d5a1e4327f5fdf46ffb088d97582c65a45857e1e0662c2d545166a03c7b024ca17ac3839d703086c5f9fd694b6f5493360c3bcd9d5d427b599ea7651d27005ca2f4c1d0312515f51a323f79b7f5cf1afa2ab67a3ddbfee1&projectId=44e8c964-4684-44c6-a6e3-3f3da8787b50") format("truetype"), url("//fast.fonts.net/dv2/11/52a192b1-bea5-4b48-879f-107f009b666f.svg?d44f19a684109620e4841679af90e818b934c450213fb296d217dd76fbd8133e8104ffce1b8d7381e92baf075aac747ded01b441045f936c159eb0f46c11e1f99e958a3e0d6904164b21814766132f7cb38b46df85fb387875d6907338f619856e049c29c288424547a2ca329b1d0251faf8c505bae9c3ec3d5a1e4327f5fdf46ffb088d97582c65a45857e1e0662c2d545166a03c7b024ca17ac3839d703086c5f9fd694b6f5493360c3bcd9d5d427b599ea7651d27005ca2f4c1d0312515f51a323f79b7f5cf1afa2ab67a3ddbfee1&projectId=44e8c964-4684-44c6-a6e3-3f3da8787b50#52a192b1-bea5-4b48-879f-107f009b666f") format("svg");
  font-style: normal;
  font-weight: normal;
}

@font-face {
  font-family: "AvenirNextLTW01-Italic";
  src: url("//fast.fonts.net/dv2/2/d1fddef1-d940-4904-8f6c-17e809462301.eot?d44f19a684109620e4841679af90e818b934c450213fb296d217dd76fbd8133e8104ffce1b8d7381e92baf075aac747ded01b441045f936c159eb0f46c11e1f99e958a3e0d6904164b21814766132f7cb38b46df85fb387875d6907338f619856e049c29c288424547a2ca329b1d0251faf8c505bae9c3ec3d5a1e4327f5fdf46ffb088d97582c65a45857e1e0662c2d545166a03c7b024ca17ac3839d703086c5f9fd694b6f5493360c3bcd9d5d427b599ea7651d27005ca2f4c1d0312515f51a323f79b7f5cf1afa2ab67a3ddbfee1&projectId=44e8c964-4684-44c6-a6e3-3f3da8787b50") format("eot");
  font-style: italic;
  font-weight: normal;
}

@font-face {
  font-family: "AvenirNextLTW01-Italic";
  src: url("//fast.fonts.net/dv2/2/d1fddef1-d940-4904-8f6c-17e809462301.eot?d44f19a684109620e4841679af90e818b934c450213fb296d217dd76fbd8133e8104ffce1b8d7381e92baf075aac747ded01b441045f936c159eb0f46c11e1f99e958a3e0d6904164b21814766132f7cb38b46df85fb387875d6907338f619856e049c29c288424547a2ca329b1d0251faf8c505bae9c3ec3d5a1e4327f5fdf46ffb088d97582c65a45857e1e0662c2d545166a03c7b024ca17ac3839d703086c5f9fd694b6f5493360c3bcd9d5d427b599ea7651d27005ca2f4c1d0312515f51a323f79b7f5cf1afa2ab67a3ddbfee1&projectId=44e8c964-4684-44c6-a6e3-3f3da8787b50");
  src: url("//fast.fonts.net/dv2/3/92b66dbd-4201-4ac2-a605-4d4ffc8705cc.woff?d44f19a684109620e4841679af90e818b934c450213fb296d217dd76fbd8133e8104ffce1b8d7381e92baf075aac747ded01b441045f936c159eb0f46c11e1f99e958a3e0d6904164b21814766132f7cb38b46df85fb387875d6907338f619856e049c29c288424547a2ca329b1d0251faf8c505bae9c3ec3d5a1e4327f5fdf46ffb088d97582c65a45857e1e0662c2d545166a03c7b024ca17ac3839d703086c5f9fd694b6f5493360c3bcd9d5d427b599ea7651d27005ca2f4c1d0312515f51a323f79b7f5cf1afa2ab67a3ddbfee1&projectId=44e8c964-4684-44c6-a6e3-3f3da8787b50") format("woff"), url("//fast.fonts.net/dv2/1/18839597-afa8-4f0b-9abb-4a30262d0da8.ttf?d44f19a684109620e4841679af90e818b934c450213fb296d217dd76fbd8133e8104ffce1b8d7381e92baf075aac747ded01b441045f936c159eb0f46c11e1f99e958a3e0d6904164b21814766132f7cb38b46df85fb387875d6907338f619856e049c29c288424547a2ca329b1d0251faf8c505bae9c3ec3d5a1e4327f5fdf46ffb088d97582c65a45857e1e0662c2d545166a03c7b024ca17ac3839d703086c5f9fd694b6f5493360c3bcd9d5d427b599ea7651d27005ca2f4c1d0312515f51a323f79b7f5cf1afa2ab67a3ddbfee1&projectId=44e8c964-4684-44c6-a6e3-3f3da8787b50") format("truetype"), url("//fast.fonts.net/dv2/11/1de7e6f4-9d4d-47e7-ab23-7d5cf10ab585.svg?d44f19a684109620e4841679af90e818b934c450213fb296d217dd76fbd8133e8104ffce1b8d7381e92baf075aac747ded01b441045f936c159eb0f46c11e1f99e958a3e0d6904164b21814766132f7cb38b46df85fb387875d6907338f619856e049c29c288424547a2ca329b1d0251faf8c505bae9c3ec3d5a1e4327f5fdf46ffb088d97582c65a45857e1e0662c2d545166a03c7b024ca17ac3839d703086c5f9fd694b6f5493360c3bcd9d5d427b599ea7651d27005ca2f4c1d0312515f51a323f79b7f5cf1afa2ab67a3ddbfee1&projectId=44e8c964-4684-44c6-a6e3-3f3da8787b50#1de7e6f4-9d4d-47e7-ab23-7d5cf10ab585") format("svg");
  font-style: italic;
  font-weight: normal;
}

@font-face {
  font-family: "AvenirNextLTW01-Medium";
  src: url("//fast.fonts.net/dv2/2/1a7c9181-cd24-4943-a9d9-d033189524e0.eot?d44f19a684109620e4841679af90e818b934c450213fb296d217dd76fbd8133e8104ffce1b8d7381e92baf075aac747ded01b441045f936c159eb0f46c11e1f99e958a3e0d6904164b21814766132f7cb38b46df85fb387875d6907338f619856e049c29c288424547a2ca329b1d0251faf8c505bae9c3ec3d5a1e4327f5fdf46ffb088d97582c65a45857e1e0662c2d545166a03c7b024ca17ac3839d703086c5f9fd694b6f5493360c3bcd9d5d427b599ea7651d27005ca2f4c1d0312515f51a323f79b7f5cf1afa2ab67a3ddbfee1&projectId=44e8c964-4684-44c6-a6e3-3f3da8787b50") format("eot");
  font-style: normal;
  font-weight: 500;
}

@font-face {
  font-family: "AvenirNextLTW01-Medium";
  src: url("//fast.fonts.net/dv2/2/1a7c9181-cd24-4943-a9d9-d033189524e0.eot?d44f19a684109620e4841679af90e818b934c450213fb296d217dd76fbd8133e8104ffce1b8d7381e92baf075aac747ded01b441045f936c159eb0f46c11e1f99e958a3e0d6904164b21814766132f7cb38b46df85fb387875d6907338f619856e049c29c288424547a2ca329b1d0251faf8c505bae9c3ec3d5a1e4327f5fdf46ffb088d97582c65a45857e1e0662c2d545166a03c7b024ca17ac3839d703086c5f9fd694b6f5493360c3bcd9d5d427b599ea7651d27005ca2f4c1d0312515f51a323f79b7f5cf1afa2ab67a3ddbfee1&projectId=44e8c964-4684-44c6-a6e3-3f3da8787b50");
  src: url("//fast.fonts.net/dv2/3/f26faddb-86cc-4477-a253-1e1287684336.woff?d44f19a684109620e4841679af90e818b934c450213fb296d217dd76fbd8133e8104ffce1b8d7381e92baf075aac747ded01b441045f936c159eb0f46c11e1f99e958a3e0d6904164b21814766132f7cb38b46df85fb387875d6907338f619856e049c29c288424547a2ca329b1d0251faf8c505bae9c3ec3d5a1e4327f5fdf46ffb088d97582c65a45857e1e0662c2d545166a03c7b024ca17ac3839d703086c5f9fd694b6f5493360c3bcd9d5d427b599ea7651d27005ca2f4c1d0312515f51a323f79b7f5cf1afa2ab67a3ddbfee1&projectId=44e8c964-4684-44c6-a6e3-3f3da8787b50") format("woff"), url("//fast.fonts.net/dv2/1/63a74598-733c-4d0c-bd91-b01bffcd6e69.ttf?d44f19a684109620e4841679af90e818b934c450213fb296d217dd76fbd8133e8104ffce1b8d7381e92baf075aac747ded01b441045f936c159eb0f46c11e1f99e958a3e0d6904164b21814766132f7cb38b46df85fb387875d6907338f619856e049c29c288424547a2ca329b1d0251faf8c505bae9c3ec3d5a1e4327f5fdf46ffb088d97582c65a45857e1e0662c2d545166a03c7b024ca17ac3839d703086c5f9fd694b6f5493360c3bcd9d5d427b599ea7651d27005ca2f4c1d0312515f51a323f79b7f5cf1afa2ab67a3ddbfee1&projectId=44e8c964-4684-44c6-a6e3-3f3da8787b50") format("truetype"), url("//fast.fonts.net/dv2/11/a89d6ad1-a04f-4a8f-b140-e55478dbea80.svg?d44f19a684109620e4841679af90e818b934c450213fb296d217dd76fbd8133e8104ffce1b8d7381e92baf075aac747ded01b441045f936c159eb0f46c11e1f99e958a3e0d6904164b21814766132f7cb38b46df85fb387875d6907338f619856e049c29c288424547a2ca329b1d0251faf8c505bae9c3ec3d5a1e4327f5fdf46ffb088d97582c65a45857e1e0662c2d545166a03c7b024ca17ac3839d703086c5f9fd694b6f5493360c3bcd9d5d427b599ea7651d27005ca2f4c1d0312515f51a323f79b7f5cf1afa2ab67a3ddbfee1&projectId=44e8c964-4684-44c6-a6e3-3f3da8787b50#a89d6ad1-a04f-4a8f-b140-e55478dbea80") format("svg");
  font-style: normal;
  font-weight: 500;
}

@font-face {
  font-family: "AvenirNextLTW01-Demi";
  src: url("//fast.fonts.net/dv2/2/12d643f2-3899-49d5-a85b-ff430f5fad15.eot?d44f19a684109620e4841679af90e818b934c450213fb296d217dd76fbd8133e8104ffce1b8d7381e92baf075aac747ded01b441045f936c159eb0f46c11e1f99e958a3e0d6904164b21814766132f7cb38b46df85fb387875d6907338f619856e049c29c288424547a2ca329b1d0251faf8c505bae9c3ec3d5a1e4327f5fdf46ffb088d97582c65a45857e1e0662c2d545166a03c7b024ca17ac3839d703086c5f9fd694b6f5493360c3bcd9d5d427b599ea7651d27005ca2f4c1d0312515f51a323f79b7f5cf1afa2ab67a3ddbfee1&projectId=44e8c964-4684-44c6-a6e3-3f3da8787b50") format("eot");
  font-style: normal;
  font-weight: 700;
}

@font-face {
  font-family: "AvenirNextLTW01-Demi";
  src: url("//fast.fonts.net/dv2/2/12d643f2-3899-49d5-a85b-ff430f5fad15.eot?d44f19a684109620e4841679af90e818b934c450213fb296d217dd76fbd8133e8104ffce1b8d7381e92baf075aac747ded01b441045f936c159eb0f46c11e1f99e958a3e0d6904164b21814766132f7cb38b46df85fb387875d6907338f619856e049c29c288424547a2ca329b1d0251faf8c505bae9c3ec3d5a1e4327f5fdf46ffb088d97582c65a45857e1e0662c2d545166a03c7b024ca17ac3839d703086c5f9fd694b6f5493360c3bcd9d5d427b599ea7651d27005ca2f4c1d0312515f51a323f79b7f5cf1afa2ab67a3ddbfee1&projectId=44e8c964-4684-44c6-a6e3-3f3da8787b50");
  src: url("//fast.fonts.net/dv2/3/91b50bbb-9aa1-4d54-9159-ec6f19d14a7c.woff?d44f19a684109620e4841679af90e818b934c450213fb296d217dd76fbd8133e8104ffce1b8d7381e92baf075aac747ded01b441045f936c159eb0f46c11e1f99e958a3e0d6904164b21814766132f7cb38b46df85fb387875d6907338f619856e049c29c288424547a2ca329b1d0251faf8c505bae9c3ec3d5a1e4327f5fdf46ffb088d97582c65a45857e1e0662c2d545166a03c7b024ca17ac3839d703086c5f9fd694b6f5493360c3bcd9d5d427b599ea7651d27005ca2f4c1d0312515f51a323f79b7f5cf1afa2ab67a3ddbfee1&projectId=44e8c964-4684-44c6-a6e3-3f3da8787b50") format("woff"), url("//fast.fonts.net/dv2/1/a0f4c2f9-8a42-4786-ad00-fce42b57b148.ttf?d44f19a684109620e4841679af90e818b934c450213fb296d217dd76fbd8133e8104ffce1b8d7381e92baf075aac747ded01b441045f936c159eb0f46c11e1f99e958a3e0d6904164b21814766132f7cb38b46df85fb387875d6907338f619856e049c29c288424547a2ca329b1d0251faf8c505bae9c3ec3d5a1e4327f5fdf46ffb088d97582c65a45857e1e0662c2d545166a03c7b024ca17ac3839d703086c5f9fd694b6f5493360c3bcd9d5d427b599ea7651d27005ca2f4c1d0312515f51a323f79b7f5cf1afa2ab67a3ddbfee1&projectId=44e8c964-4684-44c6-a6e3-3f3da8787b50") format("truetype"), url("//fast.fonts.net/dv2/11/99affa9a-a5e9-4559-bd07-20cf0071852d.svg?d44f19a684109620e4841679af90e818b934c450213fb296d217dd76fbd8133e8104ffce1b8d7381e92baf075aac747ded01b441045f936c159eb0f46c11e1f99e958a3e0d6904164b21814766132f7cb38b46df85fb387875d6907338f619856e049c29c288424547a2ca329b1d0251faf8c505bae9c3ec3d5a1e4327f5fdf46ffb088d97582c65a45857e1e0662c2d545166a03c7b024ca17ac3839d703086c5f9fd694b6f5493360c3bcd9d5d427b599ea7651d27005ca2f4c1d0312515f51a323f79b7f5cf1afa2ab67a3ddbfee1&projectId=44e8c964-4684-44c6-a6e3-3f3da8787b50#99affa9a-a5e9-4559-bd07-20cf0071852d") format("svg");
  font-style: normal;
  font-weight: 700;
}

/* topdoc
  name: Webfonts
  family: cf-core
  patterns:
    - name: Licensed webfonts
      notes:
        - "Avenir Next is included via the licensed-fonts.css file.
          This file contains absolute links to our paid font service.
          Fonts included this way will only work on CFPB-registered domains."
        - "Note that when using Avenir Regular we automatically fix faux italic
          and bold issues by overriding i, em, b, and strong tags to use the
          appropriate fonts."
    - name: Webfont mixins
      codenotes:
        - ".webfont-regular()"
        - ".webfont-italic()"
        - ".webfont-medium()"
        - ".webfont-demi()"
      notes:
        - "Use these mixins to easily add the Avenir Next font family to your
          elements."
        - "To avoid faux bold and italics in Avenir Next, you must use the font
          family name for that particular style. So when defining an italic or
          bold style in Avenir Next you need to use the Avenir Next Italic font
          family. Use the mixins when setting bold or italic text as they also
          set the appropriate font-weight and font-style."
        - "These mixins also add the appropriate .lt-ie9 overrides.
          .lt-ie9 overrides are necessary to override font-style and font-weight
          each time the webfont is used. These overrides are built into the webfont
          mixins so you get them automatically. Note that this requires you to
          use conditional classes on the <html> element:
          https://github.com/h5bp/html5-boilerplate/blob/v4.3.0/doc/html.md#conditional-html-classes."
  tags:
    - cf-core
*/

/* topdoc
  name: Type hierarchy
  family: cf-core
  patterns:
    - name: Default body type
      markup: |
        <p>Lorem ipsum dolor sit amet, <em>consectetur adipisicing elit</em>, sed do eiusmod <strong>tempor incididunt</strong> ut labore et dolore magna aliqua. Ut enim ad minim veniam, quis nostrud exercitation ullamco laboris nisi ut aliquip ex ea commodo consequat.</p>
    - name: Heading level 1
      markup: |
        <h1>Example heading element</h1>
        <p class="h1">A non-heading element</p>
      notes:
        - Responsive header. At mobile sizes, displays as h2.
    - name: Heading level 2
      markup: |
        <h2>Example heading element</h2>
        <p class="h2">A non-heading element</p>
      notes:
        - Responsive header. At mobile sizes, displays as h3.
    - name: Heading level 3
      markup: |
        <h3>Example heading element</h3>
        <p class="h3">A non-heading element</p>
      notes:
        - Responsive header. At mobile sizes, displays as h4.
    - name: Heading level 4
      markup: |
        <h4>Example heading element</h4>
        <p class="h4">A non-heading element</p>
    - name: Heading level 5
      markup: |
        <h5>Example heading element</h5>
        <p class="h5">A non-heading element</p>
    - name: Heading level 6
      markup: |
        <h6>Example heading element</h6>
        <p class="h6">A non-heading element</p>
    - name: Super header
      markup: |
        <h1 class="superheader">Example super heading</h1>
        <p class="superheader">Example super heading</p>
  tags:
    - cf-core
*/

body {
  color: #101820;
  font-family: Georgia, "Times New Roman", serif;
  font-size: 100%;
  line-height: 1.375;
}

h1,
.h1,
h2,
.h2,
h3,
.h3 {
  font-family: "AvenirNextLTW01-Regular", Arial, sans-serif;
  font-style: normal;
  font-weight: normal;
}

h1 em,
.h1 em,
h2 em,
.h2 em,
h3 em,
.h3 em,
h1 i,
.h1 i,
h2 i,
.h2 i,
h3 i,
.h3 i {
  font-family: "AvenirNextLTW01-Italic", Arial, sans-serif;
  font-style: italic;
  font-weight: normal;
}

.lt-ie9 h1 em,
.lt-ie9 .h1 em,
.lt-ie9 h2 em,
.lt-ie9 .h2 em,
.lt-ie9 h3 em,
.lt-ie9 .h3 em,
.lt-ie9 h1 i,
.lt-ie9 .h1 i,
.lt-ie9 h2 i,
.lt-ie9 .h2 i,
.lt-ie9 h3 i,
.lt-ie9 .h3 i {
  font-style: normal !important;
}

h1 strong,
.h1 strong,
h2 strong,
.h2 strong,
h3 strong,
.h3 strong,
h1 b,
.h1 b,
h2 b,
.h2 b,
h3 b,
.h3 b {
  font-family: "AvenirNextLTW01-Demi", Arial, sans-serif;
  font-style: normal;
  font-weight: bold;
}

.lt-ie9 h1 strong,
.lt-ie9 .h1 strong,
.lt-ie9 h2 strong,
.lt-ie9 .h2 strong,
.lt-ie9 h3 strong,
.lt-ie9 .h3 strong,
.lt-ie9 h1 b,
.lt-ie9 .h1 b,
.lt-ie9 h2 b,
.lt-ie9 .h2 b,
.lt-ie9 h3 b,
.lt-ie9 .h3 b {
  font-weight: normal !important;
}

h1,
.h1 {
  margin-top: 0;
  margin-bottom: 0.47058824em;
  font-size: 2.125em;
  line-height: 1.29411765;
}

h2,
.h2 {
  margin-top: 0;
  margin-bottom: 0.73076923em;
  font-size: 1.625em;
  line-height: 1.26923077;
}

h3,
.h3 {
  margin-top: 0;
  margin-bottom: 0.95454545em;
  font-size: 1.375em;
  line-height: 1.27272727;
}

h4,
.h4 {
  margin-top: 0;
  margin-bottom: 1.16666667em;
  font-size: 1.125em;
  font-family: "AvenirNextLTW01-Medium", Arial, sans-serif;
  font-style: normal;
  font-weight: 500;
  line-height: 1.22222222;
}

.lt-ie9 h4,
.lt-ie9 .h4 {
  font-weight: normal !important;
}

h5,
h6,
.h5,
.h6 {
  font-family: "AvenirNextLTW01-Demi", Arial, sans-serif;
  font-style: normal;
  font-weight: bold;
  letter-spacing: 1px;
  text-transform: uppercase;
}

.lt-ie9 h5,
.lt-ie9 h6,
.lt-ie9 .h5,
.lt-ie9 .h6 {
  font-weight: normal !important;
}

h5,
.h5 {
  margin-top: 0;
  margin-bottom: 0.35714286em;
  font-size: 0.875em;
  line-height: 1.57142857;
}

h6,
.h6 {
  margin-top: 0;
  margin-bottom: 0.41666667em;
  font-size: 0.75em;
  line-height: 1.83333333;
}

.superheader {
  margin-bottom: 0.1875em;
  font-size: 3em;
  font-family: "AvenirNextLTW01-Demi", Arial, sans-serif;
  font-style: normal;
  font-weight: bold;
  line-height: 1.25;
}

.lt-ie9 .superheader {
  font-weight: normal !important;
}

/* topdoc
  name: Margins
  family: cf-core
  patterns:
    - name: Consistent vertical margins
      notes:
        - "Assumes that the font size of each of these items remains the default."
      markup: |
        <p>Paragraph margin example</p>
        <p>Paragraph margin example</p>
  tags:
    - cf-core
*/

p,
ul,
ol,
dl,
table,
figure {
  margin-top: 0;
  margin-bottom: 1.25em;
}

/* topdoc
  name: Default link
  notes:
    - "Note that the .visited, .hover, .focus, .active classes are for demonstration purposes only and should not 
      be used in production."
  family: cf-core
  patterns:
    - name: Default state
      markup: |
        <a href="#">Default link style</a>
    - name: Visited state
      markup: |
        <a href="#" class="visited">Visited link style</a>
    - name: Hovered state
      markup: |
        <a href="#" class="hover">Hovered link style</a>
    - name: Focused state
      markup: |
        <a href="#" class="focus">Focused link style</a>
    - name: Active state
      markup: |
        <a href="#" class="active">Active link style</a>
  tags:
    - cf-core
*/

a {
  border-width: 0;
  border-style: dotted;
  border-color: #0072ce;
  color: #0072ce;
  text-decoration: none;
}

a:visited,
a.visited {
  border-color: #005e5d;
  color: #005e5d;
}

a:hover,
a.hover {
  border-style: solid;
  border-color: #7fb8e6;
  color: #7fb8e6;
}

a:focus,
a.focus {
  border-style: solid;
  outline: thin dotted;
}

a:active,
a.active {
  border-style: solid;
  border-color: #002d72;
  color: #002d72;
}

/* topdoc
  name: Underlined links
  family: cf-core
  patterns:
    - name: States
      notes:
        - "Note that the .visited, .hover, .focus, .active classes are for demonstration purposes only and should not 
          be used in production."
        - "The underline style properties are mostly set above in the a tag.
          To enable the underline simply set a bottom-border-width as done here."
      markup: |
        <p>
            <a href="#">Default</a>,
            <a href="#" class="visited">Visited</a>,
            <a href="#" class="hover">Hovered</a>,
            <a href="#" class="focus">Focused</a>,
            <a href="#" class="active">Active</a>
        </p>
    - name: Underline conditions
      notes:
        - "We're restricting link borders to links within p, li, and dd so that
          we don't have to override them every time we want a plain link."
      markup: |
        <p>
            <a href="#">A child of a paragraph</a>
        </p>
        <ul>
            <li>
                <a href="#">A child of a list item</a>
            </li>
        </ul>
        <dl>
            <dt>
                Definition list term
            </dt>
            <dd>
                <a href="#">A child of a definition list description</a>
            </dd>
        </dl>
    - name: Exceptions for underlined links
      notes:
        - "Inline text links inside of a nav element are not underlined."
      markup: |
        <nav>
            <p>
                <a href="#">A child of a paragraph</a>
            </p>
            <ul>
                <li>
                    <a href="#">A child of a list item</a>
                </li>
            </ul>
            <dl>
                <dt>
                    Definition list term
                </dt>
                <dd>
                    <a href="#">A child of a definition list description</a>
                </dd>
            </dl>
        </nav>
  tags:
    - cf-core
*/

p a,
li a,
dd a {
  border-bottom-width: 1px;
}

nav a {
  border-bottom-width: 0;
}

/* topdoc
  name: Lists
  family: cf-core
  patterns:
    - name: Unordered list
      markup: |
        <ul>
            <li>List item</li>
            <li>List item</li>
            <li>List item</li>
        </ul>
  tags:
    - cf-core
*/

ul {
  list-style: square;
}

/* topdoc
  name: Tables
  family: cf-core
  patterns:
    - name: Standard table
      markup: |
        <table>
            <thead>
                <tr>
                    <th>Column 1 header</th>
                    <th>Column 2 header</th>
                    <th>Column 3 header</th>
                </tr>
            </thead>
            <tbody>
                <tr>
                    <th>Row 1 header</th>
                    <td>Row 1, column 2</td>
                    <td>Row 1, column 3</td>
                </tr>
                <tr>
                    <th>Row 2 header</th>
                    <td>Row 2, column 2</td>
                    <td>Row 2, column 3</td>
                </tr>
                <tr>
                    <th>Row 3 header</th>
                    <td>Row 3, column 2</td>
                    <td>Row 3, column 3</td>
                </tr>
            </tbody>
        </table>
    - name: Compact table
      markup: |
        <table class="compact-table">
            <thead>
                <tr>
                    <th>Column 1 header</th>
                    <th>Column 2 header</th>
                    <th>Column 3 header</th>
                </tr>
            </thead>
            <tbody>
                <tr>
                    <th>Row 1 header</th>
                    <td>Row 1, column 2</td>
                    <td>Row 1, column 3</td>
                </tr>
                <tr>
                    <th>Row 2 header</th>
                    <td>Row 2, column 2</td>
                    <td>Row 2, column 3</td>
                </tr>
                <tr>
                    <th>Row 3 header</th>
                    <td>Row 3, column 2</td>
                    <td>Row 3, column 3</td>
                </tr>
            </tbody>
        </table>
      notes:
        - Reduces cell padding to 10px.
  tags:
    - cf-core
*/

table {
  font-family: "AvenirNextLTW01-Regular", Arial, sans-serif;
  font-style: normal;
  font-weight: normal;
}

table em,
table i {
  font-family: "AvenirNextLTW01-Italic", Arial, sans-serif;
  font-style: italic;
  font-weight: normal;
}

.lt-ie9 table em,
.lt-ie9 table i {
  font-style: normal !important;
}

table strong,
table b {
  font-family: "AvenirNextLTW01-Demi", Arial, sans-serif;
  font-style: normal;
  font-weight: bold;
}

.lt-ie9 table strong,
.lt-ie9 table b {
  font-weight: normal !important;
}

th,
td {
  padding: 0.75em 0.9375em;
  background: #f8f8f8;
}

thead th,
thead td {
  color: #ffffff;
  background: #43484e;
}

tbody > tr:nth-child(odd) > th,
tbody > tr:nth-child(odd) > td {
  background: #f1f2f2;
}

.compact-table th,
.compact-table td {
  padding: 0.4375em 0.625em;
}

th {
  font-family: "AvenirNextLTW01-Demi", Arial, sans-serif;
  font-style: normal;
  font-weight: bold;
  text-align: left;
}

.lt-ie9 th {
  font-weight: normal !important;
}

/* topdoc
  name: Block quote
  family: cf-core
  patterns:
    - name: Default block quote
      markup: |
        <blockquote cite="link-to-source">
            Lorem ipsum dolor sit amet, consectetur adipisicing elit. Culpa
            similique fugit hic eligendi praesentium officiis illum optio iusto
            commodi eum tempore nisi ad in perferendis enim quo dolores.
            Reprehenderit similique earum quibusdam possimus vitae esse
            nesciunt mollitia sed beatae aliquid dolores iure a impedit quam
            minus eum modi illum ducimus eligendi eveniet labore non sequi
            voluptate et totam praesentium animi itaque asperiores dolorum
            sunt laudantium repellat nam commodi. Perspiciatis natus aliquam
            veniam officiis ducimus voluptatum ut necessitatibus non!
        </blockquote>
      notes:
        - "Use a block quote to quote from an external work. See .pull-quote if
          you need to highlight an excerpt from the current work."
        - "It is best practice to document the URL of a quoted work using the
          cite attribute."
  tags:
    - cf-core
*/

blockquote {
  margin: 1.25em;
}

blockquote {
  margin: 1.75em 2.5em;
}

/* topdoc
  name: Pull quote
  family: cf-core
  patterns:
    - name: Default pull quote
      markup: |
        <aside class="pull-quote">
            <div class="pull-quote_body">
                Lorem ipsum dolor sit amet, consectetur adipisicing elit.
                Cum corrupti tempora nam nihil qui mollitia consectetur
                corporis nemo culpa dolorum!
            </div>
            <footer>
                <cite class="pull-quote_citation">
                    - Author Name
                </cite>
            <footer>
        </aside>
      notes:
        - "Use a pull quote to highlight excerpts from the current work.
          This is not to be confused with blockquote which quotes from an
          external work."
        - "Since a pull quote is an excerpt and repeats content from the
          article it's contained within you should use the aside element."
    - name: Large pull quote
      markup: |
        <aside class="pull-quote pull-quote__large">
            <div class="pull-quote_body">
                Lorem ipsum dolor sit amet, consectetur adipisicing elit.
                Cum corrupti tempora nam nihil qui mollitia consectetur
                corporis nemo culpa dolorum!
            </div>
            <footer>
                <cite class="pull-quote_citation">
                    - Author Name
                </cite>
            <footer>
        </aside>
  tags:
    - cf-core
*/

.pull-quote_body {
  font-family: "AvenirNextLTW01-Regular", Arial, sans-serif;
  font-style: normal;
  font-weight: normal;
  margin-top: 0;
  margin-bottom: 0.95454545em;
  font-size: 1.375em;
  line-height: 1.27272727;
  margin-bottom: 0.54545455em;
  color: #101820;
}

.pull-quote_body em,
.pull-quote_body i {
  font-family: "AvenirNextLTW01-Italic", Arial, sans-serif;
  font-style: italic;
  font-weight: normal;
}

.lt-ie9 .pull-quote_body em,
.lt-ie9 .pull-quote_body i {
  font-style: normal !important;
}

.pull-quote_body strong,
.pull-quote_body b {
  font-family: "AvenirNextLTW01-Demi", Arial, sans-serif;
  font-style: normal;
  font-weight: bold;
}

.lt-ie9 .pull-quote_body strong,
.lt-ie9 .pull-quote_body b {
  font-weight: normal !important;
}

.pull-quote_citation {
  font-family: "AvenirNextLTW01-Demi", Arial, sans-serif;
  font-style: normal;
  font-weight: bold;
  letter-spacing: 1px;
  text-transform: uppercase;
  margin-top: 0;
  margin-bottom: 0.35714286em;
  font-size: 0.875em;
  line-height: 1.57142857;
  color: #75787b;
}

.lt-ie9 .pull-quote_citation {
  font-weight: normal !important;
}

.pull-quote__large .pull-quote_body {
  font-family: "AvenirNextLTW01-Regular", Arial, sans-serif;
  font-style: normal;
  font-weight: normal;
  margin-top: 0;
  margin-bottom: 0.73076923em;
  font-size: 1.625em;
  line-height: 1.26923077;
  margin-bottom: 0.69230769em;
}

.pull-quote__large .pull-quote_body em,
.pull-quote__large .pull-quote_body i {
  font-family: "AvenirNextLTW01-Italic", Arial, sans-serif;
  font-style: italic;
  font-weight: normal;
}

.lt-ie9 .pull-quote__large .pull-quote_body em,
.lt-ie9 .pull-quote__large .pull-quote_body i {
  font-style: normal !important;
}

.pull-quote__large .pull-quote_body strong,
.pull-quote__large .pull-quote_body b {
  font-family: "AvenirNextLTW01-Demi", Arial, sans-serif;
  font-style: normal;
  font-weight: bold;
}

.lt-ie9 .pull-quote__large .pull-quote_body strong,
.lt-ie9 .pull-quote__large .pull-quote_body b {
  font-weight: normal !important;
}

/* topdoc
    name: Form labels
    family: cf-core
    notes:
      - "Visit https://github.com/cfpb/cf-forms for advanced form label patterns."
    patterns:
    - name: Default label
      markup: |
        <label>Form label</label>
    - name: Label wrapping a radio or checkbox
      markup: |
        <label>
            <input type="radio">
            Radio label
        </label>
        <label>
            <input type="checkbox">
            Checkbox label
        </label>
    tags:
    - cf-core
*/

label {
  display: block;
  margin-bottom: 0.3125em;
  font-family: "AvenirNextLTW01-Regular", Arial, sans-serif;
  font-style: normal;
  font-weight: normal;
}

label em,
label i {
  font-family: "AvenirNextLTW01-Italic", Arial, sans-serif;
  font-style: italic;
  font-weight: normal;
}

.lt-ie9 label em,
.lt-ie9 label i {
  font-style: normal !important;
}

label strong,
label b {
  font-family: "AvenirNextLTW01-Demi", Arial, sans-serif;
  font-style: normal;
  font-weight: bold;
}

.lt-ie9 label strong,
.lt-ie9 label b {
  font-weight: normal !important;
}

label input[type="radio"],
label input[type="checkbox"] {
  margin-right: 0.375em;
}

/* topdoc
    name: Form elements
    family: cf-core
    notes:
      - "The .focus class is only included for documentation demos and should
         not be used in production."
      - "Visit https://github.com/cfpb/cf-forms for advanced form field patterns."
    patterns:
    - name: type="text"
      markup: |
        <input type="text" value="Lorem ipsum">
        <input placeholder="Lorem ipsum" type="text" value="">
        <input class="focus" type="text" value="Lorem ipsum">
    - name: type="search"
      markup: |
        <input type="search" value="Lorem ipsum">
        <input placeholder="Lorem ipsum" type="search" value="">
        <input class="focus" type="search" value="Lorem ipsum">
    - name: type="email"
      markup: |
        <input type="email" value="Lorem ipsum">
        <input placeholder="Lorem ipsum" type="email" value="">
        <input class="focus" type="email" value="Lorem ipsum">
    - name: type="url"
      markup: |
        <input type="url" value="Lorem ipsum">
        <input placeholder="Lorem ipsum" type="url" value="">
        <input class="focus" type="url" value="Lorem ipsum">
    - name: type="tel"
      markup: |
        <input type="tel" value="Lorem ipsum">
        <input placeholder="Lorem ipsum" type="tel" value="">
        <input class="focus" type="tel" value="Lorem ipsum">
    - name: type="number"
      markup: |
        <input type="number" value="1000">
        <input placeholder="Lorem ipsum" type="number" value="">
        <input class="focus" type="number" value="1000">
    - name: textarea
      markup: |
        <textarea>Lorem ipsum</textarea>
        <textarea class="focus">Lorem ipsum</textarea>
    - name: multi-select
      markup: |
        <select multiple>
            <option value="option1">Lorem</option>
            <option value="option2">Ipsum</option>
            <option value="option3">Dolor</option>
            <option value="option4">Sit</option>
        </select>
        <select class="focus" multiple>
            <option value="option1">Lorem</option>
            <option value="option2">Ipsum</option>
            <option value="option3">Dolor</option>
            <option value="option4">Sit</option>
        </select>
    tags:
    - cf-core
*/

input[type="text"],
input[type="search"],
input[type="email"],
input[type="url"],
input[type="tel"],
input[type="number"],
textarea,
select[multiple] {
  display: inline-block;
  margin: 0;
  padding: 0.375em;
  font-family: Arial, sans-serif;
  font-size: 1em;
  background: #ffffff;
  border: 1px solid #75787b;
  border-radius: 0;
  vertical-align: top;
  -webkit-appearance: none;
  -webkit-user-modify: read-write-plaintext-only;
}

::-webkit-search-decoration {
  -webkit-appearance: none;
}

input[type="text"]:focus,
input[type="text"].focus,
input[type="search"]:focus,
input[type="search"].focus,
input[type="email"]:focus,
input[type="email"].focus,
input[type="url"]:focus,
input[type="url"].focus,
input[type="tel"]:focus,
input[type="tel"].focus,
input[type="number"]:focus,
input[type="number"].focus,
textarea:focus,
textarea.focus,
select[multiple]:focus,
select[multiple].focus {
  border: 1px solid #0072ce;
  outline: 1px solid #0072ce;
  outline-offset: 0;
  -webkit-box-shadow: none;
  box-shadow: none;
}

::-webkit-input-placeholder {
  color: #75787b;
}

::-moz-placeholder {
  color: #75787b;
}

:-ms-input-placeholder {
  color: #75787b;
}

/* topdoc
  name: Images
  family: cf-core
  patterns:
    - name: max-width
      markup: |
            <img src="http://placekitten.com/800/40" alt="">
      notes:
        - "Gives all images a default max-width of 100% of their container."
  tags:
    - cf-core
*/

img {
  max-width: 100%;
}

/* topdoc
  name: Figure
  family: cf-core
  patterns:
    - name: figure.figure__bordered
      markup: |
        <figure class="figure__bordered">
            <img src="http://placekitten.com/300/300">
        </figure>
  tags:
    - cf-core
*/

figure {
  margin-left: 0;
  margin-right: 0;
}

figure img {
  vertical-align: middle;
}

.figure__bordered img {
  border: 1px solid #babbbd;
}

/* topdoc
  name: Branded list modifier
  family: cf-core
  patterns:
    - name: Branded list
      markup: |
        <ul class="list__branded">
            <li>First item</li>
            <li>Second item</li>
            <li>Third item</li>
        </ul>
      codenotes:
        - ".list__branded"
      notes:
        - "List that uses brand-color bullets"
  tags:
    - cf-core
*/

.list__branded li {
  position: relative;
  list-style-type: none;
  padding-bottom: 0.75em;
}

.list__branded li:before {
  content: "\25AA";
  position: absolute;
  color: #2cb34a;
  font-size: 1.375em;
  line-height: 1;
  left: -0.86363636em;
}

/* topdoc
  name: EOF
  eof: true
*/

/* ==========================================================================
   cfgov-refresh
   capital framework enhancements
   ========================================================================== */

/* topdoc
  name: Code styles
  family: cfgov-cf-enhancements
  patterns:
    - name: .inline-code
      markup: |
        <code class="inline-code">code { color: red; }</code>
  tags:
    - cfgov-cf-enhancements
*/

.inline-code {
  display: inline-block;
  padding: 0.21428571em 0.35714286em;
  border-radius: 4px;
  background: #f1f2f2;
  color: #101820;
  font-size: 0.875em;
}

/* topdoc
  name: Width utilities
  family: cfgov-cf-enhancements
  patterns:
    - name: Percent-based
      markup: |
        <div class="u-w95pct" style="background: #DBEDD4; margin-bottom: 1px;">
            <code>.u-w95pct</code>
        </div>
        <div class="u-w85pct" style="background: #DBEDD4; margin-bottom: 1px;">
            <code>.u-w85pct</code>
        </div>
        <div class="u-w65pct" style="background: #DBEDD4; margin-bottom: 1px;">
            <code>.u-w65pct</code>
        </div>
        <div class="u-w55pct" style="background: #DBEDD4; margin-bottom: 1px;">
            <code>.u-w55pct</code>
        </div>
        <div class="u-w45pct" style="background: #DBEDD4; margin-bottom: 1px;">
            <code>.u-w45pct</code>
        </div>
        <div class="u-w35pct" style="background: #DBEDD4; margin-bottom: 1px;">
            <code>.u-w35pct</code>
        </div>
        <div class="u-w15pct" style="background: #DBEDD4; margin-bottom: 1px;">
            <code>.u-w15pct</code>
        </div>
        <div class="u-w5pct" style="background: #DBEDD4; margin-bottom: 1px;">
            <code>.u-w5pct</code>
        </div>
      notes:
        - "Inline styles are for demonstration purposes only, please don't use
           them."
  tags:
    - cfgov-cf-enhancements
*/

.u-w95pct {
  width: 95%;
}

.u-w85pct {
  width: 85%;
}

.u-w65pct {
  width: 65%;
}

.u-w55pct {
  width: 55%;
}

.u-w45pct {
  width: 45%;
}

.u-w35pct {
  width: 35%;
}

.u-w15pct {
  width: 15%;
}

.u-w5pct {
  width: 5%;
}

/* topdoc
  name: respond-to-print() (mixin)
  notes:
    - "This mixin allows us to easily write styles that target both
       `@media print` and `.print`."
  family: cfgov-cf-enhancements
  patterns:
    - name: Usage
      codenotes:
        - |
          // Example Less
          .example {
              color: @gray;

              .respond-to-print({
                  color: @black;
              });
          }

          // Exports to
          .example {
              color: #75787B;
          }
          @media print {
              .example {
                  color: #101820;
              }
          }
          .print .example {
              color: #101820;
          }
  tags:
    - cfgov-cf-enhancements
*/

/* topdoc
  name: Superheader print styles
  family: cfgov-cf-enhancements
  patterns:
    - name: .superheader
      markup: |
        <div class="print">
            <h1 class="superheader">
                A big green header
            </h1>
        </div>
  tags:
    - cfgov-cf-enhancements
*/

@media print {
  .superheader {
    color: #2cb34a;
  }
}

.print .superheader {
  color: #2cb34a;
}

/* topdoc
  name: Centered on mobile utility
  family: cfgov-cf-enhancements
  patterns:
    - name: .u-centered-on-mobile
      markup: |
        <div>
            <div class="u-centered-on-mobile" style="width:100px;height:100px;background-color:green;">
                Block centered on mobile
            </div>
            <p class="u-centered-on-mobile">Paragraph centered on mobile</p>
        </div>
      notes:
        - "Sometimes content (parts/all of a media block, for example)
           should be centered on mobile, but not on larger screen sizes."
        - "This implementation conflates inline & block element centering, 
           though they could be made into separate classes."
  tags:
    - cfgov-cf-enhancements
*/

/* topdoc
  name: Tables
  family: cfgov-cf-enhancements
  notes:
    - "Updated table styling that needs to get ported to cf-core pending Design
       Manual approval."
    - "At screens smaller than 960px wide the table cells stack."
  patterns:
    - name: Default table
      markup: |
        <table>
            <thead>
                <tr>
                    <th>Column 1</th>
                    <th>Column 2</th>
                </tr>
            </thead>
            <tbody>
                <tr>
                    <td>Lorem ipsum dolor.</td>
                    <td>Lorem ipsum dolor.</td>
                </tr>
                <tr>
                    <td>Lorem ipsum dolor.</td>
                    <td>Lorem ipsum dolor.</td>
                </tr>
                <tr>
                    <td>Lorem ipsum dolor.</td>
                    <td>Lorem ipsum dolor.</td>
                </tr>
                <tr>
                    <td>Lorem ipsum dolor.</td>
                    <td>Lorem ipsum dolor.</td>
                </tr>
            </tbody>
        </table>
  tags:
    - cfgov-cf-enhancements
*/

th,
td {
  padding: 0.625em 0.625em;
  background: #ffffff;
  vertical-align: top;
}

tbody > tr:nth-child(odd) > th,
tbody > tr:nth-child(odd) > td {
  background: inherit;
}

thead th {
  font-family: "AvenirNextLTW01-Demi", Arial, sans-serif;
  font-style: normal;
  font-weight: bold;
  letter-spacing: 1px;
  text-transform: uppercase;
  margin-top: 0;
  margin-bottom: 0.35714286em;
  font-size: 0.875em;
  line-height: 1.57142857;
  padding: 0.57142857em 0.71428571em;
  margin-bottom: 0;
  border-bottom: 1px solid #babbbd;
  background: #f1f2f2;
  color: #43484e;
}

.lt-ie9 thead th {
  font-weight: normal !important;
}

tbody {
  border-top: 1px solid #babbbd;
}

tbody th {
  font-family: "AvenirNextLTW01-Medium", Arial, sans-serif;
  font-style: normal;
  font-weight: 500;
}

.lt-ie9 tbody th {
  font-weight: normal !important;
}

tbody tr {
  border-bottom: 1px solid #babbbd;
}

/* topdoc
  name: cf-grid column dividers
  family: cfgov-cf-enhancements
  notes:
    - "cf-grid columns use left and right borders for fixed margins which means
       it's not possible to set visual left and right borders directly on them.
       Instead we can use the :before pseudo element and position it absolutely.
       The added benefit of doing it this way is that the border spans the
       entire height of the next parent using `position: relative;`. This means
       that the border will always match the height of the tallest column in the
       row."
  patterns:
    - name: Classes
      codenotes:
        - .grid_column__top-divider
        - .grid_column__left-divider
    - name: Usage
      codenotes:
        - |
          .my-column-1-2 {

              // Creates a column that spans 6 out of 12 columns.
              .grid_column(6, 12);

              // Add a top divider only at screen 599px and smaller.
              .respond-to-max(599px {
                  .grid_column__top-divider();
              });

              // Add a left divider only at screen 600px and larger.
              .respond-to-min(600px, {
                  .grid_column__left-divider();
              });

          }
  tags:
    - cfgov-cf-enhancements
*/

.grid_column__top-divider {
  margin-top: 3.75em;
}

.grid_column__top-divider:before {
  content: "";
  display: block;
  height: 1px;
  margin-bottom: 1.875em;
  background-color: #babbbd;
}

.grid_column__left-divider {
  border-left-width: 30px;
}

.grid_column__left-divider:before {
  content: "";
  position: absolute;
  top: 0;
  bottom: 0;
  width: 1px;
  display: block;
  background-color: #babbbd;
  margin-left: -30px;
}

/* topdoc
    name: Expandable header modifier
    family: cfgov-cf-enhancements
    patterns:
    - name: expandable_header__jump-link (modifier)
      markup: |
        <button class="expandable_header expandable_header__jump-link expandable_target">
            <span class="expandable_header-left expandable_label">
                Expandable Header
            </span>
            <span class="expandable_header-right expandable_link">
                <span class="expandable_cue-open">
                    <span class="cf-icon cf-icon-plus-round"></span>
                </span>
                <span class="expandable_cue-close">
                    <span class="cf-icon cf-icon-minus-round"></span>
                </span>
            </span>
        </button>
      codenotes:
        - |
          .expandable_header__jump-link
      notes:
        - "This modifier styles the expandable header as a jump link on mobile
           screens. Can be used for mobile-only expandables."
        - "Use the `button` element with `.expandable_header`. to make the whole
           header clickable."
    tags:
    - cfgov-cf-enhancements
*/

/* topdoc
    name: EOF
    eof: true
*/

/* Base patterns
   ========================================================================== */

/* ==========================================================================
   cfgov-refresh
   forms
   ========================================================================== */

/* topdoc
    name: Custom select menus via jquery.custom-input
    family: cfgov-forms
    patterns:
    - name: Custom select menu demo with initialization markup
      markup: |
        <div class="custom-select">
            <select>
                <option value="option1">Option 1</option>
                <option value="option2">Option 2</option>
                <option value="option3">Option 3</option>
                <option value="option4">Option 4</option>
            </select>
            <span class="custom-select_icon cf-icon cf-icon-down"></span>
        </div>
      codenotes:
        - |
          Structural cheat sheet:
          -----------------------
          .custom-select
            select
              option
            .custom-select-icon
      notes:
        - "Use the markup structure above to add .custom-select elements.
          It is meant to allow for cases where JavaScript is unavailable.
          The jQuery plugin transforms this initial HTML by adding more markup
          and classes. If JavaScript is unavailable the new elements and classes
          won't be added and won't interfere with default select behavior."
        - "JavaScript is used to add .is-hovered and .is-focused classes to
          .custom-select by detecting :hover and :focus on .custom-select."
        - "The jQuery plugin will auto intitiate all select elements that are
          wrapped in a parent with the class of custom-select."
    - name: .custom-select__month (modifier)
      markup: |
        <div class="custom-select custom-select__month">
            <select>
                <option value="">Month</option>
                <option value="01">Jan</option>
                <option value="02">Feb</option>
                <option value="03">Mar</option>
                <option value="04">Apr</option>
                <option value="05">May</option>
                <option value="06">Jun</option>
                <option value="07">Jul</option>
                <option value="08">Aug</option>
                <option value="09">Sep</option>
                <option value="10">Oct</option>
                <option value="11">Nov</option>
                <option value="12">Dec</option>
            </select>
            <span class="custom-select_icon cf-icon cf-icon-down"></span>
        </div>
      codenotes:
        - .custom-select__month
      notes:
        - "Simply sets a max-width appropriate for a month input."
    - name: .custom-select__year (modifier)
      markup: |
        <div class="custom-select custom-select__year">
            <select>
                <option value="">Year</option>
                <option value="2014">2014</option>
                <option value="2013">2013</option>
                <option value="2012">2012</option>
                <option value="2011">2011</option>
            </select>
            <span class="custom-select_icon cf-icon cf-icon-down"></span>
        </div>
      codenotes:
        - .custom-select__year
      notes:
        - "Simply sets a max-width appropriate for a year input."
    - name: JavaScript setup
      markup: |
        <script src="//code.jquery.com/jquery-1.11.0.min.js"></script>
        <script src="../../static/js/jquery.custom-select.js"></script>
      notes:
        - "The jQuery plugin will auto intitiate all select elements with the
          class of .custom-select and append the the .is-enabled class which
          activates the styling."
    tags:
    - cfgov-forms
*/

.is-enabled.custom-select {
  overflow: hidden;
  position: relative;
  min-height: 1.875em;
  z-index: 1;
  border: solid 1px #919395;
  background: #ffffff;
}

.custom-select.is-hovered,
.custom-select.is-focused {
  z-index: 2;
  border-color: #0072ce;
  outline: 1px solid #0072ce;
}

.custom-select_icon {
  display: none;
  position: absolute;
  top: 0;
  right: 0;
  z-index: 2;
  min-width: 1em;
  padding: 0.25em 0.375em;
  border-left: 4px solid #ffffff;
  background: #f1f2f2;
  color: #babbbd;
  line-height: 1.375;
  text-align: center;
}

.is-enabled .custom-select_icon {
  display: inline-block;
}

.custom-select_text {
  position: absolute;
  top: 0;
  left: 0;
  padding: 0.25em 0.625em;
  z-index: 1;
  font-family: Arial, sans-serif;
  line-height: 1.375;
  color: #101820;
}

.custom-select_placeholder {
  color: #75787b;
}

.custom-select_select {
  position: relative;
  width: 100%;
  max-height: 1.875em;
  padding: 0.25em;
  z-index: 3;
  border: 0;
  border-radius: 0;
  background-color: transparent;
  background-image: none;
  color: #101820;
  -webkit-appearance: none;
  -webkit-box-shadow: none;
  box-shadow: none;
}

.is-hovered .custom-select_select,
.is-focused .custom-select_select {
  outline: none;
}

.custom-select__month {
  max-width: 6em;
}

.custom-select__year {
  max-width: 5.375em;
}

/* topdoc
  name: Custom checkboxes and radio buttons via jquery.custom-input
  family: cfgov-forms
  notes:
    - "This plugin auto-initiates and will transform your initial HTML by adding
      more markup and classes. If JavaScript is unavailable the new elements and
      classes won't be added and won't interfere with default input behavior."
    - "You MUST wrap your input.custom-input in a label."
    - "Remember to use 'for' and 'id' attributes. This will allow IE less
      than 8 to trigger the input on label click."
    - "JavaScript is used to add .is-hovered and .is-focused classes to
      .custom-input by detecting :hover and :focus on .custom-input."
    - "JavaScript is used to detect change events to the input. By clicking
      the label element you change the checked property and the plugin will
      add the .is-checked class."
  patterns:
    - name: Custom checkbox demo with initialization markup
      markup: |
        <label for="custom-input_checkbox-lorem">
            <input class="custom-input"
                   id="custom-input_checkbox-lorem"
                   type="checkbox"
                   name="checkboxes-styled"
                   value="lorem">
            Lorem
        </label>
        <br>
        <label for="custom-input_checkbox-ipsum">
            <input class="custom-input"
                   id="custom-input_checkbox-ipsum"
                   type="checkbox"
                   name="checkboxes-styled"
                   value="ipsum">
            Ipsum
        </label>
        <br>
        <label for="custom-input_checkbox-dolor">
            <input class="custom-input"
                   id="custom-input_checkbox-dolor"
                   type="checkbox"
                   name="checkboxes-styled"
                   value="dolor">
            Dolor
        </label>
      codenotes:
        - |
          Structural cheat sheet:
          -----------------------
          label
            input[type=checkbox].custom-input
      notes:
        - "Use the markup structure above to add .custom-input elements."
    - name: Custom radio button demo with initialization markup
      markup: |
        <label for="custom-input_radio-lorem">
            <input class="custom-input"
                   id="custom-input_radio-lorem"
                   type="radio"
                   name="radios-styled"
                   value="lorem">
            Lorem
        </label>
        <br>
        <label for="custom-input_radio-ipsum">
            <input class="custom-input"
                   id="custom-input_radio-ipsum"
                   type="radio"
                   name="radios-styled"
                   value="ipsum">
            Ipsum
        </label>
        <br>
        <label for="custom-input_radio-dolor">
            <input class="custom-input"
                   id="custom-input_radio-dolor"
                   type="radio"
                   name="radios-styled"
                   value="dolor">
            Dolor
        </label>
      codenotes:
        - |
          Structural cheat sheet:
          -----------------------
          label
            input[type=radio].custom-input
      notes:
        - "Use the markup structure above to add .custom-input elements."
    - name: JavaScript setup
      markup: |
        <script src="//code.jquery.com/jquery-1.11.0.min.js"></script>
        <script src="../../static/js/jquery.custom-input.js"></script>
  tags:
    - cfgov-forms
*/

.custom-input_input {
  position: absolute;
  top: 4px;
  left: 4px;
  z-index: 0;
  -moz-appearance: none;
  -webkit-appearance: none;
}

.custom-input_checkbox,
.custom-input_radio {
  -webkit-box-sizing: border-box;
  -moz-box-sizing: border-box;
  box-sizing: border-box;
  position: absolute;
  top: 1px;
  left: 1px;
  z-index: 1;
  width: 1.25em;
  height: 1.25em;
  background: #ffffff;
  outline: 1px solid #919395;
}

.custom-input_radio {
  border-radius: 100%;
  outline: none;
  -webkit-box-shadow: 0px 0px 0px 1px #919395;
  box-shadow: 0px 0px 0px 1px #919395;
}

.lt-ie9 .custom-input_radio {
  outline: 1px solid #919395;
}

.custom-input_label {
  position: relative;
  z-index: 2;
  padding-left: 1.375em;
  margin-right: 0.375em;
  line-height: 1;
}

.custom-input_text {
  display: inline-block;
  padding-left: 0.5em;
  line-height: 1.375;
}

.is-hovered .custom-input_checkbox,
.is-hovered .custom-input_radio,
.is-focused .custom-input_checkbox,
.is-focused .custom-input_radio {
  border-color: #ffffff;
  outline: 2px solid #0072ce;
}

.is-checked .custom-input_checkbox,
.is-checked .custom-input_radio {
  background-color: #0072ce;
  border: 3px solid #ffffff;
  outline: 1px solid #0072ce;
}

.is-checked.is-hovered .custom-input_checkbox,
.is-checked.is-hovered .custom-input_radio,
.is-checked.is-focused .custom-input_checkbox,
.is-checked.is-focused .custom-input_radio {
  outline: 2px solid #0072ce;
}

.is-active .custom-input_checkbox,
.is-active .custom-input_radio {
  background-color: #7fb8e6;
  border: 3px solid #ffffff;
}

.is-checked .custom-input_radio {
  outline: none;
  -webkit-box-shadow: 0px 0px 0px 1px #0072ce;
  box-shadow: 0px 0px 0px 1px #0072ce;
}

.lt-ie9 .is-checked .custom-input_radio {
  outline: 1px solid #0072ce;
}

.is-hovered .custom-input_radio,
.is-focused .custom-input_radio,
.is-checked.is-hovered .custom-input_radio,
.is-checked.is-focused .custom-input_radio {
  outline: none;
  -webkit-box-shadow: 0px 0px 0px 2px #0072ce;
  box-shadow: 0px 0px 0px 2px #0072ce;
}

.lt-ie9 .is-hovered .custom-input_radio,
.lt-ie9 .is-focused .custom-input_radio,
.lt-ie9 .is-checked.is-hovered .custom-input_radio,
.lt-ie9 .is-checked.is-focused .custom-input_radio {
  outline: 2px solid #0072ce;
}

/* topdoc
  name: Grouped inputs
  family: cfgov-forms
  patterns:
    - name: Horizontal inputs
      markup: |
        <div class="input-group">
            <input class="input-group_item" type="text">
            <input class="input-group_item" type="text">
        </div>
        <br>
        <br>
        <div class="input-group">
            <select class="input-group_item">
                <option value="option1">Option 1</option>
                <option value="option2">Option 2</option>
                <option value="option3">Option 3</option>
                <option value="option4">Option 4</option>
            </select>
            <select class="input-group_item">
                <option value="option1">Option 1</option>
                <option value="option2">Option 2</option>
                <option value="option3">Option 3</option>
                <option value="option4">Option 4</option>
            </select>
        </div>
      notes:
        - "BEFORE moving to Capital Framework please review the work done in
           the Owning a Home project to make sure this pattern will be useful for
           both projects."
  tags:
    - cfgov-forms
*/

.input-group_item,
.input-group_item[type="text"] {
  display: inline-block;
  -webkit-box-sizing: border-box;
  -moz-box-sizing: border-box;
  box-sizing: border-box;
  width: 50%;
  position: relative;
  z-index: 1;
}

.input-group_item + .input-group_item,
.input-group_item + .input-group_item[type="text"],
.input-group_item[type="text"] + .input-group_item,
.input-group_item[type="text"] + .input-group_item[type="text"] {
  margin-left: -0.3125em;
}

.input-group_item:focus,
.input-group_item[type="text"]:focus {
  z-index: 2;
}

/* topdoc
  name: Form actions
  family: cfgov-forms
  patterns:
    - name: Form actions
      markup: |
        <div class="form-actions">
            <input type="submit" value="Apply filters" class="btn form-actions_item">
            <a href="/blog/" class="btn btn__warning btn__link form-actions_item">Reset filters</a>
        </div>
      codenotes:
        - |
          Structural cheat sheet:
          -----------------------
          .form-actions
            .form-actions_item
      notes:
        - ".form-actions adds a top margin to set it apart from form groups."
        - ".form-actions_item adds margins between each other."
    - name: "Form actions modifier: right align"
      markup: |
        <div class="form-actions form-actions__right">
            <a href="/blog/" class="btn btn__warning btn__link form-actions_item">Reset filters</a>
            <input type="submit" value="Apply filters" class="btn form-actions_item">
        </div>
      codenotes:
        - |
          Structural cheat sheet:
          -----------------------
          .form-actions.form-actions__right
            .form-actions_item
      notes:
        - "Align text to the right."
    - name: "Form actions modifier: right align on medium screens or larger"
      markup: |
        <div class="form-actions form-actions__right-on-med">
            <a href="/blog/" class="btn btn__warning btn__link form-actions_item">Reset filters</a>
            <input type="submit" value="Apply filters" class="btn form-actions_item">
        </div>
      codenotes:
        - |
          Structural cheat sheet:
          -----------------------
          .form-actions.form-actions__right-on-med
            .form-actions_item
      notes:
        - "Align text to the right at 600px or larger."
  tags:
    - cfgov-forms
*/

.form-actions {
  margin-top: 1.875em;
}

.form-l + .form-actions {
  margin-top: 0.9375em;
}

.form-actions__right {
  text-align: right;
}

.form-actions__right-on-med {
  text-align: right;
}

.form-actions_item + .form-actions_item {
  margin-left: 1.875em;
}

/* topdoc
  name: Form layouts
  family: cfgov-forms
  patterns:
    - name: Form columns
      markup: |
        <div class="form-l">
            <div class="form-l_col form-l_col-1-3">
                Form layout column 1
            </div>
            <div class="form-l_col form-l_col-1-3">
                Form layout column 2
            </div>
            <div class="form-l_col form-l_col-1-3">
                Form layout column 3
            </div>
        </div>
      codenotes:
        - |
          Structural cheat sheet:
          -----------------------
          .form-l
            .form-l_col.form-l_col-1-3
    - name: "Form layout modifier: flush"
      markup: |
        <div class="form-l form-l__flush">
            <div class="form-l_col form-l_col-1-3">
                Form layout column 1
            </div>
            <div class="form-l_col form-l_col-1-3">
                Form layout column 2
            </div>
            <div class="form-l_col form-l_col-1-3">
                Form layout column 3
            </div>
        </div>
      codenotes:
        - .form-l.form-l__flush
      notes:
        - "Form layout columns have left and right gutters. If you want the
          first and last column in each row to site flush left/right
          respectively then use the .form-l__flush modifier."
    - name: Form layout columns
      codenotes:
        - .form-l_col
        - .form-l_col-1-3
      notes:
        - ".form-l_col-1-3 elements are stacked for small screens. When the
          viewport reaches 600px they transform into columns with one half the
          width of the container. When the viewport reaches 768px their width
          updates to one third of the container."
  tags:
    - cfgov-forms
*/

.form-l_col {
  margin-bottom: 1.875em;
}

/* topdoc
  name: EOF
  eof: true
*/

/* ==========================================================================
   cfgov-refresh
   lists
   ========================================================================== */

/* topdoc
  name: Lists
  family: cfgov-lists
  notes:
    - "Note that modifiers are the most common use cases for this block, hence
      the reason there are no direct styles associated with .list or .list_item."
  patterns:
    - name: Basic structure
      markup: |
        <ul class="list">
            <li class="list_item">
                <a class="list_link" href="#">List item 1</a>
            </li>
            <li class="list_item">
                <a class="list_link" href="#">List item 2</a>
            </li>
            <li class="list_item">
                <a class="list_link" href="#">List item 3</a>
            </li>
            <li class="list_item">
                <a class="list_link" href="#">List item 4</a>
            </li>
        </ul>
      codenotes:
        - |
          Structural cheat sheet:
          -----------------------
          .list
            .list_item
              .list_link
    - name: List link
      markup: |
        <a class="list_link" href="#">List link</a>,&nbsp;
        <span class="list_link">List link</span>
      codenotes:
        - .list_link
      notes:
        - "Notice that you can use any element for .list_link."
  tags:
    - cfgov-lists
*/

.list_link {
  font-family: "AvenirNextLTW01-Medium", Arial, sans-serif;
  font-style: normal;
  font-weight: 500;
}

.lt-ie9 .list_link {
  font-weight: normal !important;
}

/* topdoc
  name: Unstyled list modifier
  family: cfgov-lists
  patterns:
    - name: Default example
      markup: |
        <ul class="list list__unstyled">
            <li class="list_item">
                <a class="list_link">List item 1</a>
            </li>
            <li class="list_item">
                <a class="list_link">List item 2</a>
            </li>
            <li class="list_item">
                <a class="list_link">List item 3</a>
            </li>
        </ul>
      codenotes:
        - .list.list__unstyled
  tags:
    - cfgov-lists
*/

.list__unstyled {
  padding-left: 0;
  list-style-type: none;
}

.list__unstyled .list_item {
  margin-left: 0;
}

/* topdoc
  name: Spaced list modifier
  family: cfgov-lists
  patterns:
    - name: Default example
      markup: |
        <ul class="list list__spaced">
            <li class="list_item">
                <a class="list_link">List item 1</a>
            </li>
            <li class="list_item">
                <a class="list_link">List item 2</a>
            </li>
            <li class="list_item">
                <a class="list_link">List item 3</a>
            </li>
        </ul>
      codenotes:
        - .list.list__spaced
  tags:
    - cfgov-lists
*/

.list__spaced .list_item + .list_item {
  margin-top: 1.5em;
}

/* topdoc
  name: Spaced list item modifier
  family: cfgov-lists
  patterns:
    - name: Default example
      markup: |
        <ul class="list">
            <li class="list_item">
                <a class="list_link">List item 1</a>
            </li>
            <li class="list_item">
                <a class="list_link">List item 2</a>
            </li>
            <li class="list_item list_item__spaced">
                <a class="list_link">List item 3</a>
            </li>
            <li class="list_item">
                <a class="list_link">List item 4</a>
            </li>
        </ul>
  tags:
    - cfgov-lists
*/

.list_item__spaced {
  margin-top: 1.5em;
}

/* topdoc
  name: Horizontal list modifier
  family: cfgov-lists
  patterns:
    - name: Default example
      markup: |
        <ul class="list list__horizontal">
            <li class="list_item">
                <a class="list_link">List item 1</a>
            </li>
            <li class="list_item">
                <a class="list_link">List item 2</a>
            </li>
            <li class="list_item">
                <a class="list_link">List item 3</a>
            </li>
        </ul>
  tags:
    - cfgov-lists
*/

.list__horizontal {
  padding-left: 0;
}

.list__horizontal .list_item {
  display: inline-block;
}

.lt-ie8 .list__horizontal .list_item {
  display: inline;
}

.list__horizontal .list_item {
  margin-right: 0.25em;
  margin-left: 0;
}

/* topdoc
  name: Icon list modifier
  family: cfgov-lists
  notes:
    - "Set up a list with icons on the left, in place of bullets."
    - "Will need some more work to allow lines to wrap."
  patterns:
    - name: Default example
      markup: |
        <ul class="list list__icons">
            <li class="list_item">
                <span class="cf-icon cf-icon-email list_icon"></span>
                List item 1
            </li>
            <li class="list_item">
                <span class="cf-icon cf-icon-phone list_icon"></span>
                List item 1
            </li>
            <li class="list_item">
                <span class="cf-icon cf-icon-fax list_icon"></span>
                List item 1
            </li>
        </ul>
  tags:
    - cfgov-lists
*/

.list__icons {
  padding-left: 0;
  list-style-type: none;
}

.list__icons .list_item {
  margin-left: 0;
}

.list__icons .list_icon {
  width: 1.5em;
  text-align: center;
}

/* topdoc
  name: Link list modifier
  family: cfgov-lists
  notes:
    - "The link list modifier is intended to be used for lists where each item
      is a link. It converts to a finger-friendly link with a large tap area
      on smaller screens."
  patterns:
    - name: Default example
      markup: |
        <ul class="list list__links">
            <li class="list_item">
                <a class="list_link" href="#">List item 1</a>
            </li>
            <li class="list_item">
                <a class="list_link" href="#">List item 2</a>
            </li>
            <li class="list_item">
                <a class="list_link" href="#">List item 3</a>
            </li>
        </ul>
    - name: Link list with icons
      markup: |
        <ul class="list list__links list__icons">
            <li class="list_item">
                <a class="list_link icon-link icon-link__before icon-link__email"
                   href="#">
                    <span class="icon-link_text">List item 1</span>
                </a>
            </li>
            <li class="list_item">
                <a class="list_link icon-link icon-link__before icon-link__phone"
                   href="#">
                    <span class="icon-link_text">List item 2</span>
                </a>
            </li>
            <li class="list_item">
                <a class="list_link icon-link icon-link__before icon-link__fax"
                   href="#">
                    <span class="icon-link_text">List item 3</span>
                </a>
            </li>
        </ul>
  tags:
    - cfgov-lists
*/

.list__links {
  padding-left: 0;
  list-style-type: none;
}

.list__links .list_item {
  margin-left: 0;
}

.list__links .list_item {
  margin-bottom: 0.625em;
}

.list__links.list__spaced .list_item + .list_item {
  margin-top: 0;
}

.list__links.list__icons .list_link {
  position: relative;
  left: -0.125em;
}

.list__links.list__icons .icon-link:before,
.list__links.list__icons .icon-link:after {
  width: 1.125em;
  text-align: center;
}

/* topdoc
  name: Filtered-by list
  family: cfgov-lists
  notes:
    - "A list of applied filters."
    - "This pattern is subject to change. This initial style simply highlights
      the filters that have been applied. In the future this pattern will evolve
      so that each applied filter can be removed by clicking/tapping it."
  patterns:
    - name: Default example
      markup: |
        <dl class="filtered-by list list__horizontal">
            <dt class="list_item">
                <span class="filtered-by_header">Filtered by</span>
            </dt>
            <dd class="list_item">
                <span class="filtered-by_filter">Lorem,</span>
            </dd>
            <dd class="list_item">
                <span class="filtered-by_filter">Ipsum,</span>
            </dd>
            <dd class="list_item">
                <span class="filtered-by_filter">Dolor,</span>
            </dd>
            <dd class="list_item">
                <span class="filtered-by_filter">Sit,</span>
            </dd>
            <dd class="list_item">
                <span class="filtered-by_filter">Amet,</span>
            </dd>
            <dd class="list_item">
                <span class="filtered-by_filter">Lorem,</span>
            </dd>
            <dd class="list_item">
                <span class="filtered-by_filter">Ipsum,</span>
            </dd>
            <dd class="list_item">
                <span class="filtered-by_filter">Dolor,</span>
            </dd>
            <dd class="list_item">
                <span class="filtered-by_filter">Sit,</span>
            </dd>
            <dd class="list_item">
                <span class="filtered-by_filter">Amet,</span>
            </dd>
            <dd class="list_item">
                <span class="filtered-by_filter">Lorem,</span>
            </dd>
            <dd class="list_item">
                <span class="filtered-by_filter">Ipsum,</span>
            </dd>
            <dd class="list_item">
                <span class="filtered-by_filter">Dolor,</span>
            </dd>
            <dd class="list_item">
                <span class="filtered-by_filter">Sit,</span>
            </dd>
            <dd class="list_item">
                <span class="filtered-by_filter">Amet</span>
            </dd>
        </dl>
    - name: Filters aligned with a button
      markup: |
        <a class="btn btn__secondary"
           style="float:right;"
           href="#">
            Filter
        </a>
        <dl class="filtered-by filtered-by__align-with-btn list list__horizontal">
            <dt class="list_item">
                <span class="filtered-by_header">Filtered by</span>
            </dt>
            <dd class="list_item">
                <span class="filtered-by_filter">Lorem,</span>
            </dd>
            <dd class="list_item">
                <span class="filtered-by_filter">Ipsum,</span>
            </dd>
            <dd class="list_item">
                <span class="filtered-by_filter">Dolor,</span>
            </dd>
            <dd class="list_item">
                <span class="filtered-by_filter">Sit,</span>
            </dd>
            <dd class="list_item">
                <span class="filtered-by_filter">Amet,</span>
            </dd>
        </dl>
  tags:
    - cfgov-lists
*/

.filtered-by {
  margin: 0;
}

.filtered-by_header {
  font-family: "AvenirNextLTW01-Demi", Arial, sans-serif;
  font-style: normal;
  font-weight: bold;
  letter-spacing: 1px;
  text-transform: uppercase;
  margin-top: 0;
  margin-bottom: 0.35714286em;
  font-size: 0.875em;
  line-height: 1.57142857;
  margin: 0;
  color: #101820;
}

.lt-ie9 .filtered-by_header {
  font-weight: normal !important;
}

.filtered-by__align-with-btn .filtered-by_header {
  display: inline-block;
  padding-top: 0.64285714em;
  line-height: normal;
}

.filtered-by_filter {
  font-family: "AvenirNextLTW01-Regular", Arial, sans-serif;
  font-style: normal;
  font-weight: normal;
  color: #75787b;
}

.filtered-by_filter em,
.filtered-by_filter i {
  font-family: "AvenirNextLTW01-Italic", Arial, sans-serif;
  font-style: italic;
  font-weight: normal;
}

.lt-ie9 .filtered-by_filter em,
.lt-ie9 .filtered-by_filter i {
  font-style: normal !important;
}

.filtered-by_filter strong,
.filtered-by_filter b {
  font-family: "AvenirNextLTW01-Demi", Arial, sans-serif;
  font-style: normal;
  font-weight: bold;
}

.lt-ie9 .filtered-by_filter strong,
.lt-ie9 .filtered-by_filter b {
  font-weight: normal !important;
}

@media print {
  .filtered-by_filter {
    font-family: "AvenirNextLTW01-Medium", Arial, sans-serif;
    font-style: normal;
    font-weight: 500;
    color: #101820;
  }

  .lt-ie9 .filtered-by_filter {
    font-weight: normal !important;
  }
}

.print .filtered-by_filter {
  font-family: "AvenirNextLTW01-Medium", Arial, sans-serif;
  font-style: normal;
  font-weight: 500;
  color: #101820;
}

.lt-ie9 .print .filtered-by_filter {
  font-weight: normal !important;
}

/* topdoc
  name: EOF
  eof: true
*/

/* ==========================================================================
   cfgov-refresh
   media
   ========================================================================== */

/* topdoc
  name: Media 
  family: cfgov-media
  patterns:
    - name: Media object (OOCSS)
      markup: |
        <article class="media">
            <div class="media_image-container">
                <img class="media_image" src="http://placekitten.com/276/155" alt="">
            </div>
            <div class="media_body">
                <p>
                    Lorem ipsum dolor sit amet, consectetur adipisicing elit.
                    Dolorum non sapiente nobis molestias delectus optio ipsam
                    voluptas esse blanditiis ipsa debitis consequuntur excepturi
                    accusantium doloribus dicta fugiat itaque ab porro.
                </p>
            </div>
        </article>
      codenotes:
        - |
          Structural cheat sheet:
          -----------------------
          .media
            .media_image-container
              .media_image
            .media_body
      notes:
        - "Based on Object-oriented CSS' media object. In mobile sizes
           (less than 600px), image container stacks on top of media_body."
    - name: .media_image-container__right modifier
      markup: |
        <article class="media">
            <div class="media_image-container media_image-container__right">
                <img class="media_image" src="http://placekitten.com/276/155" alt="">
            </div>
            <div class="media_body">
                <p>
                    Lorem ipsum dolor sit amet, consectetur adipisicing elit.
                    Dolorum non sapiente nobis molestias delectus optio ipsam
                    voluptas esse blanditiis ipsa debitis consequuntur excepturi
                    accusantium doloribus dicta fugiat itaque ab porro.
                </p>
            </div>
        </article>
      notes:
        - "Image is positioned to right instead of left of content."
        
    - name: .media_image-container__wide-margin modifier
      markup: |
        <article class="media">
            <div class="media_image-container media_image-container__wide-margin">
                <img class="media_image" src="http://placekitten.com/276/155" alt="">
            </div>
            <div class="media_body">
                <p>
                    Lorem ipsum dolor sit amet, consectetur adipisicing elit.
                    Dolorum non sapiente nobis molestias delectus optio ipsam
                    voluptas esse blanditiis ipsa debitis consequuntur excepturi
                    accusantium doloribus dicta fugiat itaque ab porro.
                </p>
            </div>
        </article>
        <article class="media">
            <div class="media_image-container media_image-container__wide-margin media_image-container__right">
                <img class="media_image" src="http://placekitten.com/276/155" alt="">
            </div>
            <div class="media_body">
                <p>
                    Lorem ipsum dolor sit amet, consectetur adipisicing elit.
                    Dolorum non sapiente nobis molestias delectus optio ipsam
                    voluptas esse blanditiis ipsa debitis consequuntur excepturi
                    accusantium doloribus dicta fugiat itaque ab porro.
                </p>
            </div>
        </article>
      notes:
        - "Increased right (or left, when used with .media_image-container__right modifier),
           margin on .media_image-container."
  tags:
    - cfgov-media
*/

.media {
  display: block;
}

.media:after {
  content: "";
  display: table;
  clear: both;
}

.lt-ie8 .media {
  zoom: 1;
}

.media_image-container {
  float: left;
  margin-right: 15px;
}

.media_image-container.media_image-container__wide-margin {
  margin-right: 30px;
}

.media_image-container__right {
  display: block;
}

.media_image-container__right {
  float: right;
  margin-left: 15px;
  margin-right: 0;
}

.media_image-container__right.media_image-container__wide-margin {
  margin-left: 30px;
  margin-right: 0;
}

.media_image {
  display: block;
}

.media_body {
  display: table-cell;
  width: 10000px;
  vertical-align: top;
}

.lt-ie8 .media_body {
  zoom: 1;
  display: block;
  width: auto;
}

/* topdoc
    name: EOF
    eof: true
*/

/* ==========================================================================
   cfgov-refresh
   media-object
   ========================================================================== */

/* topdoc
  name: Media object
  family: cfgov-media-object
  patterns:
    - name: Default media object
      markup: |
        <article class="media-object">
            <div class="media-object_image-container">
                <img class="media-object_image" src="http://placekitten.com/276/155" alt="">
            </div>
            <div class="media-object_text-container">
                <p>
                    Lorem ipsum dolor sit amet, consectetur adipisicing elit.
                    Dolorum non sapiente nobis molestias delectus optio ipsam
                    voluptas esse blanditiis ipsa debitis consequuntur excepturi
                    accusantium doloribus dicta fugiat itaque ab porro.
                </p>
            </div>
        </article>
      codenotes:
        - |
          Structural sheat sheet:
          -----------------------
          .media-object
            .media-object_image-container
              .media-object_image
            .media-object_text-container
      notes:
        - "The thumbnail uses a 16:9 aspect ratio."
  tags:
    - cfgov-media-object
*/

.media-object {
  display: block;
}

.media-object {
  position: relative;
  min-height: 9.9375em;
  padding-left: 11.5625em;
}

.media-object_image-container {
  position: absolute;
  top: 0.25em;
  left: 0;
  width: 9.6875em;
  overflow: hidden;
}

.media-object_image {
  margin-bottom: 0.5em;
}

.media-object_image {
  display: block;
  width: 17.25em;
  max-width: 17.25em;
  max-height: 9.6875em;
  margin-bottom: 0;
  margin-left: -3.78125em;
}

/* topdoc
  name: EOF
  eof: true
*/

/* ==========================================================================
   cfgov-refresh
   meta
   ========================================================================== */

/* topdoc
  name: Tags
  family: cfgov-meta
  patterns:
    - name: Default example
      markup: |
        <div class="tags">
            <h4 class="tags_header">Topics:</h4>
            <ul class="tags_list">
                <li class="tags_tag">
                    <a href="#" class="tags_link">
                        <span class="tags_bullet" aria-hidden="true">&bull;</span>
                        Students
                    </a>
                </li>
                <li class="tags_tag">
                    <a href="#" class="tags_link">
                        <span class="tags_bullet" aria-hidden="true">&bull;</span>
                        Consumers
                    </a>
                </li>
                <li class="tags_tag">
                    <a href="#" class="tags_link">
                        <span class="tags_bullet" aria-hidden="true">&bull;</span>
                        College loans
                    </a>
                </li>
                <li class="tags_tag">
                    <a href="#" class="tags_link">
                        <span class="tags_bullet" aria-hidden="true">&bull;</span>
                        Students
                    </a>
                </li>
                <li class="tags_tag">
                    <a href="#" class="tags_link">
                        <span class="tags_bullet" aria-hidden="true">&bull;</span>
                        Consumers
                    </a>
                </li>
                <li class="tags_tag">
                    <a href="#" class="tags_link">
                        <span class="tags_bullet" aria-hidden="true">&bull;</span>
                        College loans
                    </a>
                </li>
                <li class="tags_tag">
                    <a href="#" class="tags_link">
                        <span class="tags_bullet" aria-hidden="true">&bull;</span>
                        Students
                    </a>
                </li>
                <li class="tags_tag">
                    <a href="#" class="tags_link">
                        <span class="tags_bullet" aria-hidden="true">&bull;</span>
                        Consumers
                    </a>
                </li>
                <li class="tags_tag">
                    <a href="#" class="tags_link">
                        <span class="tags_bullet" aria-hidden="true">&bull;</span>
                        College loans
                    </a>
                </li>
            </ul>
        </div>
    - name: Hide header modifier
      markup: |
        <div class="tags tags__hide-header">
            <h4 class="tags_header u-visually-hidden">Topics:</h4>
            <ul class="tags_list">
                <li class="tags_tag">
                    <a href="#" class="tags_link">
                        <span class="tags_bullet" aria-hidden="true">&bull;</span>
                        Students
                    </a>
                </li>
                <li class="tags_tag">
                    <a href="#" class="tags_link">
                        <span class="tags_bullet" aria-hidden="true">&bull;</span>
                        Consumers
                    </a>
                </li>
                <li class="tags_tag">
                    <a href="#" class="tags_link">
                        <span class="tags_bullet" aria-hidden="true">&bull;</span>
                        College loans
                    </a>
                </li>
                <li class="tags_tag">
                    <a href="#" class="tags_link">
                        <span class="tags_bullet" aria-hidden="true">&bull;</span>
                        Students
                    </a>
                </li>
                <li class="tags_tag">
                    <a href="#" class="tags_link">
                        <span class="tags_bullet" aria-hidden="true">&bull;</span>
                        Consumers
                    </a>
                </li>
                <li class="tags_tag">
                    <a href="#" class="tags_link">
                        <span class="tags_bullet" aria-hidden="true">&bull;</span>
                        College loans
                    </a>
                </li>
                <li class="tags_tag">
                    <a href="#" class="tags_link">
                        <span class="tags_bullet" aria-hidden="true">&bull;</span>
                        Students
                    </a>
                </li>
                <li class="tags_tag">
                    <a href="#" class="tags_link">
                        <span class="tags_bullet" aria-hidden="true">&bull;</span>
                        Consumers
                    </a>
                </li>
                <li class="tags_tag">
                    <a href="#" class="tags_link">
                        <span class="tags_bullet" aria-hidden="true">&bull;</span>
                        College loans
                    </a>
                </li>
            </ul>
        </div>
    - name: Block list modifier 
      markup: | 
        <div class="tags tags__block-list">
            <h4 class="tags_header">Topics:</h4>
            <ul class="tags_list">
                <li class="tags_tag">
                    <a href="#" class="tags_link">
                        <span class="tags_bullet" aria-hidden="true">&bull;</span>
                        Students
                    </a>
                </li>
                <li class="tags_tag">
                    <a href="#" class="tags_link">
                        <span class="tags_bullet" aria-hidden="true">&bull;</span>
                        Consumers
                    </a>
                </li>
                <li class="tags_tag">
                    <a href="#" class="tags_link">
                        <span class="tags_bullet" aria-hidden="true">&bull;</span>
                        College loans
                    </a>
                </li>
                <li class="tags_tag">
                    <a href="#" class="tags_link">
                        <span class="tags_bullet" aria-hidden="true">&bull;</span>
                        Students
                    </a>
                </li>
                <li class="tags_tag">
                    <a href="#" class="tags_link">
                        <span class="tags_bullet" aria-hidden="true">&bull;</span>
                        Consumers
                    </a>
                </li>
                <li class="tags_tag">
                    <a href="#" class="tags_link">
                        <span class="tags_bullet" aria-hidden="true">&bull;</span>
                        College loans
                    </a>
                </li>
                <li class="tags_tag">
                    <a href="#" class="tags_link">
                        <span class="tags_bullet" aria-hidden="true">&bull;</span>
                        Students
                    </a>
                </li>
                <li class="tags_tag">
                    <a href="#" class="tags_link">
                        <span class="tags_bullet" aria-hidden="true">&bull;</span>
                        Consumers
                    </a>
                </li>
                <li class="tags_tag">
                    <a href="#" class="tags_link">
                        <span class="tags_bullet" aria-hidden="true">&bull;</span>
                        College loans
                    </a>
                </li>
            </ul>
        </div>  
  tags:
    - cfgov-meta
*/

.tags {
  position: relative;
  padding-left: 4.125em;
}

.tags_header {
  margin-top: 0;
  margin-bottom: 1.16666667em;
  font-size: 1.125em;
  font-family: "AvenirNextLTW01-Medium", Arial, sans-serif;
  font-style: normal;
  font-weight: 500;
  line-height: 1.22222222;
  margin: 0 0 0.88888889em;
  color: #101820;
}

.lt-ie9 .tags_header {
  font-weight: normal !important;
}

.tags_header {
  position: absolute;
  left: 0;
  width: 3.22222222em;
  margin: 0;
}

.tags_list {
  padding-left: 0;
  border-top: 1px dotted #ffb149;
  list-style-type: none;
}

.tags_list {
  border-top: none;
}

.tags_tag {
  border-bottom: 1px dotted #ffb149;
  line-height: 1;
}

.tags_tag {
  display: inline-block;
  margin-right: 0.9375em;
  margin-bottom: 0.5em;
  border-bottom: none;
}

.lt-ie8 .tags_tag {
  display: inline;
}

.tags_link {
  position: relative;
  font-family: "AvenirNextLTW01-Demi", Arial, sans-serif;
  font-style: normal;
  font-weight: bold;
  letter-spacing: 1px;
  text-transform: uppercase;
  margin-top: 0;
  margin-bottom: 0.41666667em;
  font-size: 0.75em;
  line-height: 1.83333333;
  display: block;
  padding: 12px 0 8px;
  margin: 0 0 0 1.41666667em;
  line-height: 1.41666667em;
  color: #75787b;
  border-color: #ffb149;
}

.lt-ie9 .tags_link {
  font-weight: normal !important;
}

.tags_link:visited,
.tags_link.visited {
  border-color: #ffb149;
  color: #75787b;
}

.tags_link:hover,
.tags_link.hover {
  border-color: #ffb149;
  color: #75787b;
}

.tags_link:focus,
.tags_link.focus {
  border-color: #ffb149;
  color: #75787b;
}

.tags_link:active,
.tags_link.active {
  border-color: #ffb149;
  color: #75787b;
}

.tags_link {
  padding: 0;
}

.tags_bullet {
  position: absolute;
  left: -1em;
  display: block;
  width: 1em;
  color: #ffb149;
  font-size: 1.41666667em;
}

.lt-ie8 .tags_bullet {
  top: 4px;
}

.tags__block-list {
  padding-left: 0;
}

.tags__block-list .tags_tag {
  display: list-item;
}

.tags__block-list .tags_header {
  margin-top: 0;
  margin-bottom: 1.16666667em;
  font-size: 1.125em;
  font-family: "AvenirNextLTW01-Medium", Arial, sans-serif;
  font-style: normal;
  font-weight: 500;
  line-height: 1.22222222;
  margin: 0 0 0.88888889em;
  color: #101820;
  position: relative;
}

.lt-ie9 .tags__block-list .tags_header {
  font-weight: normal !important;
}

.tags__hide-header {
  padding-left: 0;
}

.tags__hide-header .tags_header {
  margin: 0;
}

.tags__hide-header.tags__block-list .tags_header {
  margin: 0;
}

/* topdoc
  name: Date
  family: cfgov-meta
  patterns:
    - name: Default date
      markup: |
        <span class="date">
            Nov 4, 2013
        </span>
  tags:
    - cfgov-meta
*/

.date {
  font-family: "AvenirNextLTW01-Demi", Arial, sans-serif;
  font-style: normal;
  font-weight: bold;
  letter-spacing: 1px;
  text-transform: uppercase;
  margin-top: 0;
  margin-bottom: 0.35714286em;
  font-size: 0.875em;
  line-height: 1.57142857;
  color: #75787b;
  white-space: nowrap;
}

.lt-ie9 .date {
  font-weight: normal !important;
}

/* topdoc
  name: Category slug
  family: cfgov-meta
  patterns:
    - name: Default category slug
      markup: |
        <a href="#" class="category-slug">
            <span class="category-slug_icon cf-icon cf-icon-dialogue"></span>
            <span class="u-visually-hidden">Category:</span>
            Consumer finance
        </a>
      codenotes:
        - |
          Structural cheat sheet:
          -----------------------
          .category-slug
            .category-slug_icon
            .u-visually-hidden
      notes:
        - "We suggest using a .u-visually-hidden element to add more context for
          screen readers."
  tags:
    - cfgov-meta
*/

.category-slug {
  margin-top: 0;
  margin-bottom: 1.16666667em;
  font-size: 1.125em;
  font-family: "AvenirNextLTW01-Medium", Arial, sans-serif;
  font-style: normal;
  font-weight: 500;
  line-height: 1.22222222;
  display: inline-block;
  margin-bottom: 0.44444444em;
  color: #101820;
}

.lt-ie9 .category-slug {
  font-weight: normal !important;
}

a.category-slug {
  color: #101820;
  border-color: #101820;
}

a.category-slug:visited,
a.category-slug.visited {
  border-color: #101820;
  color: #101820;
}

a.category-slug:hover,
a.category-slug.hover {
  border-color: #328ed8;
  color: #328ed8;
}

a.category-slug:focus,
a.category-slug.focus {
  border-color: #328ed8;
  color: #328ed8;
}

a.category-slug:active,
a.category-slug.active {
  border-color: #101820;
  color: #101820;
}

.category-slug_icon {
  margin-right: 0.11111111em;
}

/* topdoc
  name: Header slug
  family: cfgov-meta
  patterns:
    - name: Default header slug
      markup: |
        <h2 class="header-slug">
            <span class="header-slug_inner">
                Blog summary
            </span>
        </h2>
      codenotes:
        - |
          Structural cheat sheet:
          -----------------------
          .header-slug
            .header-slug_inner
  tags:
    - cfgov-meta
*/

.header-slug {
  font-family: "AvenirNextLTW01-Demi", Arial, sans-serif;
  font-style: normal;
  font-weight: bold;
  letter-spacing: 1px;
  text-transform: uppercase;
  margin-top: 0;
  margin-bottom: 0.35714286em;
  font-size: 0.875em;
  line-height: 1.57142857;
  margin-bottom: 1.21428571em;
  border-top: 1px solid #e3e4e5;
}

.lt-ie9 .header-slug {
  font-weight: normal !important;
}

.header-slug_inner {
  display: inline-block;
  padding-top: 0.28571429em;
  margin-top: -3px;
  border-top: 5px solid #2cb34a;
}

/* topdoc
  name: Padded header
  family: cfgov-meta
  patterns:
    - name: Default padded header
      markup: |
        <h2 class="padded-header">
            Header
        </h2>
      codenotes:
        - .padded-header
  tags:
    - cfgov-meta
*/

.padded-header {
  font-family: "AvenirNextLTW01-Demi", Arial, sans-serif;
  font-style: normal;
  font-weight: bold;
  letter-spacing: 1px;
  text-transform: uppercase;
  margin-top: 0;
  margin-bottom: 0.35714286em;
  font-size: 0.875em;
  line-height: 1.57142857;
  padding: 0.57142857em 0.71428571em;
  margin-bottom: 0;
  border-bottom: 1px solid #babbbd;
  background: #f1f2f2;
  color: #43484e;
}

.lt-ie9 .padded-header {
  font-weight: normal !important;
}

/* topdoc
  name: Fancy slug
  family: cfgov-meta
  patterns:
    - name: Default fancy slug
      markup: |
        <h2 class="fancy-slug">
            <span class="fancy-slug_text">
                <span class="fancy-slug_ribbon-left"></span>
                Watchroom
                <span class="fancy-slug_ribbon-right"></span>
            </span>
        </h2>
      codenotes:
        - |
          Structural cheat sheet:
          -----------------------
          .fancy-slug
            .fancy-slug_text
                .fancy-slug_ribbon-left
                .fancy-slug_ribbon-right
  tags:
    - cfgov-meta
*/

.fancy-slug {
  font-family: "AvenirNextLTW01-Demi", Arial, sans-serif;
  font-style: normal;
  font-weight: bold;
  letter-spacing: 1px;
  text-transform: uppercase;
  margin-top: 0;
  margin-bottom: 0.35714286em;
  font-size: 0.875em;
  line-height: 1.57142857;
  position: relative;
  height: 1.14285714em;
  padding: 0 1.21428571em;
  margin-top: 1.14285714em;
  margin-bottom: 0.57142857em;
  border-top: 1px solid #babbbd;
  line-height: 1;
  text-align: center;
}

.lt-ie9 .fancy-slug {
  font-weight: normal !important;
}

.fancy-slug_text {
  display: inline-block;
  position: relative;
  top: -1.14285714em;
  padding: 0.57142857em 1.42857143em;
  border: 1px solid #babbbd;
  background: #ffffff;
}

.fancy-slug_ribbon-left,
.fancy-slug_ribbon-right {
  display: block;
  position: absolute;
  top: -1px;
  width: 1.21428571em;
  height: 100%;
  border-top: 1px solid #babbbd;
  border-bottom: 1px solid #babbbd;
}

.lt-ie9 .fancy-slug_ribbon-left,
.lt-ie9 .fancy-slug_ribbon-right {
  display: none;
}

.fancy-slug_ribbon-left:before,
.fancy-slug_ribbon-right:before,
.fancy-slug_ribbon-left:after,
.fancy-slug_ribbon-right:after {
  display: block;
  content: "";
  position: absolute;
  z-index: 3;
  width: 1.21428571em;
  height: 50%;
  background: #ffffff;
  border: 0 solid #babbbd;
}

.fancy-slug_ribbon-left {
  left: -1.21428571em;
}

.fancy-slug_ribbon-left:before {
  top: 0;
  border-left-width: 1px;
  -webkit-transform-origin: 0 0;
  -ms-transform-origin: 0 0;
  transform-origin: 0 0;
  -webkit-transform: skewX(33deg);
  -ms-transform: skewX(33deg);
  transform: skewX(33deg);
}

.fancy-slug_ribbon-left:after {
  bottom: 0;
  border-left-width: 1px;
  -webkit-transform-origin: 0 100%;
  -ms-transform-origin: 0 100%;
  transform-origin: 0 100%;
  -webkit-transform: skewX(-33deg);
  -ms-transform: skewX(-33deg);
  transform: skewX(-33deg);
}

.fancy-slug_ribbon-right {
  right: -1.21428571em;
}

.fancy-slug_ribbon-right:before {
  top: 0;
  right: 0;
  border-right-width: 1px;
  -webkit-transform-origin: 100% 0;
  -ms-transform-origin: 100% 0;
  transform-origin: 100% 0;
  -webkit-transform: skewX(-33deg);
  -ms-transform: skewX(-33deg);
  transform: skewX(-33deg);
}

.fancy-slug_ribbon-right:after {
  right: 0;
  bottom: 0;
  border-right-width: 1px;
  -webkit-transform-origin: 100% 100%;
  -ms-transform-origin: 100% 100%;
  transform-origin: 100% 100%;
  -webkit-transform: skewX(33deg);
  -ms-transform: skewX(33deg);
  transform: skewX(33deg);
}

/* topdoc
  name: Meta header
  family: cfgov-meta
  patterns:
    - name: Default meta header
      markup: |
        <div class="meta-header">
            <span class="meta-header_right date">
                Nov 4, 2013
            </span>
            <a href="#" class="meta-header_left category-slug">
                <span class="cf-icon cf-icon-credit-card"></span>
                Consumer finance
            </a>
        </div>
      codenotes:
        - |
          Structural cheat sheet:
          -----------------------
          .meta-header
            .meta-header_right
            .meta-header_left
      notes:
        - ".meta-header_right should come first in the markup so that when it
          floats to the right it will appear on the same line as .meta-header_left."
        - "Note that the example shows .meta-header_left using the
          .category-slug pattern and .meta-header_right using the .date pattern
          but you could use other patterns in place of them. Or you can even
          swap them so that date is attached to .meta-header_left and
          .category-slug is attacked to .meta-header_right."
    - name: Alternate meta header arrangements
      markup: |
        <div class="meta-header">
            <a href="#" class="meta-header_right category-slug">
                <span class="cf-icon cf-icon-credit-card"></span>
            </a>
            <span class="meta-header_left date">
                Nov 4, 2013
            </span>
        </div>
        <br>
        <div class="meta-header">
            <a href="#" class="meta-header_left category-slug">
                <span class="cf-icon cf-icon-credit-card"></span>
                Consumer finance
            </a>
        </div>
      notes:
        - "Just some random variations to show off what you could do."
  tags:
    - cfgov-meta
*/

.meta-header {
  padding-bottom: 0.5em;
  margin-bottom: 0.625em;
  border-bottom: 1px solid #babbbd;
}

.meta-header_left {
  margin-bottom: 0;
}

.meta-header_right {
  display: block;
  margin-bottom: 0;
}

.meta-header_right {
  float: right;
  display: inline-block;
}

/* topdoc
  name: EOF
  eof: true
*/

/* ==========================================================================
   cfgov-refresh
   misc
   ========================================================================== */

/* topdoc
  name: Expandable customizations
  family: cfgov-misc
  patterns:
    - name: Expandable filters
      markup: |
        <div class="expandable expandable__filters">
            <div class="expandable_header expandable_header__spaced">
                <div class="expandable_header-right u-hide-on-mobile">
                    <span class="expandable_target">
                        <button class="btn btn__secondary">
                            Filter activities
                            <span class="expandable_cue-open">
                                <span class="btn_icon__right cf-icon cf-icon-down"></span>
                            </span>
                            <span class="expandable_cue-close">
                                <span class="btn_icon__right cf-icon cf-icon-up"></span>
                            </span>
                        </button>
                    </span>
                </div>
                <ul class="filtered-by filtered-by__align-with-btn list__horizontal">
                    <li class="list_item filtered-by_header">80 filtered results for</li>
                    <li class="list_item filtered-by_filter">
                        Blog,
                    </li>
                    <li class="list_item filtered-by_filter">
                        Press Release,
                    </li>
                    <li class="list_item filtered-by_filter">
                        January 2014&ndash;September 2014
                    </li>
                </ul>
                <div class="expandable_header-right u-show-on-mobile">
                    <span class="expandable_target">
                        <button class="btn btn__secondary">
                            Filter activities
                            <span class="expandable_cue-open">
                                <span class="btn_icon__right cf-icon cf-icon-down"></span>
                            </span>
                            <span class="expandable_cue-close">
                                <span class="btn_icon__right cf-icon cf-icon-up"></span>
                            </span>
                        </button>
                    </span>
                </div>
            </div>
            <div class="expandable_content padded-container">
                <div class="padded-container_body">
                    Filters body
                </div>
            </div>
        </div>
    - name: JavaScript setup
      markup: |
        <script src="//code.jquery.com/jquery-1.11.0.min.js"></script>
        <script src="//cfpb.github.io/cf-expandables/docs/static/js/component.min.js"></script>
  tags:
    - cfgov-misc
*/

.expandable__filters {
  margin-bottom: 0.9375em;
}

.expandable__filters.expandable__expanded {
  margin-bottom: 1.875em;
}

/* topdoc
  name: Links with icons
  family: cfgov-misc
  notes:
    - "Styles to enable adding an icon to a link and preventing the link's
       underline from extending under the icon."
    - "For the underlined icon prevention to work, you must wrap the link text
       with a `span.icon-link_text`. There can be no whitespace between the text
       and the opening and closing span tags."
  patterns:
    - name: Default link with icon
      markup: |
        <p>
            For more information, email
            <a class="icon-link icon-link__mail" href="#">
                <span class="icon-link_text">john.smith@cfpb.gov</span>
            </a>.
            Alternatively, you can
            <a class="icon-link icon-link__download" href="#">
                <span class="icon-link_text">download the info sheet</span>
            </a>.
            Oh, you might also want to visit this
            <a class="icon-link icon-link__external-link" href="#">
                <span class="icon-link_text">other organization's website</span>
            </a> for further details.
        </p>
        <a class="icon-link icon-link__right" href="#">
            Visit another section of our site
        </a>
      notes:
        - "The modifier names match the cf-icon names of commonly-used icons."
        - "Icons appear to the right of a link, by default."
    - name: Links with icons on the left (modifier)
      markup: |
        <a class="icon-link icon-link__mail icon-link__before" href="#">
            <span class="icon-link_text">john.smith@cfpb.gov</span>
        </a><br>
        <a class="icon-link icon-link__phone icon-link__before" href="#">
            (123) 456-7890
        </a>
      notes:
        - "Simply add the `.icon-link__before` modifier to place the icon before
           the link text."
        - "You can omit the `span.icon-link_text` wrapper if you do not need
           an underline on a particular link."
    - name: Non-wrapping icon links
      markup: |
        <p>
            For more information, email
            <a class="icon-link icon-link__mail icon-link__no-wrap" href="#">
                <span class="icon-link_text">john.smith@cfpb.gov</span>
            </a>.
        </p>
      notes:
        - "Warning: Icons added to inline links can sometimes break onto the
           next line. If you want to prevent this, you can add the `__no-wrap`
           modifier to `.icon-link`."
  tags:
    - cfgov-misc
*/

.icon-link {
  border-bottom-width: 0;
  position: relative;
}

.icon-link_text {
  border-bottom-width: 1px;
  border-bottom-style: inherit;
}

.icon-link:before,
.icon-link:after {
  font-family: 'CFPB Minicons';
  display: inline-block;
  font-style: normal;
  font-weight: normal;
  line-height: 1;
  -webkit-font-smoothing: antialiased;
  margin-right: 1px;
  margin-left: 1px;
}

.icon-link__download:after,
.icon-link__download.icon-link__before:before {
  content: "\e406";
}

.icon-link__email:after,
.icon-link__email.icon-link__before:before {
  content: "\e302";
}

.icon-link__external-link:after,
.icon-link__external-link.icon-link__before:before {
  content: "\e610";
}

.icon-link__fax:after,
.icon-link__fax.icon-link__before:before {
  content: "\e310";
}

.icon-link__left:after,
.icon-link__left.icon-link__before:before {
  content: "\e000";
}

.icon-link__mail:after,
.icon-link__mail.icon-link__before:before {
  content: "\e304";
}

.icon-link__pdf:after,
.icon-link__pdf.icon-link__before:before {
  content: "\e402";
}

.icon-link__pdf:after,
.icon-link__pdf.icon-link__before:before {
  content: "\e402";
}

.icon-link__phone:after,
.icon-link__phone.icon-link__before:before {
  content: "\e306";
}

.icon-link__right:after,
.icon-link__right.icon-link__before:before {
  content: "\e002";
}

.icon-link__before:after {
  content: '';
}

.icon-link__no-wrap {
  white-space: nowrap;
}

/* topdoc
  name: Styled link
  family: cfgov-misc
  patterns:
    - name: .styled-link
      markup: |
        <a class="styled-link" href="#">
            Default styled link
        </a>
      codenotes:
        - .styled-link
  tags:
    - cfgov-misc
*/

.styled-link {
  border-bottom-width: 1px;
  font-family: "AvenirNextLTW01-Medium", Arial, sans-serif;
  font-style: normal;
  font-weight: 500;
  font-size: 1em;
}

.lt-ie9 .styled-link {
  font-weight: normal !important;
}

/* topdoc
  name: Jump link
  family: cfgov-misc
  patterns:
    - name: .jump-link
      markup: |
        <a class="jump-link" href="#">
            <span class="jump-link_text">Default jump link</span>
        </a>
      codenotes:
        - .jump-link
    - name: .jump-link__large (modifier)
      markup: |
        <a class="jump-link jump-link__large" href="#">
            <span class="jump-link_text">Large jump link</span>
        </a>
      codenotes:
        - .jump-link__large
      notes:
        - "18px font-size, compared to the default of 16px"
    - name: .jump-link__<icon> (modifier)
      markup: |
        <a class="jump-link jump-link__right" href="#">
            <span class="jump-link_text">Jump link using the right icon from cf-icons</span>
        </a>
      codenotes:
        - .jump-link__<icon>
      notes:
        - ".jump-link extends .icon-link, so all that is needed to add an icon
           to a jump link is to add a modifier with the icon's name."
    - name: .jump-link__before (modifier)
      markup: |
        <a class="jump-link jump-link__left jump-link__before" href="#">
            <span class="jump-link_text">Jump link with icon on left</span>
        </a>
      codenotes:
        - .jump-link__<icon>.jump-link__before
      notes:
        - "Jump links can also have icons before the text, like icon links."
    - name: .jump-link__bg (modifier)
      markup: |
        <a class="jump-link jump-link__bg" href="#">
            <span class="jump-link_text">Jump link with grey background and
                solid borders on small screens</span>
        </a>
      codenotes:
        - .jump-link__bg
  tags:
    - cfgov-misc
*/

.jump-link {
  font-family: "AvenirNextLTW01-Medium", Arial, sans-serif;
  font-style: normal;
  font-weight: 500;
  font-size: 1em;
  border-bottom-width: 0;
  position: relative;
}

.lt-ie9 .jump-link {
  font-weight: normal !important;
}

.jump-link_text {
  border-bottom-width: 1px;
  border-bottom-style: inherit;
}

.jump-link:before,
.jump-link:after {
  font-family: 'CFPB Minicons';
  display: inline-block;
  font-style: normal;
  font-weight: normal;
  line-height: 1;
  -webkit-font-smoothing: antialiased;
  margin-right: 1px;
  margin-left: 1px;
}

.jump-link__download:after,
.jump-link__download.jump-link__before:before {
  content: "\e406";
}

.jump-link__email:after,
.jump-link__email.jump-link__before:before {
  content: "\e302";
}

.jump-link__external-link:after,
.jump-link__external-link.jump-link__before:before {
  content: "\e610";
}

.jump-link__fax:after,
.jump-link__fax.jump-link__before:before {
  content: "\e310";
}

.jump-link__left:after,
.jump-link__left.jump-link__before:before {
  content: "\e000";
}

.jump-link__mail:after,
.jump-link__mail.jump-link__before:before {
  content: "\e304";
}

.jump-link__pdf:after,
.jump-link__pdf.jump-link__before:before {
  content: "\e402";
}

.jump-link__pdf:after,
.jump-link__pdf.jump-link__before:before {
  content: "\e402";
}

.jump-link__phone:after,
.jump-link__phone.jump-link__before:before {
  content: "\e306";
}

.jump-link__right:after,
.jump-link__right.jump-link__before:before {
  content: "\e002";
}

.jump-link__before:after {
  content: '';
}

.jump-link__no-wrap {
  white-space: nowrap;
}

.jump-link__large {
  font-size: 1.125em;
}

/* topdoc
  name: Block link
  family: cfgov-misc
  patterns:
    - name: .block-link
      markup: |
        <a class="block-link" href="#">
            Default block link
        </a>
      codenotes:
        - .block-link
      notes:
        - "Convert a standard inline link to a block-level element with padding,
           background, and borders."
        - "Primarily used within a max-width 599px media query (see .jump-link
           and .list__links)."
  tags:
    - cfgov-misc
*/

.block-link {
  -webkit-box-sizing: border-box;
  -moz-box-sizing: border-box;
  box-sizing: border-box;
  display: block;
  padding: 0.625em 1.25em 0.625em 0;
  border: dotted #0072ce;
  border-width: 1px 0;
  margin-right: 0;
  width: 100%;
  text-align: left;
}

/* topdoc
  name: Floating media
  family: cfgov-misc
  patterns:
    - name: .float-media
      markup: |
        <p>
            <img class="float-media"
                 src="http://placekitten.com/200/230" alt="">
            Lorem ipsum dolor sit amet, consectetur adipisicing elit, sed do
            eiusmod tempor incididunt ut labore et dolore magna aliqua. Ut enim
            ad minim veniam, quis nostrud exercitation ullamco laboris nisi ut
            aliquip ex ea commodo consequat. Duis aute irure dolor in
            reprehenderit in voluptate velit esse cillum dolore eu fugiat nulla
            pariatur. Excepteur sint occaecat cupidatat non proident, sunt in
            culpa qui officia deserunt mollit anim id est laborum.
        </p>
        <p>
            Lorem ipsum dolor sit amet, consectetur adipisicing elit, sed do
            eiusmod tempor incididunt ut labore et dolore magna aliqua. Ut enim
            ad minim veniam, quis nostrud exercitation ullamco laboris nisi ut
            aliquip ex ea commodo consequat. Duis aute irure dolor in
            reprehenderit in voluptate velit esse cillum dolore eu fugiat nulla
            pariatur. Excepteur sint occaecat cupidatat non proident, sunt in
            culpa qui officia deserunt mollit anim id est laborum.
        </p>
      codenotes:
        - .float-media
      notes:
        - "Float some media left with margins."
    - name: .float-media__right (modifier)
      markup: |
        <p>
            <img class="float-media float-media__right"
                 src="http://placekitten.com/200/230" alt="">
            Lorem ipsum dolor sit amet, consectetur adipisicing elit, sed do
            eiusmod tempor incididunt ut labore et dolore magna aliqua. Ut enim
            ad minim veniam, quis nostrud exercitation ullamco laboris nisi ut
            aliquip ex ea commodo consequat. Duis aute irure dolor in
            reprehenderit in voluptate velit esse cillum dolore eu fugiat nulla
            pariatur. Excepteur sint occaecat cupidatat non proident, sunt in
            culpa qui officia deserunt mollit anim id est laborum.
        </p>
        <p>
            Lorem ipsum dolor sit amet, consectetur adipisicing elit, sed do
            eiusmod tempor incididunt ut labore et dolore magna aliqua. Ut enim
            ad minim veniam, quis nostrud exercitation ullamco laboris nisi ut
            aliquip ex ea commodo consequat. Duis aute irure dolor in
            reprehenderit in voluptate velit esse cillum dolore eu fugiat nulla
            pariatur. Excepteur sint occaecat cupidatat non proident, sunt in
            culpa qui officia deserunt mollit anim id est laborum.
        </p>
      codenotes:
        - .float-media.float-media__right
      notes:
        - "Float some media right with margins."
  tags:
    - cfgov-misc
*/

.float-media {
  display: block;
  margin: 0 0 30px;
}

.float-media {
  float: left;
  margin-right: 30px;
}

.float-media__right {
  float: right;
  margin-right: 0;
  margin-left: 30px;
}

/* topdoc
  name: Responsive cropping
  family: cfgov-misc
  notes:
    - "A simple cropping pattern. We may need more advanced ones in the future."
    - "How it works: At smaller screens .rwd-crop is cropped to 75% of its
       original height and flexibily scales 100% of its parents width. At larger
       screens it is no longer flexible and uses its default width. For images
       the default width can be set using the width attribute."
  patterns:
    - name: .rwd-crop
      markup: |
        <figure class="rwd-crop">
            <img class="rwd-crop_item" src="http://placekitten.com/480/544" width="155" alt="">
        </figure>
      codenotes:
        - |
          Structural cheat sheet:
          -----------------------
          .rwd-crop
            .rwd-crop_item
      notes:
        - "The default .rwd-crop pattern only supports square or portrait-style
           images. We'll need to create a modifier to support landscape images."
        - "Notice how the image has a default width of 155 which is set using
           the width attribute."
    - name: .float-media example
      markup: |
        <p>
            <figure class="float-media rwd-crop">
                <img class="rwd-crop_item" src="http://placekitten.com/480/480" width="200" alt="">
            </figure>
            Lorem ipsum dolor sit amet, consectetur adipisicing elit, sed do
            eiusmod tempor incididunt ut labore et dolore magna aliqua. Ut enim
            ad minim veniam, quis nostrud exercitation ullamco laboris nisi ut
            aliquip ex ea commodo consequat. Duis aute irure dolor in
            reprehenderit in voluptate velit esse cillum dolore eu fugiat nulla
            pariatur. Excepteur sint occaecat cupidatat non proident, sunt in
            culpa qui officia deserunt mollit anim id est laborum.
        </p>
        <p>
            Lorem ipsum dolor sit amet, consectetur adipisicing elit, sed do
            eiusmod tempor incididunt ut labore et dolore magna aliqua. Ut enim
            ad minim veniam, quis nostrud exercitation ullamco laboris nisi ut
            aliquip ex ea commodo consequat. Duis aute irure dolor in
            reprehenderit in voluptate velit esse cillum dolore eu fugiat nulla
            pariatur. Excepteur sint occaecat cupidatat non proident, sunt in
            culpa qui officia deserunt mollit anim id est laborum.
        </p>
      notes:
        - "An example of using .rwd-crop in combination with .float-media."
  tags:
    - cfgov-misc
*/

/* topdoc
  name: Micro copy
  family: cfgov-misc
  patterns:
    - name: Standard micro copy
      markup: |
        <p class="micro-copy">
            Lorem ipsum dolor sit amet
        </p>
      codenotes:
        - .micro-copy
    - name: Large micro copy
      markup: |
        <p class="micro-copy micro-copy__large">
            Lorem ipsum dolor sit amet
        </p>
      codenotes:
        - .micro-copy
  tags:
    - cfgov-misc
*/

.micro-copy {
  color: #75787b;
  font-size: 0.875em;
  font-family: "AvenirNextLTW01-Regular", Arial, sans-serif;
  font-style: normal;
  font-weight: normal;
}

.micro-copy em,
.micro-copy i {
  font-family: "AvenirNextLTW01-Italic", Arial, sans-serif;
  font-style: italic;
  font-weight: normal;
}

.lt-ie9 .micro-copy em,
.lt-ie9 .micro-copy i {
  font-style: normal !important;
}

.micro-copy strong,
.micro-copy b {
  font-family: "AvenirNextLTW01-Demi", Arial, sans-serif;
  font-style: normal;
  font-weight: bold;
}

.lt-ie9 .micro-copy strong,
.lt-ie9 .micro-copy b {
  font-weight: normal !important;
}

.micro-copy__large {
  font-size: 1em;
}

/* topdoc
  name: Short description
  family: cfgov-misc
  patterns:
    - name: .short-desc
      markup: |
        <p class="short-desc">I am short description.</p>
      codenotes:
        - .short-desc
    - name: .short-desc__large (modifier)
      markup: |
        <p class="short-desc short-desc__large">I am large short description.</p>
      codenotes:
        - .short-desc__large
  tags:
    - cfgov-misc
*/

.short-desc {
  font-family: "AvenirNextLTW01-Regular", Arial, sans-serif;
  font-style: normal;
  font-weight: normal;
}

.short-desc em,
.short-desc i {
  font-family: "AvenirNextLTW01-Italic", Arial, sans-serif;
  font-style: italic;
  font-weight: normal;
}

.lt-ie9 .short-desc em,
.lt-ie9 .short-desc i {
  font-style: normal !important;
}

.short-desc strong,
.short-desc b {
  font-family: "AvenirNextLTW01-Demi", Arial, sans-serif;
  font-style: normal;
  font-weight: bold;
}

.lt-ie9 .short-desc strong,
.lt-ie9 .short-desc b {
  font-weight: normal !important;
}

.short-desc__large {
  font-size: 1.125em;
}

/* topdoc
  name: Video poster
  family: cfgov-misc
  patterns:
    - name: .video-poster
      markup: |
        <figure>
            <a class="video-poster" href="#link-to-video">
                <img src="http://placekitten.com/600/338" alt="">
            </a>
        </figure>
      codenotes:
        - .video-poster
  tags:
    - cfgov-misc
*/

.video-poster {
  position: relative;
  display: inline-block;
}

.video-poster:after {
  font-family: 'CFPB Minicons';
  display: inline-block;
  font-style: normal;
  font-weight: normal;
  line-height: 1;
  -webkit-font-smoothing: antialiased;
  content: "\e640";
  position: absolute;
  right: 15px;
  bottom: 15px;
  display: block;
  width: 1em;
  height: 1em;
  padding: 0.38461538em 0.30769231em 0.38461538em 0.46153846em;
  background: #101820;
  background: rgba(16, 24, 32, 0.75);
  color: #ffffff;
  font-size: 1.625em;
  text-align: center;
  border-radius: 100%;
  -webkit-transition: background 200ms;
  transition: background 200ms;
}

.video-poster:hover:after {
  background: #2cb34a;
  background: rgba(44, 179, 74, 0.75);
}

.video-poster img {
  vertical-align: middle;
}

/* topdoc
  name: Hero
  family: cfgov-misc
  patterns:
    - name: Basic hero
      markup: |
        <section class="hero" style="background-color:#337E7D;">
            <div class="hero_wrapper">
                <div class="hero_card">
                    <article class="hero_preview">
                        <div class="summary">
                            Hero Summary
                        </div>
                    </article>
                </div>
            </div>
            <div class="hero_img-container hero_img-container__small u-flexible-container">
                <div class="hero_img u-flexible-container_inner"
                     style="background-image:url(../static/img/hero-small.png);">
                </div>
            </div>
            <div class="hero_img-container hero_img-container__large">
                <div class="hero_img"
                     style="background-image:url(../static/img/hero-large.png);">
                </div>
            </div>
        </section>
      codenotes:
        - |
          Structural cheat sheet:
          -----------------------
          .hero
            .hero_wrapper
              .hero_card
                .hero_preview
            .hero_img-container.hero_img-container__small
              .hero_img
            .hero_img-container.hero_img-container__large
              .hero_img
    - codenotes:
        - .hero
      notes:
        - "For full screen edge to edge background color. We have chosen to set
          the background color using an inline style so that our templating
          system can dynamically set it. If it makes more sense for your project
          to set it with CSS then please do so."
    - codenotes:
        - .hero_wrapper
      notes:
        - "To center the hero content with a max-width."
    - codenotes:
        - .hero_img-container
      notes:
        - "By using a wrapping element we can responsibly load a small or large
          screen background image by controling the display value of this element.
          More info on this approach can be found here:
          http://timkadlec.com/2012/04/media-query-asset-downloading-results/"
    - codenotes:
        - .hero_img
      notes:
        - "The reason for using a background image is noted above in
          .hero_img-container. We have chosen to set the background image using
          an inline style so that our templating system can dynamically set the
          source. If it makes more sense for your project to set it with CSS
          then please do so."
  tags:
    - cfgov-misc
*/

.hero {
  position: relative;
  overflow: hidden;
  background-color: #75787b;
}

.hero_wrapper {
  max-width: 1170px;
  padding: 0 15px;
  margin: 0 auto;
  position: relative;
  clear: both;
}

.hero_wrapper__match-content {
  padding-left: 15px;
  padding-right: 15px;
}

.hero_wrapper__match-content {
  padding-left: 30px;
  padding-right: 30px;
  max-width: 1140px;
}

.hero_img-container {
  display: none;
  line-height: 1;
}

.hero_img-container__small {
  position: relative;
  padding-bottom: 56.25%;
  height: 0;
}

.hero_img-container__small .hero_img {
  position: absolute;
  top: 0;
  left: 0;
  width: 100%;
  height: 100%;
}

.hero_img {
  display: block;
  height: 100%;
  line-height: 1;
  background-position: center bottom;
  background-repeat: no-repeat;
  -webkit-background-size: cover;
  background-size: cover;
}

.hero_preview {
  background: #ffffff;
  background: rgba(255, 255, 255, 0.9);
  padding: 30px 30px 40px;
}

.hero {
  padding-top: 1.875em;
}

.hero_wrapper {
  position: relative;
  z-index: 2;
}

.hero_img-container__large {
  display: block;
  width: 100%;
  height: 100%;
  position: absolute;
  top: 0;
  z-index: 1;
}

.hero_card {
  display: inline-block;
  -webkit-box-sizing: border-box;
  -moz-box-sizing: border-box;
  box-sizing: border-box;
  border: solid transparent;
  border-width: 0 15px;
  margin-right: -0.25em;
  vertical-align: top;
  width: 50%;
  position: relative;
  left: 50%;
}

.ie .hero_card {
  margin-right: -0.26em;
}

.lt-ie8 .hero_card {
  display: inline;
  margin-right: 0;
  zoom: 1;
  behavior: url('/cfgov-refresh/static/vendor/box-sizing-polyfill/boxsizing.htc');
}

a.hero_card {
  border-color: transparent;
}

/* topdoc
  name: Share icon
  family: cfgov-misc
  patterns:
    - name: .share-icon (base)
      markup: |
        <a class="share-icon" href="#">
            <span class="cf-icon cf-icon-email-social-square"></span>
            <span class="u-visually-hidden">
                Share by email
            </span>
        </a>
      notes:
        - "Text for screenreaders is added with the .u-visually-hidden element."
      codenotes:
        - |
          Structural cheat sheet:
          -----------------------
          .share-icon
            .cf-icon.cf-icon-name
            .u-visually-hidden
    - name: .share-icon__large (modifier)
      markup: |
        <a class="share-icon share-icon__large" href="#">
            <span class="cf-icon cf-icon-email-social-square"></span>
            <span class="u-visually-hidden">
                Share by email
            </span>
        </a>
      codenotes:
        - .share-icon__large
  tags:
    - cfgov-misc
*/

.share-icon {
  font-size: 1.625em;
  line-height: 1;
  color: #43484e;
  border-color: #43484e;
  border-bottom-width: 0 !important;
}

.share-icon:visited,
.share-icon.visited {
  border-color: #43484e;
  color: #43484e;
}

.share-icon:hover,
.share-icon.hover {
  border-color: #328ed8;
  color: #328ed8;
}

.share-icon:focus,
.share-icon.focus {
  border-color: #328ed8;
  color: #328ed8;
}

.share-icon:active,
.share-icon.active {
  border-color: #43484e;
  color: #43484e;
}

.share-icon__large {
  font-size: 2.1875em;
}

/* topdoc
  name: Line container
  family: cfgov-misc
  notes:
    - ".line-container is meant to contain anything you want with consistent top
      and bottom padding. It uses a margin collapsing trick in CSS to achieve
      this consistency which this is why .line-container_body is needed. The
      only caveat to this consistency is if you place something inside of it
      that has a bottom-margin that is larger than the .line-container padding."
  patterns:
    - name: Basic line container
      markup: |
        <div class="line-container">
            <div class="line-container_body">
                <p>
                    ¯\_(ツ)_/¯<br>
                    There is a light border above and below me!
                </p>
            </div>
        </div>
      codenotes:
        - |
          Structural cheat sheet:
          -----------------------
          .line-container
            .line-container_body
    - name: Line container with no top border or padding (example 1)
      markup: |
        <div class="line-container line-container__no-top">
            <div class="line-container_body">
                <h2 class="header-slug">
                    <span class="header-slug_inner">
                        Blog summary
                    </span>
                </h2>
                <p>
                    Lorem ipsum dolor sit amet, consectetur adipisicing elit.
                    Dolorum ex provident dolorem ipsum molestias eius tenetur
                    doloribus obcaecati illum autem! Fuga commodi natus
                    distinctio accusantium esse ab dolore in aliquid.
                </p>
            </div>
        </div>
      codenotes:
        - |
          Structural cheat sheet:
          -----------------------
          .line-container.line-container__no-top
            .line-container_body
    - name: Line container with no top border or padding (example 2)
      markup: |
        <div class="line-container">
            <div class="line-container_body line-container__no-top">
                <p>
                    <img src="http://placekitten.com/700/200" alt="">
                </p>
                <h2>
                    Photo heading
                </h2>
                <p>
                    Lorem ipsum dolor sit amet, consectetur adipisicing elit.
                    Dolorum ex provident dolorem ipsum molestias eius tenetur
                    doloribus obcaecati illum autem! Fuga commodi natus
                    distinctio accusantium esse ab dolore in aliquid.
                </p>
            </div>
        </div>
  tags:
    - cfgov-misc
*/

.line-container {
  margin: 0 0 1.875em;
  border-top: 1px solid #e3e4e5;
  border-bottom: 1px solid #e3e4e5;
}

.line-container_body {
  margin: 1.625em 0 1.625em;
}

.line-container__no-top {
  border-top: 0;
}

.line-container__no-top .line-container_body {
  margin-top: 0;
}

/* topdoc
  name: Padded container
  family: cfgov-misc
  notes:
    - ".padded-container is meant to contain anything you want with consistent
      padding. It uses a margin collapsing trick in CSS to achieve this
      consistency which this is why .line-container_body is needed. The only
      caveat to this consistency is if you place something inside of it that has
      a bottom-margin that is larger than the .padded-container padding."
  patterns:
    - name: Basic padded container
      markup: |
        <div class="padded-container">
            <div class="padded-container_body">
                <p>
                    ¯\_(ツ)_/¯<br>
                    There is padding all around me!
                </p>
            </div>
        </div>
      codenotes:
        - |
          Structural cheat sheet:
          -----------------------
          .padded-container
            .padded-container_body
  tags:
    - cfgov-misc
*/

.padded-container {
  margin-bottom: 1.875em;
  padding: 1px;
  background: #f1f2f2;
}

.padded-container_body {
  margin: 1.4375em 1.8125em 1.4375em;
}

/* topdoc
  name: Character icons
  family: cfgov-misc
  notes:
    - "A way to create icons that feature a single character on a circular
       background. Useful because cf-icons does not have any of this type of
       icon in its library. Typical use case would be to identify steps in a
       process."
  patterns:
    - name: Default usage
      markup: |
        <h2 class="char-icon char-icon__1">This is the first thing</h2>
  tags:
    - cfgov-misc
*/

.char-icon:before {
  display: inline-block;
  -webkit-box-sizing: border-box;
  -moz-box-sizing: border-box;
  box-sizing: border-box;
  width: 1.5em;
  height: 1.5em;
  padding: 0.25em 0;
  border-radius: 100%;
  margin-right: 0.375em;
  position: relative;
  top: -0.07692308em;
  background: #2cb34a;
  color: #ffffff;
  font-family: "AvenirNextLTW01-Medium", Arial, sans-serif;
  font-style: normal;
  font-weight: 500;
  font-size: 92.85714286%;
  line-height: 1;
  text-align: center;
}

.lt-ie9 .char-icon:before {
  font-weight: normal !important;
}

.char-icon__1:before {
  content: '1';
}

.char-icon__2:before {
  content: '2';
}

.char-icon__3:before {
  content: '3';
}

.char-icon__4:before {
  content: '4';
}

.char-icon__5:before {
  content: '5';
}

.char-icon__6:before {
  content: '6';
}

.char-icon__7:before {
  content: '7';
}

.char-icon__8:before {
  content: '8';
}

.char-icon__9:before {
  content: '9';
}

.char-icon__0:before {
  content: '0';
}

.char-icon__A:before {
  content: 'A';
}

.char-icon__B:before {
  content: 'B';
}

.char-icon__C:before {
  content: 'C';
}

.char-icon__D:before {
  content: 'D';
}

.char-icon__E:before {
  content: 'E';
}

.char-icon__F:before {
  content: 'F';
}

.char-icon__G:before {
  content: 'G';
}

.char-icon__H:before {
  content: 'H';
}

.char-icon__I:before {
  content: 'I';
}

.char-icon__J:before {
  content: 'J';
}

.char-icon__K:before {
  content: 'K';
}

.char-icon__L:before {
  content: 'L';
}

.char-icon__M:before {
  content: 'M';
}

.char-icon__N:before {
  content: 'N';
}

.char-icon__O:before {
  content: 'O';
}

.char-icon__P:before {
  content: 'P';
}

.char-icon__Q:before {
  content: 'Q';
}

.char-icon__R:before {
  content: 'R';
}

.char-icon__S:before {
  content: 'S';
}

.char-icon__T:before {
  content: 'T';
}

.char-icon__U:before {
  content: 'U';
}

.char-icon__V:before {
  content: 'V';
}

.char-icon__W:before {
  content: 'W';
}

.char-icon__X:before {
  content: 'X';
}

.char-icon__Y:before {
  content: 'Y';
}

.char-icon__Z:before {
  content: 'Z';
}

.char-icon__a:before {
  content: 'a';
}

.char-icon__b:before {
  content: 'b';
}

.char-icon__c:before {
  content: 'c';
}

.char-icon__d:before {
  content: 'd';
}

.char-icon__e:before {
  content: 'e';
}

.char-icon__f:before {
  content: 'f';
}

.char-icon__g:before {
  content: 'g';
}

.char-icon__h:before {
  content: 'h';
}

.char-icon__i:before {
  content: 'i';
}

.char-icon__j:before {
  content: 'j';
}

.char-icon__k:before {
  content: 'k';
}

.char-icon__l:before {
  content: 'l';
}

.char-icon__m:before {
  content: 'm';
}

.char-icon__n:before {
  content: 'n';
}

.char-icon__o:before {
  content: 'o';
}

.char-icon__p:before {
  content: 'p';
}

.char-icon__q:before {
  content: 'q';
}

.char-icon__r:before {
  content: 'r';
}

.char-icon__s:before {
  content: 's';
}

.char-icon__t:before {
  content: 't';
}

.char-icon__u:before {
  content: 'u';
}

.char-icon__v:before {
  content: 'v';
}

.char-icon__w:before {
  content: 'w';
}

.char-icon__x:before {
  content: 'x';
}

.char-icon__y:before {
  content: 'y';
}

.char-icon__z:before {
  content: 'z';
}

/* topdoc
  name: Step slugs
  family: cfgov-misc
  notes:
    - "Styling for a slug that indicates a step in a process."
  patterns:
    - name: Embedded in a heading
      markup: |
        <h2>
            <span class="step-slug char-icon char-icon__1">Step one</span>
            Description of the step
        </h2>
      notes:
        - "Useful when you want to include the slug text in the heading for the
           purposes of visibility in the document outline."
    - name: Standalone
      markup: |
        <h2 class="step-slug char-icon char-icon__1">Step one</h2>
        <p>Description of the step</p>
      notes:
        - "Useful when the 'Step number' text itself serves as a heading."
        - "Equivalent to the .char-icon default usage pattern, but with specific
           styling for the text that follows."
  tags:
    - cfgov-misc
*/

.step-slug {
  display: block;
  margin-bottom: 1.07142857em;
  color: #43484e;
  font-family: "AvenirNextLTW01-Demi", Arial, sans-serif;
  font-style: normal;
  font-weight: bold;
  font-size: 14px;
  font-size: 0.875rem;
  letter-spacing: 1px;
  text-transform: uppercase;
}

.lt-ie9 .step-slug {
  font-weight: normal !important;
}

/* topdoc
  name: EOF
  eof: true
*/

/* ==========================================================================
   cfgov-refresh
   summary
   ========================================================================== */

/* topdoc
  name: Summary
  family: cfgov-summary
  patterns:
    - name: Default summary
      markup: |
        <article class="summary">
            <header class="summary_header">
                <h1 class="summary_heading">
                    Preventing illegal discrimination in auto lending
                </h1>
            </header>
            <p class="summary_text">
                Every year, millions of American families buy a car –
                and it will be one of the most significant purchases they make.
                One key priority for us is protecting consumers from the silent
                pickpocket of discrimination.
            </p>
<<<<<<< HEAD
            <p class="summary_byline">
                By Patrice Ficklin
            </p>
            <span class="summary_event-date">1/21/2015 @ 3:20 PM CST</span>
=======
            <footer class="summary_footer">
                <p class="summary_byline">
                    By Patrice Ficklin
                </p>
            </footer>
>>>>>>> b609aff1
        </article>
      codenotes:
        - |
          Structural cheat sheet:
          -----------------------
          .summary
            .summary_header
                .summary_heading
            .summary_text
            .summary_footer
                .summary_byline
  tags:
    - cfgov-summary
*/

.summary {
  display: block;
}

.summary_heading {
  color: #101820;
  font-family: "AvenirNextLTW01-Regular", Arial, sans-serif;
  font-style: normal;
  font-weight: normal;
  margin-top: 0;
  margin-bottom: 0.95454545em;
  font-size: 1.375em;
  line-height: 1.27272727;
  margin-bottom: 0.45454545em;
}

a:hover .summary_heading,
a.hover .summary_heading,
a:focus .summary_heading,
a.focus .summary_heading {
  color: #328ed8;
}

.summary_heading em,
.summary_heading i {
  font-family: "AvenirNextLTW01-Italic", Arial, sans-serif;
  font-style: italic;
  font-weight: normal;
}

.lt-ie9 .summary_heading em,
.lt-ie9 .summary_heading i {
  font-style: normal !important;
}

.summary_heading strong,
.summary_heading b {
  font-family: "AvenirNextLTW01-Demi", Arial, sans-serif;
  font-style: normal;
  font-weight: bold;
}

.lt-ie9 .summary_heading strong,
.lt-ie9 .summary_heading b {
  font-weight: normal !important;
}

.summary_heading {
  font-family: "AvenirNextLTW01-Regular", Arial, sans-serif;
  font-style: normal;
  font-weight: normal;
  margin-top: 0;
  margin-bottom: 0.73076923em;
  font-size: 1.625em;
  line-height: 1.26923077;
  margin-bottom: 0.34615385em;
}

.summary_heading em,
.summary_heading i {
  font-family: "AvenirNextLTW01-Italic", Arial, sans-serif;
  font-style: italic;
  font-weight: normal;
}

.lt-ie9 .summary_heading em,
.lt-ie9 .summary_heading i {
  font-style: normal !important;
}

.summary_heading strong,
.summary_heading b {
  font-family: "AvenirNextLTW01-Demi", Arial, sans-serif;
  font-style: normal;
  font-weight: bold;
}

.lt-ie9 .summary_heading strong,
.lt-ie9 .summary_heading b {
  font-weight: normal !important;
}

.summary_text {
  margin-bottom: 0.625em;
  font-family: "AvenirNextLTW01-Regular", Arial, sans-serif;
  font-style: normal;
  font-weight: normal;
  color: #43484e;
}

.summary_text em,
.summary_text i {
  font-family: "AvenirNextLTW01-Italic", Arial, sans-serif;
  font-style: italic;
  font-weight: normal;
}

.lt-ie9 .summary_text em,
.lt-ie9 .summary_text i {
  font-style: normal !important;
}

.summary_text strong,
.summary_text b {
  font-family: "AvenirNextLTW01-Demi", Arial, sans-serif;
  font-style: normal;
  font-weight: bold;
}

.lt-ie9 .summary_text strong,
.lt-ie9 .summary_text b {
  font-weight: normal !important;
}

.summary_footer {
  color: #101820;
  font-family: "AvenirNextLTW01-Regular", Arial, sans-serif;
  font-style: normal;
  font-weight: normal;
}

.summary_footer em,
.summary_footer i {
  font-family: "AvenirNextLTW01-Italic", Arial, sans-serif;
  font-style: italic;
  font-weight: normal;
}

.lt-ie9 .summary_footer em,
.lt-ie9 .summary_footer i {
  font-style: normal !important;
}

.summary_footer strong,
.summary_footer b {
  font-family: "AvenirNextLTW01-Demi", Arial, sans-serif;
  font-style: normal;
  font-weight: bold;
}

.lt-ie9 .summary_footer strong,
.lt-ie9 .summary_footer b {
  font-weight: normal !important;
}

<<<<<<< HEAD
.summary_event-date {
  font-family: "AvenirNextLTW01-Regular", Arial, sans-serif;
  font-style: normal;
  font-weight: normal;
}

.summary_event-date em,
.summary_event-date i {
  font-family: "AvenirNextLTW01-Italic", Arial, sans-serif;
  font-style: italic;
  font-weight: normal;
}

.lt-ie9 .summary_event-date em,
.lt-ie9 .summary_event-date i {
  font-style: normal !important;
}

.summary_event-date strong,
.summary_event-date b {
  font-family: "AvenirNextLTW01-Demi", Arial, sans-serif;
  font-style: normal;
  font-weight: bold;
}

.lt-ie9 .summary_event-date strong,
.lt-ie9 .summary_event-date b {
  font-weight: normal !important;
}

a:hover .summary_event-date,
a.hover .summary_event-date,
a:focus .summary_event-date,
a.focus .summary_event-date {
  color: #328ed8;
=======
.summary > *:last-child {
  margin-bottom: 0;
}

.summary > *:last-child > *:last-child {
  margin-bottom: 0;
>>>>>>> b609aff1
}

/* topdoc
  name: Layouts
  family: cfgov-summary
  patterns:
    - name: Two columns at large screen
      markup: |
        <article class="summary">
            <h1 class="summary_header">
                Preventing illegal discrimination in auto lending
            </h1>
            <div class="summary_cols">
                <div class="summary_col">
                    <p class="summary_text">
                        Lorem ipsum dolor sit amet, consectetur adipisicing elit. Unde hic
                        praesentium eum eveniet accusamus ad provident neque. Earum numquam
                        tenetur voluptates adipisci expedita reiciendis libero fuga non quas
                        voluptatem nihil.
                    </p>
                </div>
                <div class="summary_col">
                    <p class="summary_text">
                        Lorem ipsum dolor sit amet, consectetur adipisicing elit. Unde hic
                        praesentium eum eveniet accusamus ad provident neque. Earum numquam
                        tenetur voluptates adipisci expedita reiciendis libero fuga non quas
                        voluptatem nihil.
                    </p>
                </div>
            </div>
        </article>
      codenotes:
        - |
          Structural cheat sheet:
          -----------------------
          .summary_cols
            .summary_col
  tags:
    - cfgov-summary
*/

.summary_col + .summary_col {
  margin-top: 1.25em;
}

.summary_cols {
  display: block;
  position: relative;
  margin-left: -15px;
  margin-right: -15px;
}

.summary_col + .summary_col {
  margin-top: 0;
}

.summary_col {
  display: inline-block;
  -webkit-box-sizing: border-box;
  -moz-box-sizing: border-box;
  box-sizing: border-box;
  border: solid transparent;
  border-width: 0 15px;
  margin-right: -0.25em;
  vertical-align: top;
  width: 50%;
}

.ie .summary_col {
  margin-right: -0.26em;
}

.lt-ie8 .summary_col {
  display: inline;
  margin-right: 0;
  zoom: 1;
  behavior: url('/cfgov-refresh/static/vendor/box-sizing-polyfill/boxsizing.htc');
}

/* topdoc
  name: Modifiers
  family: cfgov-summary
  patterns:
    - name: Large header
      markup: |
        <h1 class="summary_header summary_header__large">
            Preventing illegal discrimination in auto lending
        </h1>
      codenotes:
        - .summary_header__large
    - name: Dark text
      markup: |
        <p class="summary_text summary_text__dark">
            Every year, millions of American families buy a car –
            and it will be one of the most significant purchases they make.
            One key priority for us is protecting consumers from the silent
            pickpocket of discrimination.
        </p>
      codenotes:
        - .summary_text__dark
    - name: Max-width text
      markup: |
        <p class="summary_text summary_text__max">
            Every year, millions of American families buy a car –
            and it will be one of the most significant purchases they make.
            One key priority for us is protecting consumers from the silent
            pickpocket of discrimination.
        </p>
      codenotes:
        - .summary_text__max
      notes:
        - "Optionally set a max-width on .summary_text to keep line lengths
          readable."
  tags:
    - cfgov-summary
*/

.summary_header__large {
  font-family: "AvenirNextLTW01-Regular", Arial, sans-serif;
  font-style: normal;
  font-weight: normal;
  margin-top: 0;
  margin-bottom: 0.73076923em;
  font-size: 1.625em;
  line-height: 1.26923077;
  margin-bottom: 0.61538462em;
}

.summary_header__large em,
.summary_header__large i {
  font-family: "AvenirNextLTW01-Italic", Arial, sans-serif;
  font-style: italic;
  font-weight: normal;
}

.lt-ie9 .summary_header__large em,
.lt-ie9 .summary_header__large i {
  font-style: normal !important;
}

.summary_header__large strong,
.summary_header__large b {
  font-family: "AvenirNextLTW01-Demi", Arial, sans-serif;
  font-style: normal;
  font-weight: bold;
}

.lt-ie9 .summary_header__large strong,
.lt-ie9 .summary_header__large b {
  font-weight: normal !important;
}

.summary_header__large {
  font-family: "AvenirNextLTW01-Regular", Arial, sans-serif;
  font-style: normal;
  font-weight: normal;
  margin-top: 0;
  margin-bottom: 0.47058824em;
  font-size: 2.125em;
  line-height: 1.29411765;
  margin-bottom: 0.32352941em;
}

.summary_header__large em,
.summary_header__large i {
  font-family: "AvenirNextLTW01-Italic", Arial, sans-serif;
  font-style: italic;
  font-weight: normal;
}

.lt-ie9 .summary_header__large em,
.lt-ie9 .summary_header__large i {
  font-style: normal !important;
}

.summary_header__large strong,
.summary_header__large b {
  font-family: "AvenirNextLTW01-Demi", Arial, sans-serif;
  font-style: normal;
  font-weight: bold;
}

.lt-ie9 .summary_header__large strong,
.lt-ie9 .summary_header__large b {
  font-weight: normal !important;
}

.summary_text__dark {
  color: #101820;
}

.summary_text__max {
  max-width: 41em;
}

/* topdoc
  name: EOF
  eof: true
*/

/* Amalgamated patterns
   ========================================================================== */

/* ==========================================================================
   cfgov-refresh
   activity
   ========================================================================== */

/* topdoc
  name: Activity
  family: cfgov-activity
  notes:
    - "A list of recent document type post titles with a document type header."
  patterns:
    - name: Activity
      markup: |
        <aside class="activity">
            <h1 class="h4">
                <span class="cf-icon cf-icon-speech-bubble"></span>
                Blog
            </h1>
            <ul class="list list__unstyled list__spaced">
                <li class="list_item">
                    <a class="list_link" href="#">
                        Consumer advisory: Co-signers can cause surprise defaults
                        on your private student loans
                    </a>
                </li>
                <li class="list_item">
                    <a class="list_link" href="#">
                        Explainer: Federal student loan interest rates to jump
                    </a>
                </li>
            </ul>
        </aside>
      codenotes:
        - |
          Structural cheat sheet:
          -----------------------
          aside.activity
            h1.h4
              .cf-icon
            ul.list.list__unstyled.list__spaced
              li.list_item
                a.list_link
  tags:
    - cfgov-activity
*/

.activity {
  margin-bottom: 1.875em;
}

.activity .list_link {
  color: #101820;
  border-color: #101820;
}

.activity .list_link:visited,
.activity .list_link.visited {
  border-color: #101820;
  color: #101820;
}

.activity .list_link:hover,
.activity .list_link.hover {
  border-color: #328ed8;
  color: #328ed8;
}

.activity .list_link:focus,
.activity .list_link.focus {
  border-color: #328ed8;
  color: #328ed8;
}

.activity .list_link:active,
.activity .list_link.active {
  border-color: #101820;
  color: #101820;
}

.activity .list_link:after {
  content: '';
}

.activity .list_link {
  color: #101820;
  border-color: #101820;
  border-bottom-width: 0 !important;
}

.activity .list_link:visited,
.activity .list_link.visited {
  border-color: #101820;
  color: #101820;
}

.activity .list_link:hover,
.activity .list_link.hover {
  border-color: #328ed8;
  color: #328ed8;
}

.activity .list_link:focus,
.activity .list_link.focus {
  border-color: #328ed8;
  color: #328ed8;
}

.activity .list_link:active,
.activity .list_link.active {
  border-color: #101820;
  color: #101820;
}

/* topdoc
  name: EOF
  eof: true
*/

/* ==========================================================================
   cfgov-refresh
   cfgov-blog-docs
   ========================================================================== */

/* topdoc
  name: Slugs
  family: cfgov-blog-docs
  patterns:
    - name: Blog slugs
      markup: |
        <a href="#" class="category-slug">
            <span class="category-slug_icon cf-icon cf-icon-bullhorn"></span>
            <span class="u-visually-hidden">Category:</span>
            Announcements & updates
        </a><br>
        <a href="#" class="category-slug">
            <span class="category-slug_icon cf-icon cf-icon-information"></span>
            <span class="u-visually-hidden">Category:</span>
            Consumer information
        </a><br>
        <a href="#" class="category-slug">
            <span class="category-slug_icon cf-icon cf-icon-dialogue"></span>
            <span class="u-visually-hidden">Category:</span>
            Engagement
        </a><br>
        <a href="#" class="category-slug">
            <span class="category-slug_icon cf-icon cf-icon-lightbulb"></span>
            <span class="u-visually-hidden">Category:</span>
            Innovation & data
        </a>
      notes:
        - "Official icons are still being developed, hence the ?."
  tags:
    - cfgov-blog-docs
*/

/* topdoc
  name: Hero
  family: cfgov-blog-docs
  patterns:
    - name: Blog hero
      markup: |
        <section class="hero" style="background-color:#337E7D;">
            <div class="hero_wrapper">
                <a class="hero_card" href="#">
                    <div class="hero_card-bg">
                        <div class="hero_card-padding">
                            <div class="category-slug">
                                <span class="category-slug_icon cf-icon cf-icon-bullhorn"></span>
                                <span class="u-visually-hidden">Category:</span>
                                Category slug
                            </div>
                            <div class="summary">
                                <h1 class="summary_header">Header</h1>
                                <p class="summary_text">Text.</p>
                                <p class="summary_byline">Byline</p>
                            </div>
                        </div>
                    </div>
                </a>
            </div>
            <div class="hero_img-container hero_img-container__small u-flexible-container">
                <div class="hero_img u-flexible-container_inner"
                     style="background-image:url(../static/img/hero-small.png);">
                </div>
            </div>
            <div class="hero_img-container hero_img-container__large">
                <div class="hero_img"
                     style="background-image:url(../static/img/hero-large.png);">
                </div>
            </div>
        </section>
      codenotes:
        - |
          Structural cheat sheet:
          -----------------------
          .hero
            .wrapper
              .hero_card
                .hero_card-bg
                  .hero_card-padding
                    .category-slug (collapsed for brevity)
                    .summary (collapsed for brevity)
            .hero_img-container.hero_img-container__small
              .hero_img
            .hero_img-container.hero_img-container__large
              .hero_img
*/

/* topdoc
  name: Post previews
  family: cfgov-blog-docs
  patterns:
    - name: Featured Topic
      markup: |
        <article class="featured-topic summary">
            <h1 class="summary_header summary_header__large">Featured Topic header</h1>
            <div class="summary_cols">
                <div class="summary_col">
                    <p class="summary_text summary_text__dark">
                        Lorem ipsum dolor sit amet, consectetur adipisicing elit. Unde hic
                        praesentium eum eveniet accusamus ad provident neque. Earum numquam
                        tenetur voluptates adipisci expedita reiciendis libero fuga non quas
                        voluptatem nihil.
                    </p>
                </div>
                <div class="summary_col">
                    <ul class="list list__spaced list__unstyled">
                        <li class="list_item">
                            <span class="category-slug_icon cf-icon cf-icon-bullhorn"></span>
                            <a class="list_link"
                               href="#">
                               Student Debt Domino Effect?
                           </a>
                        </li>
                        <li class="list_item">
                            <span class="category-slug_icon cf-icon cf-icon-contract"></span>
                            <a class="list_link"
                               href="#">
                               CFPB Takes Action Against RealtySouth for Mortgage Disclosure Violations
                           </a>
                        </li>
                        <li class="list_item">
                            <span class="category-slug_icon cf-icon cf-icon-double-quote"></span>
                            <a class="list_link"
                               href="#">
                               Student Debt Domino Effect?
                           </a>
                        </li>
                        <li class="list_item">
                            <span class="category-slug_icon cf-icon cf-icon-microphone"></span>
                            <a class="list_link"
                               href="#">
                               Student Debt Domino Effect?
                           </a>
                        </li>
                    </ul>
                </div>
            </div>
        </article>
      codenotes:
        - |
          .featured-topic.summary
            .summary__header.summary_header__large
            .summary_cols
              .summary_col
                .summary_text
              .summary_col
                .list.list__spaced.list__unstyled
                  .list_item
                    .list_link
    - name: Post preview (no image)
      codenotes:
        - |
          .post-preview
            .meta-header
              .meta-header_right.date
              .meta-header_left.category-slug
            .summary
              .summary_header
              .summary_text
              .summary_byline
      markup: |
        <article class="post-preview">
            <div class="meta-header">
                <span class="meta-header_right date">
                    Nov 4, 2013
                </span>
                <a href="#" class="meta-header_left category-slug">
                    <span class="category-slug_icon cf-icon cf-icon-bullhorn"></span>
                    <span class="u-visually-hidden">Category:</span>
                    Announcements & updates
                </a>
            </div>
            <a class="summary" href="#">
                <h1 class="summary_header">Preventing illegal discrimination in auto lending</h1>
                <p class="summary_text">Every year, millions of American families buy a car – and it will be one of the most significant purchases they make. One key priority for us is protecting consumers from the silent pickpocket of discrimination.</p>
                <p class="summary_byline">By Patrice Ficklin</p>
            </a>
        </article>
    - name: Post preview (with image)
      codenotes:
        - |
          .post-preview
            .meta-header
              .meta-header_right.date
              .meta-header_left.category-slug
            .media-object
              .media-object_image-container
              .media-object_text-container.summary
                .summary_header
                .summary_text
                .summary_byline
      markup: |
        <article class="post-preview">
            <div class="meta-header">
                <span class="meta-header_right date">
                    Nov 4, 2013
                </span>
                <a href="#" class="meta-header_left category-slug">
                    <span class="category-slug_icon cf-icon cf-icon-bullhorn"></span>
                    <span class="u-visually-hidden">Category:</span>
                    Announcements & updates
                </a>
            </div>
            <a class="media-object" href="#">
                <div class="media-object_image-container">
                    <img class="media-object_image" src="http://placekitten.com/290/155" alt="">
                </div>
                <div class="media-object_text-container summary">
                    <h1 class="summary_header">
                        Live from Phoenix!
                    </h1>
                    <p class="summary_text">
                        This event was a training for housing counselors, legal aid
                        attorneys, and other advocates on the new mortgage servicing
                        rules that take effect today.
                    </p>
                    <p class="summary_byline">
                        By Patrice Ficklin
                    </p>
                </div>
            </a>
        </article>
    - name: Press Information
      markup: |
        <div class="press-information">
            <h1 class="header-slug">
                <span class="header-slug_inner">
                    Press information
                </span>
            </h1>
            <p class="short-desc">
                If you want to repbulish the article or have questions about the content,
                please contact the press office.
            </p>
            <p>
                <a class="sans"
                   href="/newsroom/press-resources/">Go to press resources page</a>
            </p>
        </div>
  tags:
    - cfgov-blog-docs
*/

.featured-topic {
  margin-bottom: 3.75em;
}

.post-preview + .post-preview {
  margin-top: 3.125em;
}

.post-pagination {
  margin: 3.375em 0 1.75em;
}

.press-information {
  margin-top: 3.75em;
}

.press-information {
  display: inline-block;
  -webkit-box-sizing: border-box;
  -moz-box-sizing: border-box;
  box-sizing: border-box;
  border: solid transparent;
  border-width: 0 15px;
  margin-right: -0.25em;
  vertical-align: top;
  width: 58.33333333%;
  display: block;
  position: relative;
  margin-left: -15px;
  margin-right: -15px;
}

.ie .press-information {
  margin-right: -0.26em;
}

.lt-ie8 .press-information {
  display: inline;
  margin-right: 0;
  zoom: 1;
  behavior: url('/cfgov-refresh/static/vendor/box-sizing-polyfill/boxsizing.htc');
}

/* topdoc
  name: Post filters
  family: cfgov-blog-docs
  notes:
    - "Post filters are a combination of a few smaller patterns like expandables,
      filtered-by, list, padded-container, and a few form patterns."
  patterns:
    - name: Post filters
      markup: |
        <div class="expandable expandable__filters expandable__expanded">
            <div class="expandable_header expandable_header__spaced">
                <div class="expandable_header-right">
                    <div class="expandable_header-right u-hide-on-mobile">
                        <span class="expandable_target">
                            <button class="btn btn__secondary">
                                Filter posts
                                <span class="expandable_cue-open">
                                    <span class="btn_icon__right cf-icon cf-icon-down"></span>
                                </span>
                                <span class="expandable_cue-close">
                                    <span class="btn_icon__right cf-icon cf-icon-up"></span>
                                </span>
                            </button>
                        </span>
                    </div>
                </div>
                <dl class="filtered-by
                           filtered-by__show-on-medium
                           filtered-by__align-with-btn
                           list
                           list__horizontal">
                    <dt class="list_item">
                        <span class="filtered-by_header">Filtered by</span>
                    </dt>
                    <dd class="list_item">
                        <span class="filtered-by_filter">Lorem,</span>
                    </dd>
                    <dd class="list_item">
                        <span class="filtered-by_filter">Ipsum,</span>
                    </dd>
                    <dd class="list_item">
                        <span class="filtered-by_filter">Dolor,</span>
                    </dd>
                    <dd class="list_item">
                        <span class="filtered-by_filter">Sit,</span>
                    </dd>
                    <dd class="list_item">
                        <span class="filtered-by_filter">Amet,</span>
                    </dd>
                </dl>
            </div>
            <div class="expandable_content padded-container">
                <form class="padded-container_body" id="post-filters-form" method="get">
                    <div class="form-l form-l__flush">
                        <div class="form-l_col form-l_col-1-3">
                            <div class="form-group">
                                <label class="form-label-header">
                                    Categories
                                </label>
                                <label class="form-group_item">
                                    <input type="checkbox" name="filter_category" value="consumer">
                                    Announcements &amp; updates
                                </label>
                                <label class="form-group_item">
                                    <input type="checkbox" name="filter_category" value="regulation & compliance">
                                    Consumer information
                                </label>
                                <label class="form-group_item">
                                    <input type="checkbox" name="filter_category" value="innovation">
                                    Engagement
                                </label>
                                <label class="form-group_item">
                                    <input type="checkbox" name="filter_category" value="announcements">
                                    Innovation &amp; data
                                </label>
                            </div>
                        </div>
                        <div class="form-l_col form-l_col-1-3">
                            <div class="form-group">
                                <label class="form-label-header">
                                    Topics
                                </label>
                                <input type="text" name="filter_tags" value="">
                            </div>
                            <div class="form-group">
                                <label class="form-label-header">
                                    Author
                                </label>
                                <input type="text" name="filter_author" value="">
                            </div>
                        </div>
                        <!-- <div class="form-l_col form-l_col-1-3">
                            <div class="form-group">
                                <label class="form-label-header">
                                    Date range
                                </label>
                            </div>
                        </div> -->
                    </div>
                    <div class="form-actions form-actions__right-on-med">
                        <input class="btn btn__warning btn__link form-actions_item js-form_clear"
                               type="button"
                               value="Clear filters">
                        <input class="btn form-actions_item"
                               type="submit"
                               value="Apply filters">
                    </div>
                </form>
            </div>
        </div>
      codenotes:
        - |
          Structural cheat sheet:
          -----------------------
          .expandable.expandable__filters
            .expandable_header__spaced
              .expandable_header-right
                .expandable_target
                  .btn.btn__secondary
                    .expandable_cue-open
                      .cf-icon.cf-icon-down
                    .expandable_cue-close
                      .cf-icon.cf-icon-up
              .filtered-by.filtered-by__show-on-medium.filtered-by__align-with-btn.list.list__horizontal
            .expandable_content.padded-container
              .padded-container_body
                .form-l.form-l__flush
                  .form-l_col.form-l_col-1-3
                    .form-group
                      .form-label-header
                      .form-group_item
                  .form-l_col.form-l_col-1-3
                    .form-group
                      .form-label-header
                      .form-group_item
                  .form-l_col.form-l_col-1-3
                    .form-group
                      .form-label-header
                      .form-group_item
                .form-actions.form-actions__right-on-med
  tags:
    - cfgov-blog-docs
*/

/* topdoc
  name: Insets
  family: cfgov-blog-docs
  patterns:
    - name: Inset (default layout and content type)
      markup: |
        <div style="overflow:hidden;">

            <!-- Begin [inset] HTML -->
            <aside class="post_inset post_inset__right line-container">
                <div class="line-container_body pull-quote">
                    <div class="pull-quote_body">
                        Lorem ipsum dolor sit amet, consectetur adipisicing elit.
                        Cum corrupti tempora nam nihil qui mollitia consectetur
                        corporis nemo culpa dolorum!
                    </div>
                </div>
            </aside>
            <!-- End [inset] HTML -->

        </div>
      codenotes:
        - "[inset]Quote text here[/inset]"
        - "[inset layout='float' content='pullquote']Quote text here[/inset]"
      notes:
        - "Insets default to a floating right layout but can also span the full
          width of the article using the layout attribute. They also default to
          a pullquote content type."
    - name: Inset (full layout)
      markup: |
        <div style="overflow:hidden;">

            <!-- Begin [inset] HTML -->
            <aside class="post_inset line-container">
                <div class="line-container_body pull-quote pull-quote__large">
                    <div class="pull-quote_body">
                        Lorem ipsum dolor sit amet, consectetur adipisicing elit.
                        Cum corrupti tempora nam nihil qui mollitia consectetur
                        corporis nemo culpa dolorum!
                    </div>
                </div>
            </aside>
            <!-- End [inset] HTML -->

        </div>
      codenotes:
        - "[inset layout='full']Quote text here[/inset]"
      notes:
        - "Note that .pull-quote needs the .pull-quote__large modifier class."
    - name: Inset (with attribution)
      markup: |
        <div style="overflow:hidden;">

            <!-- Begin [inset] HTML -->
            <aside class="post_inset post_inset__right line-container">
                <div class="line-container_body pull-quote">
                    <div class="pull-quote_body">
                        Lorem ipsum dolor sit amet, consectetur adipisicing elit.
                        Cum corrupti tempora nam nihil qui mollitia consectetur
                        corporis nemo culpa dolorum!
                    </div>
                    <footer>
                        <cite class="pull-quote_citation">
                            - Author Name
                        </cite>
                    </footer>
                </div>
            </aside>
            <!-- End [inset] HTML -->

        </div>
      codenotes:
        - "[inset attribution='Author Name']Quote text here[/inset]"
      notes:
        - "Only the pullquote content type can make use of the atrribution
          attribute."
    - name: Inset (with HTML content)
      markup: |
        <div style="overflow:hidden;">

            <!-- Begin [inset] HTML -->
            <aside class="post_inset post_inset__right line-container">
                <div class="line-container_body">
                    <!-- Begin custon HTML -->
                    <h3>
                        Final list of rural and underserved counties
                    </h3>
                    <p>
                        View or download the list in any of these formats:
                    </p>
                    <ul class="list list__unstyled list__horizontal">
                        <li class="list_item">
                            <a class="list_link" href="#">
                                CSV
                            </a>
                        </li>
                        <li class="list_item">
                            <a class="list_link" href="#">
                                XLS
                            </a>
                        </li>
                        <li class="list_item">
                            <a class="list_link" href="#">
                                PDF <span class="cf-icon cf-icon-pdf"></span>
                            </a>
                        </li>
                    </ul>
                    <!-- End custon HTML -->
                </div>
            </aside>
            <!-- End [inset] HTML -->

        </div>
      codenotes:
        - "[inset content='html']
             Custom HTML here.
           [/inset]"
      notes:
        - "Note that .line-container_body no longer uses the .pull-quote class."
        - "Insets using the html content type should not be allowed to use
          layout='full'."
    - name: More information
      markup: |
        <div style="overflow:hidden;">

            <!-- Begin [moreinfo] HTML -->
            <aside class="post_inset post_inset__right line-container line-container__no-top">
                <div class="line-container_body">
                    <h2 class="header-slug">
                        <span class="header-slug_inner">
                            More information
                        </span>
                    </h2>
                    <ul class="list list__unstyled">
                        <li class="list_item list_item__spaced">
                            <a class="list_link" href="#">
                                Consumer help
                            </a>
                        </li>
                        <li class="list_item list_item__spaced">
                            <a class="list_link" href="#">
                                Know before you owe
                            </a>
                        </li>
                        <li class="list_item list_item__spaced">
                            <a class="list_link" href="#">
                                Submit a complaint
                            </a>
                        </li>
                    </ul>
                </div>
            </aside>
            <!-- End [moreinfo] HTML -->

        </div>
      codenotes:
        - "[moreinfo]"
      notes:
        - "There are no attribute customizations allowed in [moreinfo]."
        - "Note that .line-containeruses the .line-container__no-top modifier."
  tags:
    - cfgov-blog-docs
*/

/* topdoc
  name: EOF
  eof: true
*/

/* ==========================================================================
   cfgov-refresh
   event-meta
   ========================================================================== */

/* topdoc
  name: Event Meta
  family: cfgov-event-meta
  notes:
    - "Markup to display event location, date, and time"
  patterns:
    - name: Event Meta
      markup: |
        <div class="event-meta h-event">
          <p class="event-meta_address h-adr">
            <span class="event-meta_city p-locality">San Francisco</span>
            <span class="event-meta_state p-region">CA</span>
            <span class="event-meta_venue p-extended-address">Super Dome</span>
          </p>
          <time class="event-meta_datetime dt-start" datetime="2014-01-21 2:30 PM CST">
            <span class="event-meta_date">1/21/2014</span>
            <span class="event-meta_time">2:30 PM CST</span>
          </time>
        </div>
      codenotes:
        - |
          Structural cheat sheet:
          -----------------------
          div.event-meta.h-event
            p.event-meta_address.h-adr
              span.event-meta_city.p-locality
              span.event-meta_region.p-region
              span.event-meta_venue.p-extended-address
            time.event-meta_datetime.dt-start
              div.event-meta_date
              div.event-meta_time
      notes:
      - "Using the h-event microformat(http://microformats.org/wiki/h-event) for div.h-event, p.h-adr, and time.dt-start elements"
  tags:
    - cfgov-event-meta
*/

.event-meta {
  font-family: "AvenirNextLTW01-Demi", Arial, sans-serif;
  font-style: normal;
  font-weight: bold;
  letter-spacing: 1px;
  text-transform: uppercase;
  margin-top: 0;
  margin-bottom: 0.35714286em;
  font-size: 0.875em;
  line-height: 1.57142857;
  text-transform: capitalize;
}

.lt-ie9 .event-meta {
  font-weight: normal !important;
}

.event-meta_address {
  display: inline-block;
}

.event-meta_city:after {
  content: "\2C";
}

.event-meta_date:before {
  content: "\2014";
  margin-right: .2em;
}

.event-meta_datetime {
  letter-spacing: normal;
}

.event-meta_time:before {
  content: "\40";
  margin-right: .2em;
}

/* topdoc
  name: EOF
  eof: true
*/

/* ==========================================================================
   cfgov-refresh
   cfgov-post
   ========================================================================== */

/* topdoc
  name: Blog post
  family: cfgov-post
  patterns:
    - name: Default post
      markup: |
        <article class="post">
            <header>
                <a href="#" class="post_slug category-slug">
                    <span class="category-slug_icon cf-icon cf-icon-bullhorn"></span>
                    <span class="u-visually-hidden">Category:</span>
                    Announcements &amp; updates
                </a>
                <h1 class="post_header">
                    A consumer-centered supervision program
                </h1>
                <div class="post_dek">
                    <p>
                        Lorem ipsum dolor sit amet, consectetur adipisicing
                        elit. Quis architecto commodi cupiditate excepturi
                        consequatur sequi quia consectetur est ea laborum
                        saepe earum quidem a necessitatibus modi magni error
                        ab suscipit.
                    </p>
                </div>
                <div class="post_meta">
                    <span class="post_byline">
                        By <a href="#">Firstname&nbsp;Lastname</a> &ndash;
                    </span>
                    <span class="post_date date">
                        Jan 22, 2014
                    </span>
                </div>
                <ul class="post_share list__horizontal">
                    <li class="list_item">
                        <a class="share-icon" href="#">
                            <span class="cf-icon cf-icon-email-social-square"></span>
                            <span class="u-visually-hidden">Share by email</span>
                        </a>
                    </li>
                    <li class="list_item">
                        <a class="share-icon" href="#">
                            <span class="cf-icon cf-icon-facebook-square"></span>
                            <span class="u-visually-hidden">Share on Facebook</span>
                        </a>
                    </li>
                    <li class="list_item">
                        <a class="share-icon" href="#">
                            <span class="cf-icon cf-icon-twitter-square"></span>
                            <span class="u-visually-hidden">Share on Twitter</span>
                        </a>
                    </li>
                    <li class="list_item">
                        <a class="share-icon" href="#">
                            <span class="cf-icon cf-icon-linkedin-square"></span>
                            <span class="u-visually-hidden">Share on LinkedIn</span>
                        </a>
                    </li>
                </ul>
                <img class="post_featured-img" src="http://placekitten.com/740/416" alt="alt text">
            </header>
            <div class="post_body">
                <aside class="post_inset post_inset__right line-container">
                    <div class="line-container_body">
                        <h3>
                            Final list of rural and underserved counties
                        </h3>
                        <p>
                            View or download the list in any of these formats:
                        </p>
                        <ul class="list list__unstyled list__horizontal">
                            <li class="list_item">
                                <a class="list_link" href="#">
                                    CSV
                                </a>
                            </li>
                            <li class="list_item">
                                <a class="list_link" href="#">
                                    XLS
                                </a>
                            </li>
                            <li class="list_item">
                                <a class="list_link" href="#">
                                    PDF <span class="cf-icon cf-icon-pdf"></span>
                                </a>
                            </li>
                        </ul>
                    </div>
                    <div class="line-container_body">
                        <h3>
                            Final list of rural and underserved counties
                        </h3>
                        <p>
                            View or download the list in any of these formats:
                        </p>
                        <ul class="list list__unstyled list__horizontal">
                            <li class="list_item">
                                <a class="list_link" href="#">
                                    CSV
                                </a>
                            </li>
                            <li class="list_item">
                                <a class="list_link" href="#">
                                    XLS
                                </a>
                            </li>
                            <li class="list_item">
                                <a class="list_link" href="#">
                                    PDF <span class="cf-icon cf-icon-pdf"></span>
                                </a>
                            </li>
                        </ul>
                    </div>
                </aside>
                <p>
                    Lorem ipsum dolor sit amet, consectetur adipisicing elit.
                    Cum corrupti tempora nam nihil qui mollitia consectetur
                    corporis nemo culpa dolorum! Laborum at eos deleniti
                    consequatur itaque officiis debitis quisquam! Provident!
                </p>
                <p>
                    Lorem ipsum dolor sit amet, consectetur adipisicing elit.
                    Cum corrupti tempora nam nihil qui mollitia consectetur
                    corporis nemo culpa dolorum! Laborum at eos deleniti
                    consequatur itaque officiis debitis quisquam! Provident!
                </p>
                <p>
                    Lorem ipsum dolor sit amet, consectetur adipisicing elit.
                    Cum corrupti tempora nam nihil qui mollitia consectetur
                    corporis nemo culpa dolorum! Laborum at eos deleniti
                    consequatur itaque officiis debitis quisquam! Provident!
                </p>
                <p>
                    Lorem ipsum dolor sit amet, consectetur adipisicing elit.
                    Cum corrupti tempora nam nihil qui mollitia consectetur
                    corporis nemo culpa dolorum! Laborum at eos deleniti
                    consequatur itaque officiis debitis quisquam! Provident!
                </p>
                <p>
                    Lorem ipsum dolor sit amet, consectetur adipisicing elit.
                    Cum corrupti tempora nam nihil qui mollitia consectetur
                    corporis nemo culpa dolorum! Laborum at eos deleniti
                    consequatur itaque officiis debitis quisquam! Provident!
                </p>
                <aside class="post_inset post_inset__right line-container">
                    <div class="line-container_body pull-quote">
                        <div class="pull-quote_body">
                            Lorem ipsum dolor sit amet, consectetur adipisicing elit.
                            Cum corrupti tempora nam nihil qui mollitia consectetur
                            corporis nemo culpa dolorum!
                        </div>
                        <footer>
                            <cite class="pull-quote_citation">
                                - Author Name
                            </cite>
                        </footer>
                    </div>
                </aside>
                <p>
                    Lorem ipsum dolor sit amet, consectetur adipisicing elit.
                    Cum corrupti tempora nam nihil qui mollitia consectetur
                    corporis nemo culpa dolorum! Laborum at eos deleniti
                    consequatur itaque officiis debitis quisquam! Provident!
                </p>
                <p>
                    Lorem ipsum dolor sit amet, consectetur adipisicing elit.
                    Cum corrupti tempora nam nihil qui mollitia consectetur
                    corporis nemo culpa dolorum! Laborum at eos deleniti
                    consequatur itaque officiis debitis quisquam! Provident!
                </p>
                <p>
                    Lorem ipsum dolor sit amet, consectetur adipisicing elit.
                    Cum corrupti tempora nam nihil qui mollitia consectetur
                    corporis nemo culpa dolorum! Laborum at eos deleniti
                    consequatur itaque officiis debitis quisquam! Provident!
                </p>
                <p>
                    Lorem ipsum dolor sit amet, consectetur adipisicing elit.
                    Cum corrupti tempora nam nihil qui mollitia consectetur
                    corporis nemo culpa dolorum! Laborum at eos deleniti
                    consequatur itaque officiis debitis quisquam! Provident!
                </p>
                <p>
                    Lorem ipsum dolor sit amet, consectetur adipisicing elit.
                    Cum corrupti tempora nam nihil qui mollitia consectetur
                    corporis nemo culpa dolorum! Laborum at eos deleniti
                    consequatur itaque officiis debitis quisquam! Provident!
                </p>
                <aside class="post_inset line-container">
                    <div class="line-container_body pull-quote pull-quote__large">
                        <div class="pull-quote_body">
                            Lorem ipsum dolor sit amet, consectetur adipisicing elit.
                            Cum corrupti tempora nam nihil qui mollitia consectetur
                            corporis nemo culpa dolorum!
                        </div>
                        <footer>
                            <cite class="pull-quote_citation">
                                - Author Name
                            </cite>
                        </footer>
                    </div>
                </aside>
                <p>
                    Lorem ipsum dolor sit amet, consectetur adipisicing elit.
                    Cum corrupti tempora nam nihil qui mollitia consectetur
                    corporis nemo culpa dolorum! Laborum at eos deleniti
                    consequatur itaque officiis debitis quisquam! Provident!
                </p>
                <p>
                    Lorem ipsum dolor sit amet, consectetur adipisicing elit.
                    Cum corrupti tempora nam nihil qui mollitia consectetur
                    corporis nemo culpa dolorum! Laborum at eos deleniti
                    consequatur itaque officiis debitis quisquam! Provident!
                </p>
                <aside class="post_inset post_inset__right line-container line-container__no-top">
                    <h2 class="header-slug">
                        <span class="header-slug_inner">
                            More information
                        </span>
                    </h2>
                    <div class="line-container_body">
                        <ul class="list list__unstyled">
                            <li class="list_item list_item__spaced">
                                <a class="list_link" href="#">
                                    Consumer help
                                </a>
                            </li>
                            <li class="list_item list_item__spaced">
                                <a class="list_link" href="#">
                                    Know before you owe
                                </a>
                            </li>
                            <li class="list_item list_item__spaced">
                                <a class="list_link" href="#">
                                    Submit a complaint
                                </a>
                            </li>
                        </ul>
                    </div>
                </aside>
                <p>
                    Lorem ipsum dolor sit amet, consectetur adipisicing elit.
                    Cum corrupti tempora nam nihil qui mollitia consectetur
                    corporis nemo culpa dolorum! Laborum at eos deleniti
                    consequatur itaque officiis debitis quisquam! Provident!
                </p>
                <p>
                    Lorem ipsum dolor sit amet, consectetur adipisicing elit.
                    Cum corrupti tempora nam nihil qui mollitia consectetur
                    corporis nemo culpa dolorum! Laborum at eos deleniti
                    consequatur itaque officiis debitis quisquam! Provident!
                </p>
                <p>
                    Lorem ipsum dolor sit amet, consectetur adipisicing elit.
                    Cum corrupti tempora nam nihil qui mollitia consectetur
                    corporis nemo culpa dolorum! Laborum at eos deleniti
                    consequatur itaque officiis debitis quisquam! Provident!
                </p>
                <blockquote>
                    <p>
                        Lorem ipsum dolor sit amet, consectetur adipisicing elit.
                        Cum corrupti tempora nam nihil qui mollitia consectetur
                        corporis nemo culpa dolorum! Laborum at eos deleniti
                        consequatur itaque officiis debitis quisquam! Provident!
                    </p>
                    <p>
                        Lorem ipsum dolor sit amet, consectetur adipisicing elit.
                        Cum corrupti tempora nam nihil qui mollitia consectetur
                        corporis nemo culpa dolorum! Laborum at eos deleniti
                        consequatur itaque officiis debitis quisquam! Provident!
                    </p>
                </blockquote>
                <p>
                    Lorem ipsum dolor sit amet, consectetur adipisicing elit.
                    Cum corrupti tempora nam nihil qui mollitia consectetur
                    corporis nemo culpa dolorum! Laborum at eos deleniti
                    consequatur itaque officiis debitis quisquam! Provident!
                </p>
                <p>
                    Lorem ipsum dolor sit amet, consectetur adipisicing elit.
                    Cum corrupti tempora nam nihil qui mollitia consectetur
                    corporis nemo culpa dolorum! Laborum at eos deleniti
                    consequatur itaque officiis debitis quisquam! Provident!
                </p>
                <p>
                    Lorem ipsum dolor sit amet, consectetur adipisicing elit.
                    Cum corrupti tempora nam nihil qui mollitia consectetur
                    corporis nemo culpa dolorum! Laborum at eos deleniti
                    consequatur itaque officiis debitis quisquam! Provident!
                </p>
                <ul>
                    <li>Lorem ipsum dolor sit amet, consectetur adipisicing elit.</li>
                    <li>Lorem ipsum dolor sit amet, consectetur adipisicing elit.</li>
                    <li>Lorem ipsum dolor sit amet, consectetur adipisicing elit.</li>
                </ul>
                <ul>
                    <li>Lorem ipsum dolor sit amet, consectetur adipisicing elit.</li>
                    <li>Lorem ipsum dolor sit amet, consectetur adipisicing elit.</li>
                    <li>Lorem ipsum dolor sit amet, consectetur adipisicing elit.</li>
                </ul>
                <p>
                    Lorem ipsum dolor sit amet, consectetur adipisicing elit.
                    Cum corrupti tempora nam nihil qui mollitia consectetur
                    corporis nemo culpa dolorum! Laborum at eos deleniti
                    consequatur itaque officiis debitis quisquam! Provident!
                </p>
                <p>
                    Lorem ipsum dolor sit amet, consectetur adipisicing elit.
                    Cum corrupti tempora nam nihil qui mollitia consectetur
                    corporis nemo culpa dolorum! Laborum at eos deleniti
                    consequatur itaque officiis debitis quisquam! Provident!
                </p>
                <p>
                    Lorem ipsum dolor sit amet, consectetur adipisicing elit.
                    Cum corrupti tempora nam nihil qui mollitia consectetur
                    corporis nemo culpa dolorum! Laborum at eos deleniti
                    consequatur itaque officiis debitis quisquam! Provident!
                </p>
            </div>
            <footer>
                <div class="tags">
                    <h4 class="tags_header">Topics:</h4>
                    <ul class="tags_list">
                        <li class="tags_tag">
                            <a href="#" class="tags_link">
                                <span class="tags_bullet" aria-hidden="true">&bull;</span>
                                Students
                            </a>
                        </li>
                        <li class="tags_tag">
                            <a href="#" class="tags_link">
                                <span class="tags_bullet" aria-hidden="true">&bull;</span>
                                Consumers
                            </a>
                        </li>
                        <li class="tags_tag">
                            <a href="#" class="tags_link">
                                <span class="tags_bullet" aria-hidden="true">&bull;</span>
                                College loans
                            </a>
                        </li>
                    </ul>
                </div> 
            </footer>
        </article>
      codenotes:
        - |
          Structural sheat sheet:
          -----------------------
          .post
            .post_slug
            .post_header
            .post_dek
            .post_meta
              .post_byline
              .post_date
            .post_share-icon
            .post_featured-img
            .post_body
            .post_inset
      notes:
        - ".post_featured-img uses a 16:9 aspect ratio."
  tags:
    - cfgov-post
*/

.post_header {
  font-family: "AvenirNextLTW01-Regular", Arial, sans-serif;
  font-style: normal;
  font-weight: normal;
  margin-top: 0;
  margin-bottom: 0.73076923em;
  font-size: 1.625em;
  line-height: 1.26923077;
  margin-bottom: 0.5em;
}

.post_header em,
.post_header i {
  font-family: "AvenirNextLTW01-Italic", Arial, sans-serif;
  font-style: italic;
  font-weight: normal;
}

.lt-ie9 .post_header em,
.lt-ie9 .post_header i {
  font-style: normal !important;
}

.post_header strong,
.post_header b {
  font-family: "AvenirNextLTW01-Demi", Arial, sans-serif;
  font-style: normal;
  font-weight: bold;
}

.lt-ie9 .post_header strong,
.lt-ie9 .post_header b {
  font-weight: normal !important;
}

.post_header {
  font-family: "AvenirNextLTW01-Regular", Arial, sans-serif;
  font-style: normal;
  font-weight: normal;
  margin-top: 0;
  margin-bottom: 0.47058824em;
  font-size: 2.125em;
  line-height: 1.29411765;
  margin-bottom: 0.29411765em;
}

.post_header em,
.post_header i {
  font-family: "AvenirNextLTW01-Italic", Arial, sans-serif;
  font-style: italic;
  font-weight: normal;
}

.lt-ie9 .post_header em,
.lt-ie9 .post_header i {
  font-style: normal !important;
}

.post_header strong,
.post_header b {
  font-family: "AvenirNextLTW01-Demi", Arial, sans-serif;
  font-style: normal;
  font-weight: bold;
}

.lt-ie9 .post_header strong,
.lt-ie9 .post_header b {
  font-weight: normal !important;
}

.post_dek {
  margin-top: 0;
  margin-bottom: 1.16666667em;
  font-size: 1.125em;
  font-family: "AvenirNextLTW01-Medium", Arial, sans-serif;
  font-style: normal;
  font-weight: 500;
  line-height: 1.22222222;
  margin-bottom: 1.11111111em;
}

.lt-ie9 .post_dek {
  font-weight: normal !important;
}

.post_meta {
  margin-bottom: 1.125em;
}

.post_byline {
  margin-top: 0;
  margin-bottom: 1.16666667em;
  font-size: 1.125em;
  font-family: "AvenirNextLTW01-Medium", Arial, sans-serif;
  font-style: normal;
  font-weight: 500;
  line-height: 1.22222222;
}

.lt-ie9 .post_byline {
  font-weight: normal !important;
}

.post_featured-img {
  display: block;
  margin: 1em 0;
}

.post_featured-img {
  margin: 1.875em 0 1.25em;
}

.post_body {
  color: #43484e;
}

.post_inset {
  margin: 1.875em 0;
  color: #101820;
}

.post_inset__right {
  float: right;
  width: 15.625em;
  margin-top: 0.3125em;
  margin-left: 1.875em;
}

.popular-stories .list_link,
.related-posts .list_link {
  margin-top: 0;
  margin-bottom: 1.16666667em;
  font-size: 1.125em;
  font-family: "AvenirNextLTW01-Medium", Arial, sans-serif;
  font-style: normal;
  font-weight: 500;
  line-height: 1.22222222;
  color: #101820;
  border-color: #101820;
  border-bottom-width: 0 !important;
}

.lt-ie9 .popular-stories .list_link,
.lt-ie9 .related-posts .list_link {
  font-weight: normal !important;
}

.popular-stories .list_link:visited,
.related-posts .list_link:visited,
.popular-stories .list_link.visited,
.related-posts .list_link.visited {
  border-color: #101820;
  color: #101820;
}

.popular-stories .list_link:hover,
.related-posts .list_link:hover,
.popular-stories .list_link.hover,
.related-posts .list_link.hover {
  border-color: #328ed8;
  color: #328ed8;
}

.popular-stories .list_link:focus,
.related-posts .list_link:focus,
.popular-stories .list_link.focus,
.related-posts .list_link.focus {
  border-color: #328ed8;
  color: #328ed8;
}

.popular-stories .list_link:active,
.related-posts .list_link:active,
.popular-stories .list_link.active,
.related-posts .list_link.active {
  border-color: #101820;
  color: #101820;
}

.popular-stories .list_link,
.related-posts .list_link {
  font-family: "AvenirNextLTW01-Regular", Arial, sans-serif;
  font-style: normal;
  font-weight: normal;
  margin-top: 0;
  margin-bottom: 0.95454545em;
  font-size: 1.375em;
  line-height: 1.27272727;
}

.popular-stories .list_link em,
.related-posts .list_link em,
.popular-stories .list_link i,
.related-posts .list_link i {
  font-family: "AvenirNextLTW01-Italic", Arial, sans-serif;
  font-style: italic;
  font-weight: normal;
}

.lt-ie9 .popular-stories .list_link em,
.lt-ie9 .related-posts .list_link em,
.lt-ie9 .popular-stories .list_link i,
.lt-ie9 .related-posts .list_link i {
  font-style: normal !important;
}

.popular-stories .list_link strong,
.related-posts .list_link strong,
.popular-stories .list_link b,
.related-posts .list_link b {
  font-family: "AvenirNextLTW01-Demi", Arial, sans-serif;
  font-style: normal;
  font-weight: bold;
}

.lt-ie9 .popular-stories .list_link strong,
.lt-ie9 .related-posts .list_link strong,
.lt-ie9 .popular-stories .list_link b,
.lt-ie9 .related-posts .list_link b {
  font-weight: normal !important;
}

/* topdoc
  name: Disqus integration
  family: cfgov-post
  patterns:
    - name: Default layout
      markup: |
        <section class="comments">
            <div id="disqus_thread"></div>
            <script type="text/javascript">
                // * * CONFIGURATION VARIABLES: EDIT BEFORE PASTING INTO YOUR WEBPAGE * * //
                // required: replace example with your forum shortname
                var disqus_shortname = 'cfpbflapjackdemo';

                // * * DON'T EDIT BELOW THIS LINE * * //
                (function() {
                    var dsq = document.createElement('script'); dsq.type = 'text/javascript'; dsq.async = true;
                    dsq.src = '//' + disqus_shortname + '.disqus.com/embed.js';
                    (document.getElementsByTagName('head')[0] || document.getElementsByTagName('body')[0]).appendChild(dsq);
                })();
            </script>
            <noscript>
                Please enable JavaScript to view the
                <a href="http://disqus.com/?ref_noscript">comments powered by Disqus.</a>
            </noscript>
            <a href="http://disqus.com" class="dsq-brlink">
                comments powered by <span class="logo-disqus">Disqus</span>
            </a>
            <p class="comments_policy">
                CF.gov Refresh follows the
                <a href="http://www.consumerfinance.gov/comment-policy">
                    consumerfinance.gov comment policy</a>.
            </p>
        </section>
      codenotes:
        - |
          Structural sheat sheet:
          -----------------------
          .comments
            #disqus_thread
            script
            noscript
            .dsq-brlink
            .comments_policy
      notes:
        - "Will only load on authorized domains."
  tags:
    - cfgov-post
*/

.comments {
  border-top: 1px solid #babbbd;
  margin-top: 3em;
}

.comments_policy {
  color: #75787B;
  font-size: 0.8125em;
  font-style: italic;
}

/* topdoc
  name: EOF
  eof: true
*/

/* ==========================================================================
   cfgov-refresh
   calendar-icon
   ========================================================================== */

/* topdoc
  name: Calendar Icon
  family: cfgov-calendar-icon
  notes:
    - "A square-ish calendar icon with a three-letter month name and date."
  patterns:
    - name: Calendar Icon
      markup: |
        <time class="calendar-icon" data-month="Jan" data-day="21" datetime="2015-01-21">
          <span class="u-visually-hidden">Jan 21, 2015</span>
        </time>
        denotes:
        - |
          Structural cheat sheet:
          -----------------------
          time.calendar-icon
            span.u-visually-hidden
  tags:
    - cfgov-calendar-icon
*/

/*  Mixin to generate a calendar icon.
    @month [String] The month (3-letter abbreviation, typically).
    @date [Number] The day in the month.
    @background-color [Color] A color value for the icon background (behind the month).
    @foreground-color [Color] A color value for the color behind the day.
    @scale [Number] A multiplier for the size of the icon (1 is the default). */

.calendar-icon {
  /* Display & Box Model */
  display: inline-block;
  min-width: 3em;
  border: 0.25em solid #babbbd;
  border-radius: 0.375em;
  /* Background */
  background-color: #babbbd;
  /* Foreground */
  font-family: 'Avenir Next', Helvetica, Arial;
  line-height: 1;
  text-align: center;
}

.calendar-icon:before,
.calendar-icon:after {
  /* Display & Box Model */
  display: block;
}

.calendar-icon:before {
  /* Foreground */
  color: #ffffff;
  font-size: 1em;
  text-transform: uppercase;
  /* Display & Box Model */
  padding: 0 0 0.15em;
  /* Miscellaneous, alphabetic */
  content: attr(data-month);
}

.calendar-icon:after {
  /* Display & Box Model */
  padding: 0.15em 0 0;
  border-radius: 0 0 0.16em 0.16em;
  /* Background */
  background: #ffffff;
  /* Foreground */
  color: #babbbd;
  font-size: 1.5em;
  /* Miscellaneous, alphabetic */
  content: attr(data-day);
}

/* topdoc
  name: EOF
  eof: true
*/

/* Template pieces
   ========================================================================== */

/* ==========================================================================
   cfgov-refresh
   nav-secondary
   ========================================================================== */

/* topdoc
  name: Secondary navigation
  family: cfgov-nav-secondary
  patterns:
    - name: Default example
      markup: |
        <nav class="nav-secondary">
            <button class="nav-secondary_link nav-secondary_link__button">
                Item 1
            </button>
            <ul class="nav-secondary_list">
                <li class="nav-secondary_item">
                    <a class="nav-secondary_link" href="#">
                       Item 1
                    </a>
                </li>
                <li class="nav-secondary_item">
                    <a class="nav-secondary_link nav-secondary_link__current" href="#">
                       Item 2
                    </a>
                </li>
                <li class="nav-secondary_item">
                    <a class="nav-secondary_link" href="#">
                       Item 3
                    </a>
                </li>
            </ul>
        </nav>
      codenotes:
        - |
          Structural cheat sheet:
          -----------------------
          .nav-secondary
            .nav-secondary_link.nav-secondary_link__button
            .nav-secondary_list
              .nav-secondary_item
                .nav-secondary_link / .nav-secondary_link.nav-secondary_link__current
    - name: Current link modifier
      markup: |
        <a class="nav-secondary_link nav-secondary_link__current" href="#">
           Current nav link
        </a>
      codenotes:
        - ".nav-secondary_link__current"
      notes:
        - "Current links are hidden on small screens and the link button is
           revealed."
        - "Currentl links have a left green border on large screens."
    - name: Link button modifier
      markup: |
        <button class="nav-secondary_link nav-secondary_link__button">
            Button nav link
        </button>
      codenotes:
        - ".nav-secondary_link__button"
      notes:
        - "This modifier is only visible on smaller screens."
        - "The button link modifier is used to convey the current link for small
           screens. It also acts as a toggle button when mixing this pattern
           with the expandable pattern."
        - "The inline style is for demonstration purposes only and is needed
           because the modifier hides the element at larger screen size.
           Please do not use it in production."
    - name: Secondary nav mixed with cf-expandable
      markup: |
        <nav class="nav-secondary expandable">
            <div class="expandable_header">
                <button class="expandable_target
                        nav-secondary_link
                        nav-secondary_link__button">
                    <span class="expandable_header-left">
                        Item 2
                    </span>
                    <span class="expandable_header-right">
                        <span class="expandable_cue-open">
                            <span class="cf-icon cf-icon-down cf-icon__green"></span>
                        </span>
                        <span class="expandable_cue-close">
                            <span class="cf-icon cf-icon-up cf-icon__green"></span>
                        </span>
                    </span>
                </button>
            </div>
            <div class="expandable_content">
                <ul class="nav-secondary_list">
                    <li class="nav-secondary_item">
                        <a class="nav-secondary_link" href="#">
                           Item 1
                        </a>
                    </li>
                    <li class="nav-secondary_item">
                        <a class="nav-secondary_link nav-secondary_link__current" href="#">
                           Item 2
                        </a>
                    </li>
                    <li class="nav-secondary_item">
                        <a class="nav-secondary_link" href="#">
                           Item 3
                        </a>
                    </li>
                </ul>
            </div>
        </nav>
      codenotes:
        - |
          Structural cheat sheet:
          -----------------------
          .nav-secondary.expandable
            .expandable_header
              .expandable_target.nav-secondary_link.nav-secondary_link__button
                .expandable_header-left
                .expandable_header-right
                  .expandable_cue-open
                    .cf-icon.cf-icon-down.cf-icon__green
                  .expandable_cue-close
                    .cf-icon.cf-icon-up.cf-icon__green
            .expandable_content
              .nav-secondary_list
                .nav-secondary_item
                  .nav-secondary_link / .nav-secondary_link.nav-secondary_link__current
  tags:
    - cfgov-nav-secondary
*/

.nav-secondary {
  margin-bottom: 1.875em;
}

.nav-secondary_list {
  margin: 0;
  padding: 0;
}

.nav-secondary_item {
  list-style: none;
}

.nav-secondary_item + .nav-secondary_item {
  margin-top: 10px;
}

.nav-secondary_link {
  display: inline-block;
  padding: 0.27777778em 0.83333333em;
  border-left-style: solid;
  border-left-width: 5px;
  font-family: "AvenirNextLTW01-Medium", Arial, sans-serif;
  font-style: normal;
  font-weight: 500;
  font-size: 1.125em;
  color: #0072ce;
  border-color: transparent;
}

.lt-ie9 .nav-secondary_link {
  font-weight: normal !important;
}

.nav-secondary_link:visited,
.nav-secondary_link.visited {
  border-color: transparent;
  color: #0072ce;
}

.nav-secondary_link:hover,
.nav-secondary_link.hover {
  border-color: #2cb34a;
  color: #101820;
}

.nav-secondary_link:focus,
.nav-secondary_link.focus {
  border-color: #2cb34a;
  color: #101820;
}

.nav-secondary_link:active,
.nav-secondary_link.active {
  border-color: #2cb34a;
  color: #101820;
}

.nav-secondary_link__current {
  color: #101820;
  border-color: #2cb34a;
}

.nav-secondary_link__current:visited,
.nav-secondary_link__current.visited {
  border-color: #2cb34a;
  color: #101820;
}

.nav-secondary_link__current:hover,
.nav-secondary_link__current.hover {
  border-color: #2cb34a;
  color: #101820;
}

.nav-secondary_link__current:focus,
.nav-secondary_link__current.focus {
  border-color: #2cb34a;
  color: #101820;
}

.nav-secondary_link__current:active,
.nav-secondary_link__current.active {
  border-color: #2cb34a;
  color: #101820;
}

.nav-secondary_link__button {
  width: 100%;
  font-family: "AvenirNextLTW01-Demi", Arial, sans-serif;
  font-style: normal;
  font-weight: bold;
  text-align: left;
  text-transform: uppercase;
}

.lt-ie9 .nav-secondary_link__button {
  font-weight: normal !important;
}

.nav-secondary_link__button:focus {
  outline: thin dotted;
}

.nav-secondary_link__button {
  display: none;
}

.nav-secondary .cf-icon__green {
  color: #2cb34a;
}

.nav-secondary .expandable_header {
  overflow: visible;
}

.nav-secondary .expandable_content {
  padding: 0;
}

/* topdoc
    name: EOF
    eof: true
*/

/* ==========================================================================
   cfgov-refresh
   header
   ========================================================================== */

/* topdoc
  name: Header
  family: cfgov-header
  patterns:
    - name: Logo
      markup: |
        <a href="/">
            <img class="header_logo u-js-only"
                 src="/static/img/logo_sm-exec.svg"
                 onerror="this.onerror=null;this.src='/static/img/logo_sm-exec.png';"
                 alt="Consumer Financial Protection Bureau"
                 width="237"
                 height="50">
            <noscript>
                <img class="header_logo logo__no-js"
                     src="/static/img/logo_sm-exec.png"
                     alt="Consumer Financial Protection Bureau"
                     width="237"
                     height="50">
            </noscript>
        </a>
      notes:
        - "The `onerror` attribute allows for the usage of an SVG logo for
           browsers that support SVG, with a fallback to PNG for browsers that
           don't."
        - "The `noscript` element displays the PNG fallback in the event that
           JavaScript is not available."
        - "The path in the `src` attribute has been adjusted for these docs."
    - name: Miscellaneous stuff (top right)
      markup: |
        <div style="position: relative; min-height: 80px;">
            <div class="header_misc">
                Contact us: <a class="header_misc_tel" href="tel:8554112372">(855) 411-2372</a>
                <a class="header_misc_es">Español</a>
            </div>
        </div>
      notes:
        - "The outer div with the inline style is only for demonstration
           purposes in these docs, because the `.header_misc` div is positioned
           absolutely."
  tags:
    - cfgov-header
*/

.header_logo {
  margin: 30px 0 1.25em 0;
  vertical-align: middle;
}

.header_logo__no-js {
  display: none;
}

.no-js .header_logo__no-js {
  display: block;
}

.header_misc {
  display: none;
}

.header_misc {
  display: block;
  margin: 52px 15px 15px;
  position: absolute;
  top: 0;
  right: 15px;
  color: #75787b;
  font-family: "AvenirNextLTW01-Regular", Arial, sans-serif;
  font-style: normal;
  font-weight: normal;
}

.header_misc em,
.header_misc i {
  font-family: "AvenirNextLTW01-Italic", Arial, sans-serif;
  font-style: italic;
  font-weight: normal;
}

.lt-ie9 .header_misc em,
.lt-ie9 .header_misc i {
  font-style: normal !important;
}

.header_misc strong,
.header_misc b {
  font-family: "AvenirNextLTW01-Demi", Arial, sans-serif;
  font-style: normal;
  font-weight: bold;
}

.lt-ie9 .header_misc strong,
.lt-ie9 .header_misc b {
  font-weight: normal !important;
}

.header_misc_tel {
  padding-right: 15px;
  border-right: 1px solid #babbbd;
  margin-right: 0.6875em;
  color: #43484e;
  border-color: #43484e;
}

.header_misc_tel:visited,
.header_misc_tel.visited {
  border-color: #43484e;
  color: #43484e;
}

.header_misc_tel:hover,
.header_misc_tel.hover {
  border-color: #43484e;
  color: #43484e;
}

.header_misc_tel:focus,
.header_misc_tel.focus {
  border-color: #43484e;
  color: #43484e;
}

.header_misc_tel:active,
.header_misc_tel.active {
  border-color: #43484e;
  color: #43484e;
}

.header_misc_es {
  font-family: "AvenirNextLTW01-Demi", Arial, sans-serif;
  font-style: normal;
  font-weight: bold;
  letter-spacing: 1px;
  text-transform: uppercase;
  margin-top: 0;
  margin-bottom: 0.35714286em;
  font-size: 0.875em;
  line-height: 1.57142857;
  border-bottom-width: 1px;
}

.lt-ie9 .header_misc_es {
  font-weight: normal !important;
}

.header_misc_es:hover,
.header_misc_es.hover {
  border-bottom-width: 1px;
}

/* topdoc
  name: Primary navigation
  family: cfgov-header
  patterns:
    - name: TBD
      markup: |
        
      notes:
        - 
  tags:
    - cfgov-header
*/

.primary-nav_top-level-list > .list_item > .list_link {
  color: #101820;
  border-color: #101820;
  font-family: "AvenirNextLTW01-Regular", Arial, sans-serif;
  font-style: normal;
  font-weight: normal;
}

.primary-nav_top-level-list > .list_item > .list_link:visited,
.primary-nav_top-level-list > .list_item > .list_link.visited {
  border-color: #101820;
  color: #101820;
}

.primary-nav_top-level-list > .list_item > .list_link:hover,
.primary-nav_top-level-list > .list_item > .list_link.hover {
  border-color: #2cb34a;
  color: #2cb34a;
}

.primary-nav_top-level-list > .list_item > .list_link:focus,
.primary-nav_top-level-list > .list_item > .list_link.focus {
  border-color: #2cb34a;
  color: #2cb34a;
}

.primary-nav_top-level-list > .list_item > .list_link:active,
.primary-nav_top-level-list > .list_item > .list_link.active {
  border-color: #101820;
  color: #101820;
}

.primary-nav_top-level-list > .list_item > .list_link em,
.primary-nav_top-level-list > .list_item > .list_link i {
  font-family: "AvenirNextLTW01-Italic", Arial, sans-serif;
  font-style: italic;
  font-weight: normal;
}

.lt-ie9 .primary-nav_top-level-list > .list_item > .list_link em,
.lt-ie9 .primary-nav_top-level-list > .list_item > .list_link i {
  font-style: normal !important;
}

.primary-nav_top-level-list > .list_item > .list_link strong,
.primary-nav_top-level-list > .list_item > .list_link b {
  font-family: "AvenirNextLTW01-Demi", Arial, sans-serif;
  font-style: normal;
  font-weight: bold;
}

.lt-ie9 .primary-nav_top-level-list > .list_item > .list_link strong,
.lt-ie9 .primary-nav_top-level-list > .list_item > .list_link b {
  font-weight: normal !important;
}

.primary-nav_top-level-list > .list_item > .list_link__disabled {
  color: #babbbd !important;
  border: none !important;
}

.desktop-menu_horizontal-list .list_link {
  color: #0072ce;
  border-color: #0072ce;
}

.desktop-menu_horizontal-list .list_link:visited,
.desktop-menu_horizontal-list .list_link.visited {
  border-color: #0072ce;
  color: #0072ce;
}

.desktop-menu_horizontal-list .list_link:hover,
.desktop-menu_horizontal-list .list_link.hover {
  border-color: #7fb8e6;
  color: #7fb8e6;
}

.desktop-menu_horizontal-list .list_link:focus,
.desktop-menu_horizontal-list .list_link.focus {
  border-color: #0072ce;
  color: #0072ce;
}

.desktop-menu_horizontal-list .list_link:active,
.desktop-menu_horizontal-list .list_link.active {
  border-color: #002d72;
  color: #002d72;
}

/* Sliding nav for portrait tablets and smaller
   ========================================================================== */

/* Horizontal mega menu for landscape tablets and larger
   ========================================================================== */

.sliding-nav {
  position: relative;
}

.sliding-nav_trigger {
  display: none;
}

.primary-nav {
  position: absolute;
  top: 100px;
  right: 0;
  left: 0;
  z-index: 100;
}

.primary-nav_header-space {
  padding-bottom: 54px;
}

.primary-nav .primary-nav_top-level-list {
  padding-left: 15px;
  margin-bottom: 0;
  position: static;
  overflow: visible;
}

.primary-nav_top-level-list.list__horizontal > .list_item {
  display: inline-block;
  vertical-align: top;
}

.primary-nav_top-level-list.list__horizontal > .list_item:hover > .list_link,
.primary-nav_top-level-list.list__horizontal > .list_item:focus > .list_link {
  padding-bottom: 24px;
  border-bottom: 6px solid #2cb34a;
  color: #2cb34a;
}

.primary-nav_top-level-list > .list_item > .list_link {
  display: block;
  padding-bottom: 30px;
  margin: 0 0 0 15px;
  font-size: 1.125em;
}

.desktop-menu_full-wrapper {
  width: 100%;
  max-height: 0;
  overflow: hidden;
  position: absolute;
  left: 0;
  z-index: 100;
  -webkit-transform: translate3d(0, 0, 0);
}

.desktop-menu_full-wrapper[aria-expanded="true"],
.no-js .list_item:hover .desktop-menu_full-wrapper {
  z-index: 200;
  max-height: 15em;
  -webkit-transform: translate3d(0, 0, 0);
}

.has-transition .desktop-menu_full-wrapper {
  -webkit-transition: 0.25s max-height linear;
  transition: 0.25s max-height linear;
}

.has-transition .desktop-menu_full-wrapper[aria-expanded="true"] {
  -webkit-transition: 0.275s max-height ease-out;
  transition: 0.275s max-height ease-out;
}

.desktop-menu_full-wrapper_decoration {
  padding: 30px 0;
  background: #f8f8f8;
  border-top: 1px solid #babbbd;
  border-bottom: 4px solid #babbbd;
}

.desktop-menu_vertical-list a,
.desktop-menu_horizontal-list a,
.desktop-menu_horizontal-list-small a {
  display: inline-block;
  font-family: "AvenirNextLTW01-Regular", Arial, sans-serif;
  font-style: normal;
  font-weight: normal;
}

.desktop-menu_vertical-list a em,
.desktop-menu_horizontal-list a em,
.desktop-menu_horizontal-list-small a em,
.desktop-menu_vertical-list a i,
.desktop-menu_horizontal-list a i,
.desktop-menu_horizontal-list-small a i {
  font-family: "AvenirNextLTW01-Italic", Arial, sans-serif;
  font-style: italic;
  font-weight: normal;
}

.lt-ie9 .desktop-menu_vertical-list a em,
.lt-ie9 .desktop-menu_horizontal-list a em,
.lt-ie9 .desktop-menu_horizontal-list-small a em,
.lt-ie9 .desktop-menu_vertical-list a i,
.lt-ie9 .desktop-menu_horizontal-list a i,
.lt-ie9 .desktop-menu_horizontal-list-small a i {
  font-style: normal !important;
}

.desktop-menu_vertical-list a strong,
.desktop-menu_horizontal-list a strong,
.desktop-menu_horizontal-list-small a strong,
.desktop-menu_vertical-list a b,
.desktop-menu_horizontal-list a b,
.desktop-menu_horizontal-list-small a b {
  font-family: "AvenirNextLTW01-Demi", Arial, sans-serif;
  font-style: normal;
  font-weight: bold;
}

.lt-ie9 .desktop-menu_vertical-list a strong,
.lt-ie9 .desktop-menu_horizontal-list a strong,
.lt-ie9 .desktop-menu_horizontal-list-small a strong,
.lt-ie9 .desktop-menu_vertical-list a b,
.lt-ie9 .desktop-menu_horizontal-list a b,
.lt-ie9 .desktop-menu_horizontal-list-small a b {
  font-weight: normal !important;
}

.desktop-menu_full-wrapper .desktop-menu_horizontal-list {
  padding-left: 15px;
  margin-top: 0;
  margin-bottom: 0;
}

.desktop-menu_horizontal-list.list__horizontal > .list_item {
  margin: 0 15px;
}

/* topdoc
    name: EOF
    eof: true
*/

/* ==========================================================================
   cfgov-refresh
   footer
   ========================================================================== */

/* topdoc
  name: CF.gov site-wide footer
  family: cfgov-footer
  patterns:
    - notes:
        - "For the markup please see _layouts/footer.html."
  tags:
    - cfgov-footer
*/

.footer {
  padding-top: 3.125em;
  padding-bottom: 3.125em;
  border-top: 3px solid #2cb34a;
  background: #f1f2f2;
}

.footer_share-icon-list {
  margin-bottom: 1.875em;
  padding-left: 0;
}

.footer_share-icon-list .list_item {
  display: inline-block;
}

.lt-ie8 .footer_share-icon-list .list_item {
  display: inline;
}

.footer_share-icon-list .list_item {
  margin-right: 0.25em;
  margin-left: 0;
}

.footer_share-icon-list {
  margin-bottom: 0;
}

.footer_nav-list {
  padding-left: 0;
  list-style-type: none;
}

.footer_nav-list .list_item {
  margin-left: 0;
}

.footer_nav-list .list_item {
  margin-bottom: 0.625em;
}

.footer_nav-list.list__spaced .list_item + .list_item {
  margin-top: 0;
}

.footer_nav-list.list__icons .list_link {
  position: relative;
  left: -0.125em;
}

.footer_nav-list.list__icons .icon-link:before,
.footer_nav-list.list__icons .icon-link:after {
  width: 1.125em;
  text-align: center;
}

.footer_nav-list .list_link {
  font-size: 1.125em;
  color: #101820;
  border-color: #101820;
}

.footer_nav-list .list_link:visited,
.footer_nav-list .list_link.visited {
  border-color: #101820;
  color: #101820;
}

.footer_nav-list .list_link:hover,
.footer_nav-list .list_link.hover {
  border-color: #101820;
  color: #101820;
}

.footer_nav-list .list_link:focus,
.footer_nav-list .list_link.focus {
  border-color: #101820;
  color: #101820;
}

.footer_nav-list .list_link:active,
.footer_nav-list .list_link.active {
  border-color: #101820;
  color: #101820;
}

.footer_nav-list .list_link {
  margin-right: 1.36363636em;
  font-size: 1.375em;
  font-family: "AvenirNextLTW01-Regular", Arial, sans-serif;
  font-style: normal;
  font-weight: normal;
  border-bottom-width: 0 !important;
}

.footer_nav-list .list_link em,
.footer_nav-list .list_link i {
  font-family: "AvenirNextLTW01-Italic", Arial, sans-serif;
  font-style: italic;
  font-weight: normal;
}

.lt-ie9 .footer_nav-list .list_link em,
.lt-ie9 .footer_nav-list .list_link i {
  font-style: normal !important;
}

.footer_nav-list .list_link strong,
.footer_nav-list .list_link b {
  font-family: "AvenirNextLTW01-Demi", Arial, sans-serif;
  font-style: normal;
  font-weight: bold;
}

.lt-ie9 .footer_nav-list .list_link strong,
.lt-ie9 .footer_nav-list .list_link b {
  font-weight: normal !important;
}

.footer_nav-list .list_link:hover,
.footer_nav-list .list_link.hover,
.footer_nav-list .list_link:focus,
.footer_nav-list .list_link.focus {
  border-bottom-width: 1px !important;
}

.footer_nav-list .list_link.list_link__disabled {
  border-bottom: 1px dotted;
}

.footer_nav-list .list_link.list_link__disabled {
  border-bottom-width: 0 !important;
}

.footer_logo {
  margin-bottom: 0.625em;
}

.footer_logo {
  margin-bottom: 0;
}

.footer_logo .logo {
  width: 218px;
}

.footer_address {
  font-family: "AvenirNextLTW01-Regular", Arial, sans-serif;
  font-style: normal;
  font-weight: normal;
}

.footer_address em,
.footer_address i {
  font-family: "AvenirNextLTW01-Italic", Arial, sans-serif;
  font-style: italic;
  font-weight: normal;
}

.lt-ie9 .footer_address em,
.lt-ie9 .footer_address i {
  font-style: normal !important;
}

.footer_address strong,
.footer_address b {
  font-family: "AvenirNextLTW01-Demi", Arial, sans-serif;
  font-style: normal;
  font-weight: bold;
}

.lt-ie9 .footer_address strong,
.lt-ie9 .footer_address b {
  font-weight: normal !important;
}

.footer_address {
  margin-bottom: 0;
  font-size: 0.75em;
}

.footer_address-word-break {
  display: block;
}

.footer_general-inqueries .list__links .list_item {
  margin-bottom: 0;
}

.footer_general-inqueries {
  font-size: 0.75em;
}

.footer_general-inqueries-label {
  display: block;
  margin-bottom: 0.5em;
  font-family: "AvenirNextLTW01-Demi", Arial, sans-serif;
  font-style: normal;
  font-weight: bold;
}

.lt-ie9 .footer_general-inqueries-label {
  font-weight: normal !important;
}

.footer_general-inqueries-label {
  display: block;
  margin-bottom: 0.5em;
}

.footer_general-inqueries .list__links {
  margin-bottom: 0;
  font-size: 1.125em;
  border-top-color: #43484e;
}

.footer_general-inqueries .list_link {
  color: #43484e;
  border-color: #43484e;
}

.footer_general-inqueries .list_link:visited,
.footer_general-inqueries .list_link.visited {
  border-color: #43484e;
  color: #43484e;
}

.footer_general-inqueries .list_link:hover,
.footer_general-inqueries .list_link.hover {
  border-color: #43484e;
  color: #43484e;
}

.footer_general-inqueries .list_link:focus,
.footer_general-inqueries .list_link.focus {
  border-color: #43484e;
  color: #43484e;
}

.footer_general-inqueries .list_link:active,
.footer_general-inqueries .list_link.active {
  border-color: #43484e;
  color: #43484e;
}

.footer_general-inqueries .list_link {
  color: #0072ce;
  border-color: #0072ce;
}

.footer_general-inqueries .list_link:visited,
.footer_general-inqueries .list_link.visited {
  border-color: #005e5d;
  color: #005e5d;
}

.footer_general-inqueries .list_link:hover,
.footer_general-inqueries .list_link.hover {
  border-color: #7fb8e6;
  color: #7fb8e6;
}

.footer_general-inqueries .list_link:focus,
.footer_general-inqueries .list_link.focus {
  border-color: #0072ce;
  color: #0072ce;
}

.footer_general-inqueries .list_link:active,
.footer_general-inqueries .list_link.active {
  border-color: #002d72;
  color: #002d72;
}

.footer_general-inqueries .list_link.footer_general-inqueries-phone {
  color: #101820;
  border-color: #101820;
  border-bottom-width: 0 !important;
  display: block;
  margin-bottom: 0.33333333em;
}

.footer_general-inqueries .list_link.footer_general-inqueries-phone:visited,
.footer_general-inqueries .list_link.footer_general-inqueries-phone.visited {
  border-color: #101820;
  color: #101820;
}

.footer_general-inqueries .list_link.footer_general-inqueries-phone:hover,
.footer_general-inqueries .list_link.footer_general-inqueries-phone.hover {
  border-color: #101820;
  color: #101820;
}

.footer_general-inqueries .list_link.footer_general-inqueries-phone:focus,
.footer_general-inqueries .list_link.footer_general-inqueries-phone.focus {
  border-color: #101820;
  color: #101820;
}

.footer_general-inqueries .list_link.footer_general-inqueries-phone:active,
.footer_general-inqueries .list_link.footer_general-inqueries-phone.active {
  border-color: #101820;
  color: #101820;
}

.footer_list {
  padding-left: 0;
  list-style-type: none;
}

.footer_list .list_item {
  margin-left: 0;
}

.footer_list .list_item {
  margin-bottom: 0.625em;
}

.footer_list.list__spaced .list_item + .list_item {
  margin-top: 0;
}

.footer_list.list__icons .list_link {
  position: relative;
  left: -0.125em;
}

.footer_list.list__icons .icon-link:before,
.footer_list.list__icons .icon-link:after {
  width: 1.125em;
  text-align: center;
}

.footer_list .list_link {
  color: #43484e;
  border-color: #43484e;
}

.footer_list .list_link:visited,
.footer_list .list_link.visited {
  border-color: #43484e;
  color: #43484e;
}

.footer_list .list_link:hover,
.footer_list .list_link.hover {
  border-color: #43484e;
  color: #43484e;
}

.footer_list .list_link:focus,
.footer_list .list_link.focus {
  border-color: #43484e;
  color: #43484e;
}

.footer_list .list_link:active,
.footer_list .list_link.active {
  border-color: #43484e;
  color: #43484e;
}

.footer_list .list_link.list_link__disabled {
  border-bottom: 1px dotted;
}

.footer_long-list {
  padding-left: 0;
  list-style-type: none;
}

.footer_long-list .list_item {
  margin-left: 0;
}

.footer_long-list {
  padding-left: 0;
}

.footer_long-list .list_item {
  display: inline-block;
}

.lt-ie8 .footer_long-list .list_item {
  display: inline;
}

.footer_long-list .list_item {
  margin-right: 0.25em;
  margin-left: 0;
}

.footer_long-list .list_item {
  margin-right: 26px;
  margin-bottom: 0.625em;
}

.footer_long-list .list_link {
  font-family: "AvenirNextLTW01-Regular", Arial, sans-serif;
  font-style: normal;
  font-weight: normal;
  color: #101820;
  border-color: #101820;
  border-bottom-width: 0 !important;
}

.footer_long-list .list_link em,
.footer_long-list .list_link i {
  font-family: "AvenirNextLTW01-Italic", Arial, sans-serif;
  font-style: italic;
  font-weight: normal;
}

.lt-ie9 .footer_long-list .list_link em,
.lt-ie9 .footer_long-list .list_link i {
  font-style: normal !important;
}

.footer_long-list .list_link strong,
.footer_long-list .list_link b {
  font-family: "AvenirNextLTW01-Demi", Arial, sans-serif;
  font-style: normal;
  font-weight: bold;
}

.lt-ie9 .footer_long-list .list_link strong,
.lt-ie9 .footer_long-list .list_link b {
  font-weight: normal !important;
}

.footer_long-list .list_link:visited,
.footer_long-list .list_link.visited {
  border-color: #101820;
  color: #101820;
}

.footer_long-list .list_link:hover,
.footer_long-list .list_link.hover {
  border-color: #101820;
  color: #101820;
}

.footer_long-list .list_link:focus,
.footer_long-list .list_link.focus {
  border-color: #101820;
  color: #101820;
}

.footer_long-list .list_link:active,
.footer_long-list .list_link.active {
  border-color: #101820;
  color: #101820;
}

.footer_long-list .list_link:hover,
.footer_long-list .list_link.hover,
.footer_long-list .list_link:focus,
.footer_long-list .list_link.focus {
  border-bottom-width: 1px !important;
}

.footer_long-list .list_link.list_link__disabled:hover {
  border-bottom-width: 0 !important;
}

.footer-pre {
  position: relative;
  margin-bottom: 2.8125em;
}

.footer-pre {
  padding-bottom: 1.875em;
  margin-bottom: 1.875em;
  border-bottom: 1px solid #babbbd;
}

.footer-pre .footer_share-icon-list {
  position: absolute;
  top: -9px;
  right: 0;
}

.footer-pre .footer_nav-list {
  margin-bottom: 0;
}

.footer-pre .footer_nav-list {
  padding-left: 0;
}

.footer-pre .footer_nav-list .list_item {
  display: inline-block;
}

.lt-ie8 .footer-pre .footer_nav-list .list_item {
  display: inline;
}

.footer-pre .footer_nav-list .list_item {
  margin-right: 0.25em;
  margin-left: 0;
}

.footer-pre .footer_nav-list .list_item {
  margin-bottom: 0;
}

.footer-left {
  margin-bottom: 2.8125em;
}

.footer-left .footer_nested-col-group {
  display: block;
  position: relative;
  margin-left: -15px;
  margin-right: -15px;
}

.footer-left .footer_logo {
  display: inline-block;
  -webkit-box-sizing: border-box;
  -moz-box-sizing: border-box;
  box-sizing: border-box;
  border: solid transparent;
  border-width: 0 15px;
  margin-right: -0.25em;
  vertical-align: top;
  width: 50%;
}

.ie .footer-left .footer_logo {
  margin-right: -0.26em;
}

.lt-ie8 .footer-left .footer_logo {
  display: inline;
  margin-right: 0;
  zoom: 1;
  behavior: url('/cfgov-refresh/static/vendor/box-sizing-polyfill/boxsizing.htc');
}

.footer-left .footer_address {
  display: inline-block;
  -webkit-box-sizing: border-box;
  -moz-box-sizing: border-box;
  box-sizing: border-box;
  border: solid transparent;
  border-width: 0 15px;
  margin-right: -0.25em;
  vertical-align: top;
  width: 25%;
}

.ie .footer-left .footer_address {
  margin-right: -0.26em;
}

.lt-ie8 .footer-left .footer_address {
  display: inline;
  margin-right: 0;
  zoom: 1;
  behavior: url('/cfgov-refresh/static/vendor/box-sizing-polyfill/boxsizing.htc');
}

.footer-left .footer_general-inqueries {
  display: inline-block;
  -webkit-box-sizing: border-box;
  -moz-box-sizing: border-box;
  box-sizing: border-box;
  border: solid transparent;
  border-width: 0 15px;
  margin-right: -0.25em;
  vertical-align: top;
  width: 25%;
}

.ie .footer-left .footer_general-inqueries {
  margin-right: -0.26em;
}

.lt-ie8 .footer-left .footer_general-inqueries {
  display: inline;
  margin-right: 0;
  zoom: 1;
  behavior: url('/cfgov-refresh/static/vendor/box-sizing-polyfill/boxsizing.htc');
}

.footer-right {
  padding-bottom: 1.875em;
  margin-bottom: 1.875em;
  border-bottom: 1px solid #babbbd;
}

.footer-right .footer_nested-col-group {
  display: block;
  position: relative;
  margin-left: -15px;
  margin-right: -15px;
}

.footer-right .footer_col {
  display: inline-block;
  -webkit-box-sizing: border-box;
  -moz-box-sizing: border-box;
  box-sizing: border-box;
  border: solid transparent;
  border-width: 0 15px;
  margin-right: -0.25em;
  vertical-align: top;
  width: 25%;
}

.ie .footer-right .footer_col {
  margin-right: -0.26em;
}

.lt-ie8 .footer-right .footer_col {
  display: inline;
  margin-right: 0;
  zoom: 1;
  behavior: url('/cfgov-refresh/static/vendor/box-sizing-polyfill/boxsizing.htc');
}

.footer-right .h6 {
  color: #babbbd;
}

.footer-right .list {
  margin-bottom: 0;
}

.footer-post {
  padding-top: 1.875em;
  margin-top: 1.875em;
  border-top: 1px solid #babbbd;
}

.footer .list_link__disabled {
  color: #babbbd;
  border-color: #babbbd;
}

.footer .list_link__disabled:visited,
.footer .list_link__disabled.visited {
  border-color: #babbbd;
  color: #babbbd;
}

.footer .list_link__disabled:hover,
.footer .list_link__disabled.hover {
  border-color: #babbbd;
  color: #babbbd;
}

.footer .list_link__disabled:focus,
.footer .list_link__disabled.focus {
  border-color: #babbbd;
  color: #babbbd;
}

.footer .list_link__disabled:active,
.footer .list_link__disabled.active {
  border-color: #babbbd;
  color: #babbbd;
}

/* topdoc
    name: EOF
    eof: true
*/

/* Page-specific styles
   ========================================================================== */

/* ==========================================================================
   cfgov-refresh
   Beta splash page and banner
   ========================================================================== */

.beta-banner {
  padding: 15px 0;
  margin-bottom: 0;
  background: #ffecd1;
  font-family: "AvenirNextLTW01-Regular", Arial, sans-serif;
  font-style: normal;
  font-weight: normal;
  -webkit-transition: padding 0.2s ease-out;
  transition: padding 0.2s ease-out;
}

.beta-banner em,
.beta-banner i {
  font-family: "AvenirNextLTW01-Italic", Arial, sans-serif;
  font-style: italic;
  font-weight: normal;
}

.lt-ie9 .beta-banner em,
.lt-ie9 .beta-banner i {
  font-style: normal !important;
}

.beta-banner strong,
.beta-banner b {
  font-family: "AvenirNextLTW01-Demi", Arial, sans-serif;
  font-style: normal;
  font-weight: bold;
}

.lt-ie9 .beta-banner strong,
.lt-ie9 .beta-banner b {
  font-weight: normal !important;
}

.beta-banner.expandable__expanded {
  padding: 30px 0;
}

.beta-banner_head {
  margin-top: 0;
  margin-bottom: 1.16666667em;
  font-size: 1.125em;
  font-family: "AvenirNextLTW01-Medium", Arial, sans-serif;
  font-style: normal;
  font-weight: 500;
  line-height: 1.22222222;
  margin-bottom: 0;
}

.lt-ie9 .beta-banner_head {
  font-weight: normal !important;
}

.expandable__expanded .beta-banner_head {
  margin-bottom: 0.3125em;
}

.beta-banner_icon {
  color: #ff9e1b;
}

.beta-banner_desc {
  margin-bottom: 0;
}

.beta-banner_btn {
  width: 100%;
  padding: 0.57142857em 1em;
  margin-top: 15px;
}

.beta-banner_btn,
.beta-banner_btn:link,
.beta-banner_btn:visited {
  background-color: #75787b;
  color: #ffffff;
}

.beta-banner_btn:hover,
.beta-banner_btn.hover {
  background-color: #919395;
}

.beta-banner_btn:focus,
.beta-banner_btn.focus {
  background-color: #919395;
  outline-color: #75787b;
}

.beta-banner_btn:active,
.beta-banner_btn.active {
  background-color: #43484e;
}

.beta-banner_btn {
  padding: 0;
  border-bottom: 1px dotted #0072ce;
  border-radius: 0;
  margin: 0.57142857em 0;
  width: auto;
  padding: 15px;
  margin: 0;
  position: absolute;
  top: 1px;
  right: 0;
  color: #101820;
  border-color: #101820;
  border-bottom-width: 0 !important;
  text-transform: lowercase;
}

.beta-banner_btn,
.beta-banner_btn:link,
.beta-banner_btn:visited {
  background-color: transparent;
  color: #0072ce;
}

.beta-banner_btn:hover,
.beta-banner_btn.hover {
  border-bottom: 1px solid #7fb8e6;
  background-color: transparent;
  color: #7fb8e6;
}

.beta-banner_btn:focus,
.beta-banner_btn.focus {
  border-bottom-style: solid;
  background-color: transparent;
  outline: thin dotted #0072ce;
}

.beta-banner_btn:active,
.beta-banner_btn.active {
  border-bottom: 1px solid #002d72;
  background-color: transparent;
  color: #002d72;
}

.beta-banner_btn:visited,
.beta-banner_btn.visited {
  border-color: #101820;
  color: #101820;
}

.beta-banner_btn:hover,
.beta-banner_btn.hover {
  border-color: #43484e;
  color: #43484e;
}

.beta-banner_btn:focus,
.beta-banner_btn.focus {
  border-color: #43484e;
  color: #43484e;
}

.beta-banner_btn:active,
.beta-banner_btn.active {
  border-color: #101820;
  color: #101820;
}

.beta-banner_btn {
  right: 15px;
}

.beta-banner_btn {
  top: -12px;
}

.beta-hero {
  min-height: 420px;
  padding: 1.5625em 15px;
  background: #ccdfdf;
  background-image: url('/static/img/beta-illustration_sm.png');
  background-repeat: no-repeat;
  background-position: center bottom;
  -webkit-background-size: 1176px;
  background-size: 1176px;
  text-align: center;
}

.beta-hero {
  min-height: 520px;
  padding: 30px;
  background-image: url('/static/img/beta-illustration_lg.png');
  -webkit-background-size: 1470px;
  background-size: 1470px;
}

.beta-hero {
  /* Retina-specific stuff here */
  background-image: url('/static/img/beta-illustration_sm@2x.png');
}

.beta-hero_title {
  font-family: "AvenirNextLTW01-Regular", Arial, sans-serif;
  font-style: normal;
  font-weight: normal;
  margin-top: 0;
  margin-bottom: 0.73076923em;
  font-size: 1.625em;
  line-height: 1.26923077;
}

.beta-hero_title em,
.beta-hero_title i {
  font-family: "AvenirNextLTW01-Italic", Arial, sans-serif;
  font-style: italic;
  font-weight: normal;
}

.lt-ie9 .beta-hero_title em,
.lt-ie9 .beta-hero_title i {
  font-style: normal !important;
}

.beta-hero_title strong,
.beta-hero_title b {
  font-family: "AvenirNextLTW01-Demi", Arial, sans-serif;
  font-style: normal;
  font-weight: bold;
}

.lt-ie9 .beta-hero_title strong,
.lt-ie9 .beta-hero_title b {
  font-weight: normal !important;
}

.beta-hero_title {
  margin-bottom: 0.1875em;
  font-size: 3em;
  font-family: "AvenirNextLTW01-Demi", Arial, sans-serif;
  font-style: normal;
  font-weight: bold;
  line-height: 1.25;
}

.lt-ie9 .beta-hero_title {
  font-weight: normal !important;
}

.print .beta-hero_title {
  color: #2cb34a;
}

.beta-hero_title {
  color: #2cb34a;
}

.beta-hero_desc {
  margin-top: 0;
  margin-bottom: 1.16666667em;
  font-size: 1.125em;
  font-family: "AvenirNextLTW01-Medium", Arial, sans-serif;
  font-style: normal;
  font-weight: 500;
  line-height: 1.22222222;
  max-width: 32em;
  margin: 0 auto 1em;
}

.lt-ie9 .beta-hero_desc {
  font-weight: normal !important;
}

.beta-hero_desc {
  font-family: "AvenirNextLTW01-Regular", Arial, sans-serif;
  font-style: normal;
  font-weight: normal;
  margin-top: 0;
  margin-bottom: 0.73076923em;
  font-size: 1.625em;
  line-height: 1.26923077;
  margin-bottom: 1em;
}

.beta-hero_desc em,
.beta-hero_desc i {
  font-family: "AvenirNextLTW01-Italic", Arial, sans-serif;
  font-style: italic;
  font-weight: normal;
}

.lt-ie9 .beta-hero_desc em,
.lt-ie9 .beta-hero_desc i {
  font-style: normal !important;
}

.beta-hero_desc strong,
.beta-hero_desc b {
  font-family: "AvenirNextLTW01-Demi", Arial, sans-serif;
  font-style: normal;
  font-weight: bold;
}

.lt-ie9 .beta-hero_desc strong,
.lt-ie9 .beta-hero_desc b {
  font-weight: normal !important;
}

.progress-charts:after {
  content: "";
  display: table;
  clear: both;
}

.lt-ie8 .progress-charts {
  zoom: 1;
}

.progress-charts_container {
  -webkit-box-sizing: border-box;
  -moz-box-sizing: border-box;
  box-sizing: border-box;
  margin-bottom: 1em;
  position: relative;
  -webkit-background-size: cover;
  background-size: cover;
}

.progress-charts_container:after {
  content: "";
  display: table;
  clear: both;
}

.lt-ie8 .progress-charts_container {
  zoom: 1;
}

.progress-charts_container {
  width: 33.33333333%;
  height: 150px;
  padding: 0 1em;
  float: left;
  text-align: center;
}

.progress-charts_container {
  width: 20%;
}

.progress-charts_chart {
  width: 100px;
  height: 100px;
}

.chart-bg {
  position: relative;
  background: #e3e4e5;
  width: 100%;
  height: 100%;
}

.bar-chart {
  position: absolute;
  bottom: 0;
  background: #ff9e1b;
  width: 100%;
}

.chart-name {
  font-family: "AvenirNextLTW01-Demi", Arial, sans-serif;
  font-style: normal;
  font-weight: bold;
  letter-spacing: 1px;
  text-transform: uppercase;
  margin-top: 0;
  margin-bottom: 0.35714286em;
  font-size: 0.875em;
  line-height: 1.57142857;
}

.lt-ie9 .chart-name {
  font-weight: normal !important;
}

.budget_page-content h4 {
  margin-top: 30px;
}

.budget_page-content ul {
  padding-left: 0;
  list-style-type: none;
}

.budget_page-content ul .list_item {
  margin-left: 0;
}

.budget_page-content ul .list_item {
  margin-left: 0;
}

.budget_page-content ul .list_item {
  margin-bottom: 0.625em;
}

.budget_page-content ul.list__spaced .list_item + .list_item {
  margin-top: 0;
}

.budget_page-content ul.list__icons .list_link {
  position: relative;
  left: -0.125em;
}

.budget_page-content ul.list__icons .icon-link:before,
.budget_page-content ul.list__icons .icon-link:after {
  width: 1.125em;
  text-align: center;
}

.budget_page-content ul .list_link {
  position: relative;
  left: -0.125em;
}

.budget_page-content ul .icon-link:before,
.budget_page-content ul .icon-link:after {
  width: 1.125em;
  text-align: center;
}

.budget_page-content ul li {
  margin-left: 0;
  margin-bottom: 0.625em;
}

.budget_page-content ul li a {
  left: -0.125em;
  font-family: "AvenirNextLTW01-Medium", Arial, sans-serif;
  font-style: normal;
  font-weight: 500;
  font-size: 1em;
  border-bottom-width: 0;
  position: relative;
}

.lt-ie9 .budget_page-content ul li a {
  font-weight: normal !important;
}

.budget_page-content ul li a_text {
  border-bottom-width: 1px;
  border-bottom-style: inherit;
}

.budget_page-content ul li a:before,
.budget_page-content ul li a:after {
  font-family: 'CFPB Minicons';
  display: inline-block;
  font-style: normal;
  font-weight: normal;
  line-height: 1;
  -webkit-font-smoothing: antialiased;
  margin-right: 1px;
  margin-left: 1px;
}

.budget_page-content ul li a__download:after,
.budget_page-content ul li a__download.budget_page-content ul li a__before:before {
  content: "\e406";
}

.budget_page-content ul li a__email:after,
.budget_page-content ul li a__email.budget_page-content ul li a__before:before {
  content: "\e302";
}

.budget_page-content ul li a__external-link:after,
.budget_page-content ul li a__external-link.budget_page-content ul li a__before:before {
  content: "\e610";
}

.budget_page-content ul li a__fax:after,
.budget_page-content ul li a__fax.budget_page-content ul li a__before:before {
  content: "\e310";
}

.budget_page-content ul li a__left:after,
.budget_page-content ul li a__left.budget_page-content ul li a__before:before {
  content: "\e000";
}

.budget_page-content ul li a__mail:after,
.budget_page-content ul li a__mail.budget_page-content ul li a__before:before {
  content: "\e304";
}

.budget_page-content ul li a__pdf:after,
.budget_page-content ul li a__pdf.budget_page-content ul li a__before:before {
  content: "\e402";
}

.budget_page-content ul li a__pdf:after,
.budget_page-content ul li a__pdf.budget_page-content ul li a__before:before {
  content: "\e402";
}

.budget_page-content ul li a__phone:after,
.budget_page-content ul li a__phone.budget_page-content ul li a__before:before {
  content: "\e306";
}

.budget_page-content ul li a__right:after,
.budget_page-content ul li a__right.budget_page-content ul li a__before:before {
  content: "\e002";
}

.budget_page-content ul li a__before:after {
  content: '';
}

.budget_page-content ul li a__no-wrap {
  white-space: nowrap;
}

.budget_page-content ul li a__large {
  font-size: 1.125em;
}

.budget_page-content.financial-report a:before,
.budget_page-content.performance-plan a:before,
.budget_page-content.funding-request a span:before {
  font-family: 'CFPB Minicons';
  display: inline-block;
  font-style: normal;
  font-weight: normal;
  line-height: 1;
  -webkit-font-smoothing: antialiased;
  content: "\e402";
  margin-right: .5em;
  color: #101820;
}

.budget_page-content.funding-request h4 {
  margin-top: 2.1875em;
}

.budget_page-content.funding-request a span {
  color: #101820;
  padding-right: .5em;
}

.budget_page-content.performance-plan sub {
  display: block;
  margin-top: -0.625em;
  margin-bottom: 3.75em;
}

.bureau-mission {
  margin-bottom: 2.8125em;
}

.bureau-mission_media .image-container {
  margin-left: 10px;
}

.bureau-mission_section {
  margin-top: 1.875em;
}

.bureau-mission_section + .bureau-mission_section {
  border-top: 1px solid #babbbd;
  padding-top: 1.875em;
}

.bureau-functions {
  border-top: 1px solid #babbbd;
}

.bureau-functions_list {
  font-family: "AvenirNextLTW01-Regular", Arial, sans-serif;
  font-style: normal;
  font-weight: normal;
}

.bureau-functions_list em,
.bureau-functions_list i {
  font-family: "AvenirNextLTW01-Italic", Arial, sans-serif;
  font-style: italic;
  font-weight: normal;
}

.lt-ie9 .bureau-functions_list em,
.lt-ie9 .bureau-functions_list i {
  font-style: normal !important;
}

.bureau-functions_list strong,
.bureau-functions_list b {
  font-family: "AvenirNextLTW01-Demi", Arial, sans-serif;
  font-style: normal;
  font-weight: bold;
}

.lt-ie9 .bureau-functions_list strong,
.lt-ie9 .bureau-functions_list b {
  font-weight: normal !important;
}

.bureau-functions .expandable {
  background-color: inherit;
}

.bureau-bio .media_image {
  width: 125px;
}

.bureau-bio .media_image {
  width: 80px;
}

.bureau-bio_name {
  font-family: "AvenirNextLTW01-Regular", Arial, sans-serif;
  font-style: normal;
  font-weight: normal;
  margin-top: 0;
  margin-bottom: 0.95454545em;
  font-size: 1.375em;
  line-height: 1.27272727;
  margin-bottom: 0.86363636em;
}

.bureau-bio_name em,
.bureau-bio_name i {
  font-family: "AvenirNextLTW01-Italic", Arial, sans-serif;
  font-style: italic;
  font-weight: normal;
}

.lt-ie9 .bureau-bio_name em,
.lt-ie9 .bureau-bio_name i {
  font-style: normal !important;
}

.bureau-bio_name strong,
.bureau-bio_name b {
  font-family: "AvenirNextLTW01-Demi", Arial, sans-serif;
  font-style: normal;
  font-weight: bold;
}

.lt-ie9 .bureau-bio_name strong,
.lt-ie9 .bureau-bio_name b {
  font-weight: normal !important;
}

.bureau-bio_name {
  margin-top: 0;
  margin-bottom: 1.16666667em;
  font-size: 1.125em;
  font-family: "AvenirNextLTW01-Medium", Arial, sans-serif;
  font-style: normal;
  font-weight: 500;
  line-height: 1.22222222;
  margin-bottom: 0.83333333em;
}

.lt-ie9 .bureau-bio_name {
  font-weight: normal !important;
}

.bureau-history {
  position: relative;
}

.bureau-history_image {
  width: 250px;
}

.slick-slider {
  margin-top: 45px;
}

.slick-slider .slick-dots {
  bottom: 0;
  top: -25px;
}

.slick-slider .slick-dots li {
  margin: 0px;
}

.slick-slider .slick-dots li button:before {
  color: #babbbd;
  font-size: 40px;
  opacity: 1;
}

.slick-slider .slick-dots li button:hover:before {
  color: #75787b;
}

.slick-slider .slick-dots li.slick-active button:before {
  opacity: 1;
  color: #75787b;
}

.slick-slider .slick-prev {
  left: 10%;
}

.slick-slider .slick-prev:before {
  content: "\e000";
}

.slick-slider .slick-next {
  right: 10%;
}

.slick-slider .slick-next:before {
  content: "\e002";
}

.slick-slider .slick-prev,
.slick-slider .slick-next {
  height: 30px;
  width: 30px;
  top: 75px;
  z-index: 1000;
}

.slick-slider .slick-prev:hover:before,
.slick-slider .slick-next:hover:before {
  color: #babbbd;
}

.slick-slider .slick-prev:before,
.slick-slider .slick-next:before {
  color: #e3e4e5;
  opacity: 1;
  font-size: 30px;
  font-family: 'CFPB Minicons';
  display: inline-block;
  font-style: normal;
  font-weight: normal;
  line-height: 1;
  -webkit-font-smoothing: antialiased;
}

.org-chart {
  /* On larger screen sizes, the lines of the org chart are drawn with before & after 
       pseudo elements applied to .org-chart_branches & .org-chart_branch.
     */
}

.org-chart {
  width: 530px;
  margin: 0 auto;
}

.org-chart_root {
  margin-left: auto;
  margin-right: auto;
  text-align: center;
}

.org-chart_branches,
.org-chart_nodes {
  list-style-type: none;
  margin: 0;
  padding: 0;
}

.org-chart_branches {
  padding-top: 30px;
  /* :before pseudo element's left border draws a centered vertical line
           down from .org-chart_root to .org-chart_branches.*/
}

.org-chart_branches {
  position: relative;
}

.org-chart_branches:before {
  content: '';
  position: absolute;
  top: 0;
  left: 50%;
  border-left: 1px solid #babbbd;
  width: 0;
  height: 30px;
}

.org-chart_branch {
  /* Borders on .org-chart_branch pseudo elements (:after on first branch, :before on last)
           draw lines connecting the branch headers to the line from .org-chart_root. */
}

.org-chart_branch {
  display: inline-block;
  -webkit-box-sizing: border-box;
  -moz-box-sizing: border-box;
  box-sizing: border-box;
  border: solid transparent;
  border-width: 0 15px;
  margin-right: -0.25em;
  vertical-align: top;
  width: 50%;
  position: relative;
  padding-top: 45px;
  border-width: 0;
}

.ie .org-chart_branch {
  margin-right: -0.26em;
}

.lt-ie8 .org-chart_branch {
  display: inline;
  margin-right: 0;
  zoom: 1;
  behavior: url('/cfgov-refresh/static/vendor/box-sizing-polyfill/boxsizing.htc');
}

.org-chart_branch:before,
.org-chart_branch:after {
  content: '';
  position: absolute;
  top: 0;
  width: 50%;
  height: 30px;
  border-color: #babbbd;
  border-style: solid;
  border-width: 0;
}

.org-chart_branch:first-child {
  padding-right: 15px;
}

.org-chart_branch:first-child:after {
  left: 50%;
  border-width: 1px 0 0 1px;
}

.org-chart_branch.last-child {
  padding-left: 15px;
}

.org-chart_branch.last-child:before {
  right: 50%;
  border-width: 1px 1px 0 0;
}

.org-chart_branch_name {
  margin-top: 0;
  margin-bottom: 1.16666667em;
  font-size: 1.125em;
  font-family: "AvenirNextLTW01-Medium", Arial, sans-serif;
  font-style: normal;
  font-weight: 500;
  line-height: 1.22222222;
  margin-bottom: 0.83333333em;
  text-align: center;
}

.lt-ie9 .org-chart_branch_name {
  font-weight: normal !important;
}

.org-chart_role {
  padding: 15px;
  padding-right: 30px;
  position: relative;
  background: #f1f2f2;
  border-color: #e3e4e5;
  border-style: solid;
  border-width: 1px 0 0 0;
}

.org-chart_node {
  width: 100%;
  /* nested .org-chart_node blocks have different background color & borders */
}

.org-chart_node {
  position: relative;
  margin-bottom: 15px;
}

.org-chart_node .org-chart_nodes {
  border-top: 5px solid #7fb8e6;
}

.org-chart_node .org-chart_nodes .org-chart_node {
  margin-bottom: 0px;
}

.org-chart_node .org-chart_nodes .org-chart_role {
  background: #cce3f5;
  border-color: #E5F1FA;
  border-width: 0 0 1px 0;
}

.org-chart .node_expander {
  position: absolute;
  right: 10px;
  top: 20px;
  z-index: 10;
}

.org-chart .node_expander .expandable_link {
  font-size: 16px;
}

.org-chart #content-slider-container {
  position: relative;
  margin-left: -10px;
}

.org-chart #content-slider-container #content-slider {
  display: none;
}

.org-chart #content-slider-container .slick-slide {
  margin-left: 10px;
}

.org-chart #content-slider-container .slick-slider {
  margin-bottom: 0;
}

.org-chart .content-hide {
  display: none;
  background-color: inherit;
  margin-bottom: 20px;
}

.role {
  display: block;
}

.role_office {
  display: block;
  font-family: "AvenirNextLTW01-Demi", Arial, sans-serif;
  font-style: normal;
  font-weight: bold;
  letter-spacing: 1px;
  text-transform: uppercase;
  margin-top: 0;
  margin-bottom: 0.41666667em;
  font-size: 0.75em;
  line-height: 1.83333333;
}

.lt-ie9 .role_office {
  font-weight: normal !important;
}

.role_name {
  display: block;
  font-family: "AvenirNextLTW01-Medium", Arial, sans-serif;
  font-style: normal;
  font-weight: 500;
}

.lt-ie9 .role_name {
  font-weight: normal !important;
}

.role_title {
  display: block;
  font-family: "AvenirNextLTW01-Regular", Arial, sans-serif;
  font-style: normal;
  font-weight: normal;
}

.role_title em,
.role_title i {
  font-family: "AvenirNextLTW01-Italic", Arial, sans-serif;
  font-style: italic;
  font-weight: normal;
}

.lt-ie9 .role_title em,
.lt-ie9 .role_title i {
  font-style: normal !important;
}

.role_title strong,
.role_title b {
  font-family: "AvenirNextLTW01-Demi", Arial, sans-serif;
  font-style: normal;
  font-weight: bold;
}

.lt-ie9 .role_title strong,
.lt-ie9 .role_title b {
  font-weight: normal !important;
}

.link-text {
  color: #0072ce;
}

.link-text:hover {
  color: #7fb8e6;
}

.link-text:active {
  color: #002d72;
}

/* ==========================================================================
   cfgov-refresh
   Contact us
   ========================================================================== */

.helpful-terms_header {
  font-family: "AvenirNextLTW01-Demi", Arial, sans-serif;
  font-style: normal;
  font-weight: bold;
  letter-spacing: 1px;
  text-transform: uppercase;
  margin-top: 0;
  margin-bottom: 0.35714286em;
  font-size: 0.875em;
  line-height: 1.57142857;
  margin-right: 0.42857143em;
  vertical-align: middle;
}

.lt-ie9 .helpful-terms_header {
  font-weight: normal !important;
}

.type-and-filter_message {
  display: none;
  font-family: "AvenirNextLTW01-Regular", Arial, sans-serif;
  font-style: normal;
  font-weight: normal;
  margin-top: 0;
  margin-bottom: 0.95454545em;
  font-size: 1.375em;
  line-height: 1.27272727;
  margin: 0.72727273em 0 1.18181818em;
}

.type-and-filter_message em,
.type-and-filter_message i {
  font-family: "AvenirNextLTW01-Italic", Arial, sans-serif;
  font-style: italic;
  font-weight: normal;
}

.lt-ie9 .type-and-filter_message em,
.lt-ie9 .type-and-filter_message i {
  font-style: normal !important;
}

.type-and-filter_message strong,
.type-and-filter_message b {
  font-family: "AvenirNextLTW01-Demi", Arial, sans-serif;
  font-style: normal;
  font-weight: bold;
}

.lt-ie9 .type-and-filter_message strong,
.lt-ie9 .type-and-filter_message b {
  font-weight: normal !important;
}

.type-and-filter_message {
  display: block;
  margin-top: 2.13636364em;
}

.contact-list {
  display: none;
}

.contact-list {
  display: block;
}

.no-js .contact-list {
  display: block;
}

.contact-list_btn {
  width: 100%;
  margin: 1.66666667em 0;
}

.contact-list_btn {
  display: none;
}

.contact-us-map {
  max-width: 330px;
}

/* ==========================================================================
   cfgov-refresh
   History (The Bureau)
   ========================================================================== */

.history-section-expandable {
  -webkit-transition: 0.5s all;
  transition: 0.5s all;
}

.history-section-expandable_header {
  background: #f1f2f2;
}

.history-section-expandable_header {
  padding-right: 30px;
  padding-left: 30px;
}

.history-section-expandable.expandable__expanded {
  padding: 0 15px 30px;
  margin-right: -15px;
  margin-left: -15px;
}

.history-section-expandable.expandable__expanded .history-section-expandable_header {
  margin-top: 0;
}

.history-section-expandable.expandable__expanded {
  margin-right: -30px;
  padding: 0 30px 30px;
  margin-left: -30px;
}

.history-section-expandable .expandable_content {
  margin-bottom: 0;
}

.history-section-expandable .history-section-expandable_content {
  margin: 0;
  overflow: hidden;
}

.history-section-expandable .history-section-expandable_content:before {
  display: none;
}

.history-section-expandable .history-section-expandable_content {
  padding-bottom: 30px;
}

.history-timeline {
  margin: 30px 30px 0;
  overflow: auto;
  -webkit-transition: 0.5s all;
  transition: 0.5s all;
}

.expandable__expanded .history-timeline {
  margin-right: 0;
  margin-left: 0;
}

.history-timeline {
  background-image: -webkit-gradient(linear, left top, left bottom, from(#101820), to(transparent));
  background-image: -webkit-linear-gradient(top, #101820 1px, transparent 1px);
  background-image: linear-gradient(to bottom, #101820 1px, transparent 1px);
  background-position: 10px 0;
  background-repeat: repeat-y;
  -webkit-background-size: 5px 2px;
  background-size: 5px 2px;
}

.history-year {
  font-family: "AvenirNextLTW01-Regular", Arial, sans-serif;
  font-style: normal;
  font-weight: normal;
  margin-top: 0;
  margin-bottom: 0.95454545em;
  font-size: 1.375em;
  line-height: 1.27272727;
  padding: 0.45454545em 0.68181818em;
  border-radius: 0.18181818em;
  margin: 0 0 30px;
  background: #101820;
  color: #ffffff;
  text-align: center;
}

.history-year em,
.history-year i {
  font-family: "AvenirNextLTW01-Italic", Arial, sans-serif;
  font-style: italic;
  font-weight: normal;
}

.lt-ie9 .history-year em,
.lt-ie9 .history-year i {
  font-style: normal !important;
}

.history-year strong,
.history-year b {
  font-family: "AvenirNextLTW01-Demi", Arial, sans-serif;
  font-style: normal;
  font-weight: bold;
}

.lt-ie9 .history-year strong,
.lt-ie9 .history-year b {
  font-weight: normal !important;
}

.history-year {
  width: 3em;
}

.history-list {
  list-style: none;
  padding: 0;
}

.history-item .expandable_link {
  position: absolute;
  right: 0.71428571em;
}

.history-item .expandable_link {
  right: 1.78571429em;
}

.history-item__right {
  clear: right;
}

.history-item__right:before {
  top: 17px;
  left: -47px;
}

.history-item__right:after {
  border-width: 12px 12px 12px 0;
  border-color: transparent #ffffff transparent transparent;
  top: 15px;
  left: -12px;
}

.history-item__left {
  clear: left;
}

.history-item__left:before {
  top: 17px;
  right: -47px;
  left: initial;
}

.history-item__left:after {
  border-width: 12px 0 12px 12px;
  border-color: transparent transparent transparent #ffffff;
  top: 15px;
  right: -12px;
  left: initial;
}

.expandable.history-item {
  position: relative;
  background: white;
  font-family: "AvenirNextLTW01-Regular", Arial, sans-serif;
  font-style: normal;
  font-weight: normal;
}

.expandable.history-item em,
.expandable.history-item i {
  font-family: "AvenirNextLTW01-Italic", Arial, sans-serif;
  font-style: italic;
  font-weight: normal;
}

.lt-ie9 .expandable.history-item em,
.lt-ie9 .expandable.history-item i {
  font-style: normal !important;
}

.expandable.history-item strong,
.expandable.history-item b {
  font-family: "AvenirNextLTW01-Demi", Arial, sans-serif;
  font-style: normal;
  font-weight: bold;
}

.lt-ie9 .expandable.history-item strong,
.lt-ie9 .expandable.history-item b {
  font-weight: normal !important;
}

.expandable.history-item {
  margin-left: 49px;
  clear: right;
}

.expandable.history-item:before {
  top: 17px;
  left: -47px;
}

.expandable.history-item:after {
  border-width: 12px 12px 12px 0;
  border-color: transparent #ffffff transparent transparent;
  top: 15px;
  left: -12px;
}

.expandable.history-item:before {
  content: '';
  display: block;
  width: 11px;
  height: 11px;
  border: 5px solid #101820;
  border-radius: 100%;
  position: absolute;
  background: #2cb34a;
}

.expandable.history-item:after {
  content: '';
  display: block;
  width: 0;
  height: 0;
  border-style: solid;
  position: absolute;
}

.expandable.history-item .expandable_header {
  padding: 1.5625em 30px;
}

.expandable.history-item .expandable_content {
  margin: 0 30px;
}

.history-item_date {
  font-family: "AvenirNextLTW01-Demi", Arial, sans-serif;
  font-style: normal;
  font-weight: bold;
  letter-spacing: 1px;
  text-transform: uppercase;
  margin-top: 0;
  margin-bottom: 0.41666667em;
  font-size: 0.75em;
  line-height: 1.83333333;
  display: block;
  color: #43484e;
}

.lt-ie9 .history-item_date {
  font-weight: normal !important;
}

.office_initiatives .expandable.content-l_col {
  margin-bottom: 1.875em;
}

.initiative_description p:first-child {
  font-family: "AvenirNextLTW01-Regular", Arial, sans-serif;
  font-style: normal;
  font-weight: normal;
  margin-top: 0;
  margin-bottom: 0.95454545em;
  font-size: 1.375em;
  line-height: 1.27272727;
}

.initiative_description p:first-child em,
.initiative_description p:first-child i {
  font-family: "AvenirNextLTW01-Italic", Arial, sans-serif;
  font-style: italic;
  font-weight: normal;
}

.lt-ie9 .initiative_description p:first-child em,
.lt-ie9 .initiative_description p:first-child i {
  font-style: normal !important;
}

.initiative_description p:first-child strong,
.initiative_description p:first-child b {
  font-family: "AvenirNextLTW01-Demi", Arial, sans-serif;
  font-style: normal;
  font-weight: bold;
}

.lt-ie9 .initiative_description p:first-child strong,
.lt-ie9 .initiative_description p:first-child b {
  font-weight: normal !important;
}

/* ==========================================================================
   cfgov-refresh
   Press resources (Newsroom)
   ========================================================================== */

.press-section + .press-section {
  padding-top: 1.875em;
  border-top: 1px solid #babbbd;
  margin-top: 2.8125em;
}

.press-section_title {
  font-family: "AvenirNextLTW01-Regular", Arial, sans-serif;
  font-style: normal;
  font-weight: normal;
  margin-top: 0;
  margin-bottom: 0.95454545em;
  font-size: 1.375em;
  line-height: 1.27272727;
}

.press-section_title em,
.press-section_title i {
  font-family: "AvenirNextLTW01-Italic", Arial, sans-serif;
  font-style: italic;
  font-weight: normal;
}

.lt-ie9 .press-section_title em,
.lt-ie9 .press-section_title i {
  font-style: normal !important;
}

.press-section_title strong,
.press-section_title b {
  font-family: "AvenirNextLTW01-Demi", Arial, sans-serif;
  font-style: normal;
  font-weight: bold;
}

.lt-ie9 .press-section_title strong,
.lt-ie9 .press-section_title b {
  font-weight: normal !important;
}

.press-contacts_people {
  margin-top: 1.75em;
}

.contact-person {
  font-family: "AvenirNextLTW01-Regular", Arial, sans-serif;
  font-style: normal;
  font-weight: normal;
  margin-bottom: 1.875em;
}

.contact-person em,
.contact-person i {
  font-family: "AvenirNextLTW01-Italic", Arial, sans-serif;
  font-style: italic;
  font-weight: normal;
}

.lt-ie9 .contact-person em,
.lt-ie9 .contact-person i {
  font-style: normal !important;
}

.contact-person strong,
.contact-person b {
  font-family: "AvenirNextLTW01-Demi", Arial, sans-serif;
  font-style: normal;
  font-weight: bold;
}

.lt-ie9 .contact-person strong,
.lt-ie9 .contact-person b {
  font-weight: normal !important;
}

.contact-person {
  margin-bottom: 0.625em;
}

.contact-person_name {
  margin-top: 0;
  margin-bottom: 1.16666667em;
  font-size: 1.125em;
  font-family: "AvenirNextLTW01-Medium", Arial, sans-serif;
  font-style: normal;
  font-weight: 500;
  line-height: 1.22222222;
}

.lt-ie9 .contact-person_name {
  font-weight: normal !important;
}

.contact-person__director {
  margin-top: 1.875em;
}

.contact-person__director .contact-person_photo {
  display: block;
  margin: 0 auto 0.625em;
}

.contact-person__director .contact-person_title {
  font-family: "AvenirNextLTW01-Demi", Arial, sans-serif;
  font-style: normal;
  font-weight: bold;
  letter-spacing: 1px;
  text-transform: uppercase;
  margin-top: 0;
  margin-bottom: 0.41666667em;
  font-size: 0.75em;
  line-height: 1.83333333;
  line-height: 1;
}

.lt-ie9 .contact-person__director .contact-person_title {
  font-weight: normal !important;
}

.contact-person__director .contact-person_name {
  margin-top: 0;
  margin-bottom: 1.16666667em;
  font-size: 1.125em;
  font-family: "AvenirNextLTW01-Medium", Arial, sans-serif;
  font-style: normal;
  font-weight: 500;
  line-height: 1.22222222;
  margin-bottom: 0.83333333em;
}

.lt-ie9 .contact-person__director .contact-person_name {
  font-weight: normal !important;
}

.press-logo_logo {
  text-align: center;
}

.press-section_title {
  font-family: "AvenirNextLTW01-Regular", Arial, sans-serif;
  font-style: normal;
  font-weight: normal;
  margin-top: 0;
  margin-bottom: 0.73076923em;
  font-size: 1.625em;
  line-height: 1.26923077;
  margin-bottom: 1.15384615em;
}

.press-section_title em,
.press-section_title i {
  font-family: "AvenirNextLTW01-Italic", Arial, sans-serif;
  font-style: italic;
  font-weight: normal;
}

.lt-ie9 .press-section_title em,
.lt-ie9 .press-section_title i {
  font-style: normal !important;
}

.press-section_title strong,
.press-section_title b {
  font-family: "AvenirNextLTW01-Demi", Arial, sans-serif;
  font-style: normal;
  font-weight: bold;
}

.lt-ie9 .press-section_title strong,
.lt-ie9 .press-section_title b {
  font-weight: normal !important;
}

.press-contacts_main-contact-list {
  display: block;
  position: relative;
  margin-left: -15px;
  margin-right: -15px;
}

.press-contacts_main-contact-list .list_item {
  display: inline-block;
  -webkit-box-sizing: border-box;
  -moz-box-sizing: border-box;
  box-sizing: border-box;
  border: solid transparent;
  border-width: 0 15px;
  margin-right: -0.25em;
  vertical-align: top;
  width: 50%;
}

.ie .press-contacts_main-contact-list .list_item {
  margin-right: -0.26em;
}

.lt-ie8 .press-contacts_main-contact-list .list_item {
  display: inline;
  margin-right: 0;
  zoom: 1;
  behavior: url('/cfgov-refresh/static/vendor/box-sizing-polyfill/boxsizing.htc');
}

.contact-person__director {
  text-align: center;
}

.contact-person__director .contact-person_title {
  font-family: "AvenirNextLTW01-Demi", Arial, sans-serif;
  font-style: normal;
  font-weight: bold;
  letter-spacing: 1px;
  text-transform: uppercase;
  margin-top: 0;
  margin-bottom: 0.35714286em;
  font-size: 0.875em;
  line-height: 1.57142857;
  line-height: 1;
}

.lt-ie9 .contact-person__director .contact-person_title {
  font-weight: normal !important;
}

.contact-person__director .contact-person_name {
  font-family: "AvenirNextLTW01-Regular", Arial, sans-serif;
  font-style: normal;
  font-weight: normal;
  margin-top: 0;
  margin-bottom: 0.95454545em;
  font-size: 1.375em;
  line-height: 1.27272727;
  margin-bottom: 0.68181818em;
}

.contact-person__director .contact-person_name em,
.contact-person__director .contact-person_name i {
  font-family: "AvenirNextLTW01-Italic", Arial, sans-serif;
  font-style: italic;
  font-weight: normal;
}

.lt-ie9 .contact-person__director .contact-person_name em,
.lt-ie9 .contact-person__director .contact-person_name i {
  font-style: normal !important;
}

.contact-person__director .contact-person_name strong,
.contact-person__director .contact-person_name b {
  font-family: "AvenirNextLTW01-Demi", Arial, sans-serif;
  font-style: normal;
  font-weight: bold;
}

.lt-ie9 .contact-person__director .contact-person_name strong,
.lt-ie9 .contact-person__director .contact-person_name b {
  font-weight: normal !important;
}

.press-logo_logo {
  display: inline-block;
  -webkit-box-sizing: border-box;
  -moz-box-sizing: border-box;
  box-sizing: border-box;
  border: solid transparent;
  border-width: 0 15px;
  margin-right: -0.25em;
  vertical-align: top;
  width: 25%;
  position: relative;
  left: 8.33333333%;
}

.ie .press-logo_logo {
  margin-right: -0.26em;
}

.lt-ie8 .press-logo_logo {
  display: inline;
  margin-right: 0;
  zoom: 1;
  behavior: url('/cfgov-refresh/static/vendor/box-sizing-polyfill/boxsizing.htc');
}

/* Demo-specific styles
   ========================================================================== */

/* ==========================================================================
   cfgov-refresh
   demo
   ========================================================================== */

.demo-placeholder {
  display: inline-block;
  padding: 0.57142857em 0.85714286em;
  color: #75787b;
  font-family: "AvenirNextLTW01-Regular", Arial, sans-serif;
  font-style: normal;
  font-weight: normal;
  font-size: 0.875em;
  line-height: 1;
  border: 2px dashed #babbbd;
  background: #f8f8f8;
}

.demo-placeholder em,
.demo-placeholder i {
  font-family: "AvenirNextLTW01-Italic", Arial, sans-serif;
  font-style: italic;
  font-weight: normal;
}

.lt-ie9 .demo-placeholder em,
.lt-ie9 .demo-placeholder i {
  font-style: normal !important;
}

.demo-placeholder strong,
.demo-placeholder b {
  font-family: "AvenirNextLTW01-Demi", Arial, sans-serif;
  font-style: normal;
  font-weight: bold;
}

.lt-ie9 .demo-placeholder strong,
.lt-ie9 .demo-placeholder b {
  font-weight: normal !important;
}

.demo-logo {
  margin: 26px 0;
}

.demo-file-name {
  font-family: Consolas, monaco, monospace;
}

.demo-sheer-link {
  font-family: "AvenirNextLTW01-Regular", Arial, sans-serif;
  font-style: normal;
  font-weight: normal;
  font-size: 0.75em;
}

.demo-sheer-link em,
.demo-sheer-link i {
  font-family: "AvenirNextLTW01-Italic", Arial, sans-serif;
  font-style: italic;
  font-weight: normal;
}

.lt-ie9 .demo-sheer-link em,
.lt-ie9 .demo-sheer-link i {
  font-style: normal !important;
}

.demo-sheer-link strong,
.demo-sheer-link b {
  font-family: "AvenirNextLTW01-Demi", Arial, sans-serif;
  font-style: normal;
  font-weight: bold;
}

.lt-ie9 .demo-sheer-link strong,
.lt-ie9 .demo-sheer-link b {
  font-weight: normal !important;
}

.demo-spaced {
  margin-bottom: 1.625em;
}

.demo-cols {
  display: block;
  position: relative;
  margin-left: -15px;
  margin-right: -15px;
}

.header .demo-col-12,
.footer .demo-col-12 {
  display: inline-block;
  -webkit-box-sizing: border-box;
  -moz-box-sizing: border-box;
  box-sizing: border-box;
  border: solid transparent;
  border-width: 0 15px;
  margin-right: -0.25em;
  vertical-align: top;
  width: 100%;
}

.ie .header .demo-col-12,
.ie .footer .demo-col-12 {
  margin-right: -0.26em;
}

.lt-ie8 .header .demo-col-12,
.lt-ie8 .footer .demo-col-12 {
  display: inline;
  margin-right: 0;
  zoom: 1;
  behavior: url('/cfgov-refresh/static/vendor/box-sizing-polyfill/boxsizing.htc');
}

.demo-col-12 {
  display: inline-block;
  -webkit-box-sizing: border-box;
  -moz-box-sizing: border-box;
  box-sizing: border-box;
  border: solid transparent;
  border-width: 0 15px;
  margin-right: -0.25em;
  vertical-align: top;
  width: 100%;
}

.ie .demo-col-12 {
  margin-right: -0.26em;
}

.lt-ie8 .demo-col-12 {
  display: inline;
  margin-right: 0;
  zoom: 1;
  behavior: url('/cfgov-refresh/static/vendor/box-sizing-polyfill/boxsizing.htc');
}

.demo-col-6 {
  display: inline-block;
  -webkit-box-sizing: border-box;
  -moz-box-sizing: border-box;
  box-sizing: border-box;
  border: solid transparent;
  border-width: 0 15px;
  margin-right: -0.25em;
  vertical-align: top;
  width: 50%;
}

.ie .demo-col-6 {
  margin-right: -0.26em;
}

.lt-ie8 .demo-col-6 {
  display: inline;
  margin-right: 0;
  zoom: 1;
  behavior: url('/cfgov-refresh/static/vendor/box-sizing-polyfill/boxsizing.htc');
}

.header .demo-placeholder,
.footer .demo-placeholder {
  margin: 15px;
}

/* Print styles
   ========================================================================== */

/* ==========================================================================
   cfgov-refresh
   Print
   ========================================================================== */

/* topdoc
  name: Print pages
  family: cfgov-print
  notes:
    - "Print pages are barebones printer friendly pages which are also sometimes
       used as the source to generate PDF's through PDF creation software."
    - "The `.print` class acts a styling hook. When using the
       `.respond-to-print()` mixin, all stlyes will be nested under both
       `@media print` and `.print`."
  patterns:
    - name: Usage
      markup: |
        <div class="print">
            <h1 class="superheader">
                I am a green superheader
            </h1>
        </div>
      notes:
        - "To trigger a print page simply add the `.print` class to a containing
           element."
  tags:
    - cfgov-print
*/

/* topdoc
  name: Print header
  notes:
    - "Separates print header stuff from the rest of the page content."
  family: cfgov-print
  patterns:
    - name: .print-header
      markup: |
        <div class="print-header">
            There should be a line underneath me =D
        </div>
  tags:
    - cfgov-print
*/

.print-header {
  margin-bottom: 1.875em;
  padding-bottom: 1.875em;
  border-bottom: 5px solid #101820;
}<|MERGE_RESOLUTION|>--- conflicted
+++ resolved
@@ -12863,18 +12863,12 @@
                 One key priority for us is protecting consumers from the silent
                 pickpocket of discrimination.
             </p>
-<<<<<<< HEAD
-            <p class="summary_byline">
-                By Patrice Ficklin
-            </p>
-            <span class="summary_event-date">1/21/2015 @ 3:20 PM CST</span>
-=======
             <footer class="summary_footer">
                 <p class="summary_byline">
                     By Patrice Ficklin
                 </p>
+                <span class="summary_event-date">1/21/2015 @ 3:20 PM CST</span>
             </footer>
->>>>>>> b609aff1
         </article>
       codenotes:
         - |
@@ -13035,50 +13029,19 @@
   font-weight: normal !important;
 }
 
-<<<<<<< HEAD
-.summary_event-date {
-  font-family: "AvenirNextLTW01-Regular", Arial, sans-serif;
-  font-style: normal;
-  font-weight: normal;
-}
-
-.summary_event-date em,
-.summary_event-date i {
-  font-family: "AvenirNextLTW01-Italic", Arial, sans-serif;
-  font-style: italic;
-  font-weight: normal;
-}
-
-.lt-ie9 .summary_event-date em,
-.lt-ie9 .summary_event-date i {
-  font-style: normal !important;
-}
-
-.summary_event-date strong,
-.summary_event-date b {
-  font-family: "AvenirNextLTW01-Demi", Arial, sans-serif;
-  font-style: normal;
-  font-weight: bold;
-}
-
-.lt-ie9 .summary_event-date strong,
-.lt-ie9 .summary_event-date b {
-  font-weight: normal !important;
-}
-
 a:hover .summary_event-date,
 a.hover .summary_event-date,
 a:focus .summary_event-date,
 a.focus .summary_event-date {
   color: #328ed8;
-=======
+}
+
 .summary > *:last-child {
   margin-bottom: 0;
 }
 
 .summary > *:last-child > *:last-child {
   margin-bottom: 0;
->>>>>>> b609aff1
 }
 
 /* topdoc
