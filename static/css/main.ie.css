--- conflicted
+++ resolved
@@ -15948,7 +15948,6 @@
    Beta splash page and banner
    ========================================================================== */
 
-<<<<<<< HEAD
 .beta-banner {
   padding: 15px 0;
   background: #ffecd1;
@@ -16115,8 +16114,6 @@
   top: -11px;
 }
 
-=======
->>>>>>> 78e21f23
 .beta-hero {
   min-height: 420px;
   padding: 1.5625em 15px;
@@ -16178,19 +16175,12 @@
 }
 
 .beta-hero_title {
-<<<<<<< HEAD
   line-height: 1.375;
-=======
->>>>>>> 78e21f23
   margin-bottom: 0.1875em;
   font-size: 3em;
   font-family: "AvenirNextLTW01-Demi", Arial, sans-serif;
   font-style: normal;
   font-weight: bold;
-<<<<<<< HEAD
-=======
-  line-height: 1.375;
->>>>>>> 78e21f23
   line-height: 1.25;
 }
 
@@ -16198,13 +16188,10 @@
   font-weight: normal !important;
 }
 
-<<<<<<< HEAD
 .lt-ie9 .beta-hero_title {
   font-weight: normal !important;
 }
 
-=======
->>>>>>> 78e21f23
 .beta-hero_desc {
   margin-top: 0;
   margin-bottom: 0.27777778em;
@@ -16213,10 +16200,7 @@
   font-style: normal;
   font-weight: 500;
   line-height: 1.22222222;
-<<<<<<< HEAD
   max-width: 32em;
-=======
->>>>>>> 78e21f23
   margin: 0 auto 1em;
 }
 
@@ -16290,11 +16274,7 @@
 }
 
 .progress-charts_container {
-<<<<<<< HEAD
   width: 33.33333333%;
-=======
-  width: 33.333333333%;
->>>>>>> 78e21f23
   height: 150px;
   padding: 0 1em;
   float: left;
@@ -16307,11 +16287,7 @@
 
 .chart-bg {
   position: relative;
-<<<<<<< HEAD
   background: #e3e4e5;
-=======
-  background: #E3E4E5;
->>>>>>> 78e21f23
   width: 100%;
   height: 100%;
 }
@@ -16319,11 +16295,7 @@
 .chart-pct {
   position: absolute;
   bottom: 0;
-<<<<<<< HEAD
   background: #ff9e1b;
-=======
-  background: #FF931B;
->>>>>>> 78e21f23
   width: 100%;
 }
 
