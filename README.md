# cfgov-refresh

The in-progress redesign of the [consumerfinance.gov](http://consumerfinance.gov) website.
This project includes the front-end assets and build tools,
[Jinja templates](http://jinja.pocoo.org) for front-end rendering,
and [Sheer](https://github.com/cfpb/sheer) configurations for loading
content from the WordPress and Django back-ends through Elasticsearch.

**Technology stack**:
- Mac OSX.
- [Homebrew](http://brew.sh) - package manager for installing system software on Mac OSX.
- Python and PIP (Python package installer).
- WordPress API data source URL.

**This project is a work in progress.**
Nothing presented in this repo—whether in the source code, issue tracker,
or wiki—is a final product unless it is marked as such or appears on consumerfinance.gov.

![Screenshot of cfgov-refresh](https://cloud.githubusercontent.com/assets/235397/5940816/3529246a-a6db-11e4-9bfc-76d5b5220a36.png)

## Dependencies
- [Sheer](https://github.com/cfpb/sheer):
  Web server used to serve the pages using [Jinja templates](http://jinja.pocoo.org).
  Sheer is a Jekyll-inspired, Elasticsearch-powered, CMS-less publishing tool.
- [Elasticsearch](http://www.elasticsearch.org):
  Used for full-text search capabilities and content indexing.
- [Node](http://nodejs.org) and NPM (Node Project Manager):
  Used for downloading and managing front-end dependencies and assets.

## Installation

#### 1. Back-end setup

Follow the [Sheer installation instructions](https://github.com/cfpb/sheer#installation)
to get Sheer installed.
**NOTE:** We suggest creating a virtualenv variable specific to this project,
such as `cfgov-refresh` instead of `sheer` used in the Sheer installation instructions:

<<<<<<< HEAD
```bash
$ mkvirtualenv cfgov-refresh
```
=======
### This project is a work in progress

![screen shot](screenshot.png)

Nothing presented in the issues or in this repo is a final product
unless it is marked as such or appears on www.consumerfinance.gov.


## Contributing

We welcome your feedback and contributions.

- [Find out about contributing](https://cfpb.github.io/capital-framework/contributing/)
- [File a bug](https://github.com/cfpb/cfgov-refresh/issues/new?body=%23%23%20URL%0D%0D%0D%23%23%20Actual%20Behavior%0D%0D%0D%23%23%20Expected%20Behavior%0D%0D%0D%23%23%20Steps%20to%20Reproduce%0D%0D%0D%23%23%20Screenshot&labels=bug)


## Getting started
>>>>>>> dac5731c

Install the following dependencies into your virtual environment.
We called ours `cfgov-refresh` (see previous step above):

<<<<<<< HEAD
```bash
$ workon cfgov-refresh

$ pip install git+git://github.com/dpford/flask-govdelivery
$ pip install git+git://github.com/rosskarchner/govdelivery
```
=======
##### Back-end
- [Sheer](https://github.com/cfpb/sheer)
- [elasticsearch](https://www.elasticsearch.org/)

##### Front-end Build Tools
- [Node](https://nodejs.org/) and NPM
>>>>>>> dac5731c

#### 2. Front-end setup

The cfgov-refresh front-end currently uses the following frameworks / tools:

- [Grunt](http://gruntjs.com): task management for pulling in assets,
  linting and concatenating code, etc.
- [Bower](http://bower.io): Package manager for front-end dependencies.
- [Less](http://lesscss.org): CSS pre-processor.
- [Capital Framework](https://cfpb.github.io/capital-framework/getting-started):
  User interface pattern-library produced by the CFPB.

**NOTE:** If you're new to Capital Framework, we encourage you to
[start here](https://cfpb.github.io/capital-framework/getting-started).

1. Install [Node.js](http://nodejs.org) however you'd like.
2. Install [Grunt](http://gruntjs.com) and [Bower](http://bower.io):

```bash
$ npm install -g grunt-cli bower
```

## Configuration

The project needs a number of environment variables.
The project uses a WordPress API URL to pull in content
and GovDelivery for running the subscription forms:

- `WORDPRESS`(URL to WordPress install)
- `GOVDELIVERY_BASE_URL`
- `GOVDELIVERY_ACCOUNT_CODE` (GovDelivery account variable)
- `GOVDELIVERY_USER` (GovDelivery account variable)
- `GOVDELIVERY_PASSWORD` (GovDelivery account variable)
- `SUBSCRIPTION_SUCCESS_URL` (Forwarding location on Subscription Success)

> You can also export the above environment variables to your `.bash_profile`,
or use your favorite alternative method of setting environment variables.

**NOTE:** GovDelivery is a third-party web service that powers our subscription forms.
Users may decide to swap this tool out for another third-party service.
The application will function but throw an error if the above GovDelivery values are not set.

## Usage

<<<<<<< HEAD
Generally you will have four tabs (or windows) open in your terminal when using this project.
These will be used for:
 1. **Git operations**. Perform git operations and general development in the repository.
 2. **Elasticsearch**. Run Elasticsearch instance.
 3. **Sheer web server**. Run the web server.
 4. **Grunt watch**. Run Grunt watch task for watching for changes to content.
=======
- [Grunt](http://gruntjs.com/)
- [Bower](http://bower.io/)
- [Less](http://lesscss.org/)
- [Capital Framework](https://cfpb.github.io/capital-framework/getting-started/)
>>>>>>> dac5731c

What follows are the specific steps for each of these tabs.

<<<<<<< HEAD
### 1. Clone project and pull in latest updates
=======
If you're new to Capital Framework, we encourage you to
[start here](https://cfpb.github.io/capital-framework/getting-started/).
>>>>>>> dac5731c

Using Terminal, navigate to your project directory (`cd ~/Projects` or equivalent).
Clone the project with:

```bash
$ git clone git@github.com:cfpb/cfgov-refresh.git
$ cd cfgov-refresh
```

Each time you fetch from the upstream repository (this repo),
you should install dependencies with NPM and `grunt vendor`,
then run `grunt` to rebuild everything:

```bash
$ npm install
$ npm update
$ grunt vendor
$ grunt
```

### 2. Run Elasticsearch

To launch Elasticsearch, first find out where your Elasticsearch config file is located.
You can do this with [Homebrew](http://brew.sh) using:

```bash
$ brew info elasticsearch
```

The last line of that output should be the command you need to launch Elasticsearch
with the proper path to its configuration file. For example, it may look like:

```
$ elasticsearch --config=/Users/[YOUR MAC OSX USERNAME]/homebrew/opt/elasticsearch/config/elasticsearch.yml
```

> You can add the following to your `.bash_profile` that will allow launching of Elasticsearch with the `elsup` command:
  ```
  $ alias elsup="elasticsearch --config=/Users/[MAC OSX USERNAME]/homebrew/opt/elasticsearch/config/elasticsearch.yml"
  ```


### 3. Launch Sheer to serve the site

To work on the app you will need Sheer running to compile the templates.
To do this, run the following:

```bash
# Use the sheer virtualenv.
$ workon sheer

# Index the latest content from the API output from a WordPress and Django back-end.
$ sheer index

# Start sheer.
$ sheer serve --debug
```

To view the site browse to: <http://localhost:7000>

To view the indexed content you can use a tool called
[elasticsearch-head](http://mobz.github.io/elasticsearch-head/).

To view the project layout docs and pattern library,
browse to <http://localhost:7000/docs>

**Using a different port:** If you want to run Sheer at a different port than 7000,
serve Sheer with the `--port` argument,
e.g. to run on port 7001 use `sheer serve --port 7001 --debug`.

### 4. Launch Grunt watch task

To watch for changes in the source code and automatically update the running site,
open a terminal and run:

```
$ grunt watch
```

## How to test the software

To run browser tests, you'll need to perform the following steps:

1. Install chromedriver:
  - Mac: `brew install chromedriver`
  - Manual (Linux/Mac): Download the latest
<<<<<<< HEAD
    [Chromedriver](http://chromedriver.storage.googleapis.com/index.html)
    binary and put it somehwere on your path (e.g. `/path/to/your/venv/bin`)
2. In `_tests/browser_testing/features/`, copy `example-environment.cfg` to
`environment.cfg` and change the `chrome_driver` path to the proper path
for your webdriver binary.  If you installed via homebrew,
this will be `/path/to/homebrew/bin/chromedriver`.
=======
    [Chromedriver](https://chromedriver.storage.googleapis.com/index.html)
    binary and put it somehwere on your path (e.g. /path/to/your/venv/bin)
2. In _tests/browser_testing/features/, copy example-environment.cfg to environment.cfg and change the `chrome_driver` path to the proper path for your webdriver binary.  If you installed via homebrew, this will be /path/to/homebrew/bin/chromedriver.
>>>>>>> dac5731c
3. `pip install -r _tests/browser_testing/requirements.txt`
4. `cd _tests/browser_testing/`
5. Start the tests: `behave`

## How this repo is versioned

We use an adaptation of [Semantic Versioning 2.0.0](http://semver.org).
Given the `MAJOR.MINOR.PATCH` pattern, here is how we decide to increment:

- The MAJOR number will be incremented for major redesigns that require the user
  to relearn how to accomplish tasks on the site.
- The MINOR number will be incremented when new content or features are added.
- The PATCH number will be incremented for all other changes that do not rise
  to the level of a MAJOR or MINOR update.

## Getting help

Use the [issue tracker](https://github.com/cfpb/cfgov-refresh/issues)
to follow the development conversation.
If you find a bug not listed in the issue tracker,
please [file a bug report](https://github.com/cfpb/cfgov-refresh/issues/new?body=%23%23%20URL%0D%0D%0D%23%23%20Actual%20Behavior%0D%0D%0D%23%23%20Expected%20Behavior%0D%0D%0D%23%23%20Steps%20to%20Reproduce%0D%0D%0D%23%23%20Screenshot&labels=bug).

## Getting involved

We welcome your feedback and contributions.
See the [contribution guidelines](CONTRIBUTING.md) for more details.

Additionally, you may want to consider [contributing to the Capital Framework](https://cfpb.github.io/capital-framework/contributing/),
which is the front-end pattern library used in this project.

## Working with the templates
<!-- Perhaps we want to split this out into a separate page? -->
### Simple static template setup

By default, Sheer will render pages at their natural paths in the project's file structure.
For example, going to <http://localhost:7000/the-bureau/index.html>
(or <http://localhost:7000/the-bureau/>) renders `/the-bureau/index.html`
as processed by the [Jinja2](http://jinja.pocoo.org/docs) templating engine.
**NOTE:** This page does not automatically show any content indexed by Sheer;
it simply outputs the static HTML written into the template.

### Outputting indexed content in a Sheer template

<<<<<<< HEAD
Most of our content is indexed from the API output of our WordPress back-end.
This happens when the `sheer index` command is run.
=======
Most of our content is indexed from the API output of our WordPress back end.
This happens when the `sheer index` command is run.
(WordPress was previously used to serve the site front-end,
but going forward, it will only be used as a content editing and storage system.)

If your content isn't being indexed yet, see "Setting up a new WordPress post
type and processing it with Sheer" on the `flapjack/Getting-started-with-Flapjack`
wiki (on our GitHub Enterprise server).
>>>>>>> dac5731c

There are two ways in which we use indexed content:
repeating items (e.g., blog posts and press releases),
and single pages (e.g., the Future Requests page in Doing Business with Us).
What follows is a deeper dive into both of these content types.

#### Repeating content

For any kind of repeating content, this is the basic process:

1. In the vars file for the section you're in (e.g., `blog/_vars-blog.html`),
  we set up a variable that holds the results of the default query we want to run.

  Here's how it looks for the blog:

  ```jinja
  {% set query = queries.posts %}
  {% set posts = query.search_with_url_arguments(size=10) %}
  ```

2. If you want to display the repeating content within a template,
  simply set up a `for ... in` loop,
  then output the different properties of the post within.
  In the case of the blog, a list of posts is built using this method in
  `_layouts/posts-paginated.html`.

  Here is a simplified example:

  ```jinja
  {% for post in posts %}
    <h1>{{ post.title }}</h1>
    {{ post.content }}
  {% endfor %}
  ```

3. If you would like to display each instance of repeating content in a separate
  page, create a `_single.html` template (in the case of the blog,
  located at `blog/_single.html`) and a corresponding entry in `_settings/lookups.json`.
  Sheer will automatically create URLs for every post of that type and render
  them with the `_single.html` template.
  This is how separate pages are generated for each blog post.

#### Single content

To access a single piece of content,
the easiest thing to do is use the `get_document()` function.

Using the example given earlier of the Future Requests page,
here's how it's done:

```jinja
{% set page = get_document('pages', '63169') %}
{{ page.content | safe }}
```

This example pulls a WordPress page into a template.
We use the page post type (i.e., the built-in "Page" entries in WordPress)
when all or most of a page's content can be edited in WordPress.

**NOTE:** When accessing a WordPress page,
you must use the numeric ID to identify the page you want to get,
as multiple pages can have the same slug.
(This is also true of any custom post type that is hierarchical.)

The `get_document` method can be used to retrieve a single item of any post type
for display within a template.
In the below example from `contact-us/promoted-contacts.html`,
we get an instance of the non-hierarchical `contact` post type using its slug (`whistleblowers`):

```jinja
{% set whistleblowers = get_document('contact', 'whistleblowers') %}
```

In practice, many of our templates are a Frankenstein-type mixture
of hand-coded static content and calls to indexed content,
as we continually try to strike the right balance of what content
is appropriate to be edited by non-developers in WordPress,
and what is just too fragile to do any other way than by hand.

### Filtering results with queries

Sometimes you'll want to create queries in your templates to filter the data.

The two main ways of injecting filters into your data are in the URL's query
string and within the template code itself.

We have a handy function `search_with_url_arguments()` that:

1. Pulls in filters from the URL query string.
2. Allows you to add additional filters by passing them in as arguments to the function.

#### URL query string filters

URL query string filters can be further broken down into two types:

1. Bool - Used when you want to filter by whether a field matches a keyword,
  is True or False, etc.
2. Range - Used for when you want to filter something by a range (e.g. dates or numbers)

An example of Bool is:

`?filter_category=Op-Ed`

`filter_[field]=[value]`

<<<<<<< HEAD
When you go to a URL such as http://localhost:7000/blog/?filter_category=Op-Ed
and you use `search_with_url_arguments()`,
the queryset returned will only include objects with a category of 'Op-Ed'.
=======
When you go to a URL such as `http://localhost:7000/blog/?filter_category=Op-Ed` and you use
`search_with_url_arguments()`, the queryset returned will only include objects with a category of 'Op-Ed'.
>>>>>>> dac5731c

An example of Range is:

`?filter_range_date_gte=2014-01`

`filter_range_[field]_[operator]=[value]`

Continuing with the example above, if you go to a URL such as
<<<<<<< HEAD
http://localhost:7000/blog/?filter_range_date_gte=2014-01
and you use `search_with_url_arguments()`,
you'll get a queryset of objects where the 'date' field is in January, 2014, or later.
=======
`http://localhost:7000/blog/?filter_range_date_gte=2014-01` and you use `search_with_url_arguments()`,
you'll get a queryset of objects where the 'date' field is in January, 2014 or later.
>>>>>>> dac5731c

URL query string filters are convenient for many of the filtered queries you'll need to run,
but often there are cases where you'll need more flexibility.

#### More complex filters

<<<<<<< HEAD
By default, `search_with_url_arguments()` uses the default query parameters
defined in the _queries/object-name.json file,
then mixes them in with any additional arguments
from the URL query string in addition to what is passed into the function itself.

The list of available arguments are outlined in elasticsearch-py's
[search method](http://elasticsearch-py.readthedocs.org/en/master/api.html#elasticsearch.Elasticsearch.search).

The most common ones we use are size (to change the number of results returned)
and q (to query based on specific fields).
=======
By default, `search_with_url_arguments()` uses the default query parameters defined in the
`_queries/object-name.json` file, then mixes them in with any additional arguments from the URL query
string in addition to what is passed into the function itself.

The list of available arguments are outlined in elasticsearch-py's
[search method](https://elasticsearch-py.readthedocs.org/en/master/api.html#elasticsearch.Elasticsearch.search).

The most common ones we use are `size` (to change the number of results returned)
and `q` (to query based on specific fields).
>>>>>>> dac5731c

When using `q`, you'll need to use the
[Lucene Query Parser Syntax](https://lucene.apache.org/core/2_9_4/queryparsersyntax.html).

<<<<<<< HEAD
Here is an example of using q:
=======
Here is an example of using `q`:
>>>>>>> dac5731c

```
{% set events_jan2014 = queries.calendar_event.search_with_url_arguments(q="dtstart:[2014-01-01 TO 2014-01-31]") %}
```

<<<<<<< HEAD
This will return a queryset of calendar_event objects which,
for the field 'dtstart', have a date in January, 2014.
=======
This will return a queryset of calendar_event objects which, for the field 'dtstart',
have a date in January, 2014.
>>>>>>> dac5731c

----

## Open source licensing info
1. [TERMS](TERMS.md)
2. [LICENSE](LICENSE)
3. [CFPB Source Code Policy](https://github.com/cfpb/source-code-policy/)


----

## Credits and references

As mentioned in this Readme,
the project uses the [Capital Framework](https://github.com/cfpb/capital-framework)
for its user interface and layout components.<|MERGE_RESOLUTION|>--- conflicted
+++ resolved
@@ -16,7 +16,7 @@
 Nothing presented in this repo—whether in the source code, issue tracker,
 or wiki—is a final product unless it is marked as such or appears on consumerfinance.gov.
 
-![Screenshot of cfgov-refresh](https://cloud.githubusercontent.com/assets/235397/5940816/3529246a-a6db-11e4-9bfc-76d5b5220a36.png)
+![Screenshot of cfgov-refresh](scrrenshot.png)
 
 ## Dependencies
 - [Sheer](https://github.com/cfpb/sheer):
@@ -36,48 +36,19 @@
 **NOTE:** We suggest creating a virtualenv variable specific to this project,
 such as `cfgov-refresh` instead of `sheer` used in the Sheer installation instructions:
 
-<<<<<<< HEAD
 ```bash
 $ mkvirtualenv cfgov-refresh
 ```
-=======
-### This project is a work in progress
-
-![screen shot](screenshot.png)
-
-Nothing presented in the issues or in this repo is a final product
-unless it is marked as such or appears on www.consumerfinance.gov.
-
-
-## Contributing
-
-We welcome your feedback and contributions.
-
-- [Find out about contributing](https://cfpb.github.io/capital-framework/contributing/)
-- [File a bug](https://github.com/cfpb/cfgov-refresh/issues/new?body=%23%23%20URL%0D%0D%0D%23%23%20Actual%20Behavior%0D%0D%0D%23%23%20Expected%20Behavior%0D%0D%0D%23%23%20Steps%20to%20Reproduce%0D%0D%0D%23%23%20Screenshot&labels=bug)
-
-
-## Getting started
->>>>>>> dac5731c
 
 Install the following dependencies into your virtual environment.
 We called ours `cfgov-refresh` (see previous step above):
 
-<<<<<<< HEAD
 ```bash
 $ workon cfgov-refresh
 
 $ pip install git+git://github.com/dpford/flask-govdelivery
 $ pip install git+git://github.com/rosskarchner/govdelivery
 ```
-=======
-##### Back-end
-- [Sheer](https://github.com/cfpb/sheer)
-- [elasticsearch](https://www.elasticsearch.org/)
-
-##### Front-end Build Tools
-- [Node](https://nodejs.org/) and NPM
->>>>>>> dac5731c
 
 #### 2. Front-end setup
 
@@ -122,28 +93,16 @@
 
 ## Usage
 
-<<<<<<< HEAD
 Generally you will have four tabs (or windows) open in your terminal when using this project.
 These will be used for:
  1. **Git operations**. Perform git operations and general development in the repository.
  2. **Elasticsearch**. Run Elasticsearch instance.
  3. **Sheer web server**. Run the web server.
  4. **Grunt watch**. Run Grunt watch task for watching for changes to content.
-=======
-- [Grunt](http://gruntjs.com/)
-- [Bower](http://bower.io/)
-- [Less](http://lesscss.org/)
-- [Capital Framework](https://cfpb.github.io/capital-framework/getting-started/)
->>>>>>> dac5731c
 
 What follows are the specific steps for each of these tabs.
 
-<<<<<<< HEAD
 ### 1. Clone project and pull in latest updates
-=======
-If you're new to Capital Framework, we encourage you to
-[start here](https://cfpb.github.io/capital-framework/getting-started/).
->>>>>>> dac5731c
 
 Using Terminal, navigate to your project directory (`cd ~/Projects` or equivalent).
 Clone the project with:
@@ -204,11 +163,11 @@
 
 To view the site browse to: <http://localhost:7000>
 
+To view the project layout docs and pattern library,
+browse to <http://localhost:7000/docs>
+
 To view the indexed content you can use a tool called
 [elasticsearch-head](http://mobz.github.io/elasticsearch-head/).
-
-To view the project layout docs and pattern library,
-browse to <http://localhost:7000/docs>
 
 **Using a different port:** If you want to run Sheer at a different port than 7000,
 serve Sheer with the `--port` argument,
@@ -230,18 +189,12 @@
 1. Install chromedriver:
   - Mac: `brew install chromedriver`
   - Manual (Linux/Mac): Download the latest
-<<<<<<< HEAD
     [Chromedriver](http://chromedriver.storage.googleapis.com/index.html)
     binary and put it somehwere on your path (e.g. `/path/to/your/venv/bin`)
 2. In `_tests/browser_testing/features/`, copy `example-environment.cfg` to
 `environment.cfg` and change the `chrome_driver` path to the proper path
 for your webdriver binary.  If you installed via homebrew,
 this will be `/path/to/homebrew/bin/chromedriver`.
-=======
-    [Chromedriver](https://chromedriver.storage.googleapis.com/index.html)
-    binary and put it somehwere on your path (e.g. /path/to/your/venv/bin)
-2. In _tests/browser_testing/features/, copy example-environment.cfg to environment.cfg and change the `chrome_driver` path to the proper path for your webdriver binary.  If you installed via homebrew, this will be /path/to/homebrew/bin/chromedriver.
->>>>>>> dac5731c
 3. `pip install -r _tests/browser_testing/requirements.txt`
 4. `cd _tests/browser_testing/`
 5. Start the tests: `behave`
@@ -262,14 +215,17 @@
 Use the [issue tracker](https://github.com/cfpb/cfgov-refresh/issues)
 to follow the development conversation.
 If you find a bug not listed in the issue tracker,
-please [file a bug report](https://github.com/cfpb/cfgov-refresh/issues/new?body=%23%23%20URL%0D%0D%0D%23%23%20Actual%20Behavior%0D%0D%0D%23%23%20Expected%20Behavior%0D%0D%0D%23%23%20Steps%20to%20Reproduce%0D%0D%0D%23%23%20Screenshot&labels=bug).
+please [file a bug report](https://github.com/cfpb/cfgov-refresh/issues/new?body=
+%23%23%20URL%0D%0D%0D%23%23%20Actual%20Behavior%0D%0D%0D%23%23%20Expected%20Behavior
+%0D%0D%0D%23%23%20Steps%20to%20Reproduce%0D%0D%0D%23%23%20Screenshot&labels=bug).
 
 ## Getting involved
 
 We welcome your feedback and contributions.
 See the [contribution guidelines](CONTRIBUTING.md) for more details.
 
-Additionally, you may want to consider [contributing to the Capital Framework](https://cfpb.github.io/capital-framework/contributing/),
+Additionally, you may want to consider
+[contributing to the Capital Framework](https://cfpb.github.io/capital-framework/contributing/),
 which is the front-end pattern library used in this project.
 
 ## Working with the templates
@@ -285,19 +241,8 @@
 
 ### Outputting indexed content in a Sheer template
 
-<<<<<<< HEAD
 Most of our content is indexed from the API output of our WordPress back-end.
 This happens when the `sheer index` command is run.
-=======
-Most of our content is indexed from the API output of our WordPress back end.
-This happens when the `sheer index` command is run.
-(WordPress was previously used to serve the site front-end,
-but going forward, it will only be used as a content editing and storage system.)
-
-If your content isn't being indexed yet, see "Setting up a new WordPress post
-type and processing it with Sheer" on the `flapjack/Getting-started-with-Flapjack`
-wiki (on our GitHub Enterprise server).
->>>>>>> dac5731c
 
 There are two ways in which we use indexed content:
 repeating items (e.g., blog posts and press releases),
@@ -403,14 +348,9 @@
 
 `filter_[field]=[value]`
 
-<<<<<<< HEAD
 When you go to a URL such as http://localhost:7000/blog/?filter_category=Op-Ed
 and you use `search_with_url_arguments()`,
 the queryset returned will only include objects with a category of 'Op-Ed'.
-=======
-When you go to a URL such as `http://localhost:7000/blog/?filter_category=Op-Ed` and you use
-`search_with_url_arguments()`, the queryset returned will only include objects with a category of 'Op-Ed'.
->>>>>>> dac5731c
 
 An example of Range is:
 
@@ -419,63 +359,38 @@
 `filter_range_[field]_[operator]=[value]`
 
 Continuing with the example above, if you go to a URL such as
-<<<<<<< HEAD
-http://localhost:7000/blog/?filter_range_date_gte=2014-01
+`http://localhost:7000/blog/?filter_range_date_gte=2014-01`
 and you use `search_with_url_arguments()`,
 you'll get a queryset of objects where the 'date' field is in January, 2014, or later.
-=======
-`http://localhost:7000/blog/?filter_range_date_gte=2014-01` and you use `search_with_url_arguments()`,
-you'll get a queryset of objects where the 'date' field is in January, 2014 or later.
->>>>>>> dac5731c
 
 URL query string filters are convenient for many of the filtered queries you'll need to run,
 but often there are cases where you'll need more flexibility.
 
 #### More complex filters
 
-<<<<<<< HEAD
 By default, `search_with_url_arguments()` uses the default query parameters
-defined in the _queries/object-name.json file,
+defined in the `_queries/object-name.json` file,
 then mixes them in with any additional arguments
 from the URL query string in addition to what is passed into the function itself.
 
 The list of available arguments are outlined in elasticsearch-py's
-[search method](http://elasticsearch-py.readthedocs.org/en/master/api.html#elasticsearch.Elasticsearch.search).
-
-The most common ones we use are size (to change the number of results returned)
-and q (to query based on specific fields).
-=======
-By default, `search_with_url_arguments()` uses the default query parameters defined in the
-`_queries/object-name.json` file, then mixes them in with any additional arguments from the URL query
-string in addition to what is passed into the function itself.
-
-The list of available arguments are outlined in elasticsearch-py's
-[search method](https://elasticsearch-py.readthedocs.org/en/master/api.html#elasticsearch.Elasticsearch.search).
+[search method](http://elasticsearch-
+py.readthedocs.org/en/master/api.html#elasticsearch.Elasticsearch.search).
 
 The most common ones we use are `size` (to change the number of results returned)
 and `q` (to query based on specific fields).
->>>>>>> dac5731c
 
 When using `q`, you'll need to use the
-[Lucene Query Parser Syntax](https://lucene.apache.org/core/2_9_4/queryparsersyntax.html).
-
-<<<<<<< HEAD
-Here is an example of using q:
-=======
+[Lucene Query Parser Syntax](http://lucene.apache.org/core/2_9_4/queryparsersyntax.html).
+
 Here is an example of using `q`:
->>>>>>> dac5731c
 
 ```
 {% set events_jan2014 = queries.calendar_event.search_with_url_arguments(q="dtstart:[2014-01-01 TO 2014-01-31]") %}
 ```
 
-<<<<<<< HEAD
 This will return a queryset of calendar_event objects which,
 for the field 'dtstart', have a date in January, 2014.
-=======
-This will return a queryset of calendar_event objects which, for the field 'dtstart',
-have a date in January, 2014.
->>>>>>> dac5731c
 
 ----
 
