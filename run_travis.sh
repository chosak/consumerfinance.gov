--- conflicted
+++ resolved
@@ -8,12 +8,8 @@
     gulp "test" --travis
     gulp "test:coveralls"
 elif [ "$RUNTEST" == "backend" ]; then
-<<<<<<< HEAD
-=======
+    flake8
     tox -e fast
->>>>>>> 6e5c67f2
-    flake8
-    tox
     coveralls
 elif [ "$RUNTEST" == "acceptance" ]; then
     export DISPLAY=:99.0
