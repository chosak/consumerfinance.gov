--- conflicted
+++ resolved
@@ -276,11 +276,8 @@
 - Updated filterable-list-controls organism to allow for multiple option
 - Password Policy & Lockout criteria for login, account password change & forgot my password.
 - Updated the project to use Avenir font by default
-<<<<<<< HEAD
-=======
 - Updated `mocha` from `2.2.4` from `2.4.2`.
 - Updated `sinon` from `1.14.1` from `1.17.3`.
->>>>>>> e3e8ab26
 - Change jinja2 templates to handle Wagtail page
 
 ### Removed
