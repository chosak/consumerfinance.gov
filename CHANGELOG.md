--- conflicted
+++ resolved
@@ -20,12 +20,8 @@
 ## Changed
 - external-site redirector now requires URLs to either be whitelisted or signed
 - Move logic for activity snippets out of template
-<<<<<<< HEAD
-- Move `get_page_state_url` out of templatetags to avoid circular dependencies
 - Update privacy policy URL
-=======
 - Upgrade npm shrinkwrap endpoints to HTTPS
->>>>>>> 9cd27d98
 
 ### Fixed
 - Fixed bug stopping videos in HTTPS pages.
