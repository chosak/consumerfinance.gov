All notable changes to this project will be documented in this file.

## How this repo is versioned

We use an adaptation of [Semantic Versioning 2.0.0](http://semver.org).
Given the `MAJOR.MINOR.PATCH` pattern, here is how we decide to increment:

- The MAJOR number will be incremented for major redesigns that require the user
  to relearn how to accomplish tasks on the site.
- The MINOR number will be incremented when new content or features are added.
- The PATCH number will be incremented for all other changes that do not rise
  to the level of a MAJOR or MINOR update.

---------------------------------------


## Unreleased

### Added
- Add ability to individually customize the content of social media share links
- Code to convert S3 HTTP image links to HTTPS during sheerlike imports
- New Wagtail video player module that can be added to Learn pages
- New `add_images` management command to programmaticaly add images to Wagtail.

### Changed
- Removed feedback-form default text and clarified help_text
- Adjusted Django admin page for v1_feedback objects
- Updated owning-a-home-api dependency to v0.9.91 for security update
<<<<<<< HEAD
- Modified 25 / 75 Organisms to add Boolean `should_link_image` flag.
- CFGOVImage renditions behavior changed to always return original source image for GIFs.
=======
- Modified 25 / 75 Organims to add Boolean `should_link_image` flag.
- Credit card agreements database updated to 2.2.4
>>>>>>> 670a8a15

### Fixed
- Fixed file type link icons within info-units


## 4.2.1

### Changed
- Limit Activity Log posts to appropriate page categories.
- Flush Akamai when unpublishing or unsharing a page so those changes propagate immediately


## 4.2.0

### Added
- Forms and other bits for two new Owning a Home feedback modules
- django.middleware.locale.LocaleMiddleware, which controls translation in a current thread context.
- `conference_export` management command added to export conference registrations.
- Add ability to individually customize the content of social media share links
- Added CSV download option to v1_feedback django_admin page

### Changed
- Eregs/ip updated to version 1.0.3.
- Simplified Akamai cache flushing logic to always flush on publish.
- Conference Registration Form display element improvements.
- Conference Registration Form submission success message replaced.
- Improved job listings view in Wagtail admin.
- college-costs updated to version 2.2.8 for new URL field
- Updated the analytics code to send events on form submission.
- Fixed issue surrounding event venue not displaying on event page.
- Limit Activity Log posts to appropriate page categories.
- Flush Akamai when unpublishing or unsharing a page so those changes propagate immediately


## 4.1.9

### Changed
- Bumping version of College Comparison Tool to 1.2.9


## 4.1.8

### Changed
- roll complaints back to 1.2.6


## 4.1.7

### Changed
- moved data_research into the db_router.py whitelist


## 4.1.6

### Changed
- Fixed broken static assets on Technology and Innovation Fellowship page.
- Conference Registration Form configurable error and success messages.


## 4.1.5

### Changed
- update complaints to 1.2.7


## 4.1.4

### Fixed
- an improved fix for the newsroom issue (see 4.1.2 and 4.1.3)


## 4.1.3

### Fixed
- backed-out 4.1.2's newsroom fix


## 4.1.2

### Fixed
- exclude reports from newsroom

### Changed
- Conference Registration Form display element improvements.
- Conference Registration Form submission success message replaced.


## 4.1.0

### Added
- DownStreamCacheControl middleware, which sets the `Edge-Control: no-store` header pages use csrf_token.
- django.middleware.locale.LocaleMiddleware, which controls translation in a current thread context.

### Changed
- Fixed issue surrounding table link download / external icons not appearing.
- Frontend: replaced `documentation` npm module with `jsdoc`.
- Refactoring email signup to remove validate.js.
- Frontend: update `browser-sync` to version `2.17.5` from `2.11.2`.
- Frontend: update `mkdirp` to version `0.5.1` from `0.3.0`.
- Fixed broken `manage.py check` command when using `cfgov.settings.test`.
- Fixed conference registration form capacity logic.
- Update `snyk` to version `1.19.1` from `1.13.2`.
- Disable logging below CRITICAL when running Python unit tests.
- Fixed empty `heading` value in link blobs
- Picard upgraded to version 1.5.2.
- Eregs/ip updated to version 1.0.3.
- Simplified Akamai cache flushing logic to always flush on publish.
- Conference Registration Form display element improvements.
- Conference Registration Form submission success message replaced.
- Conference Registration Form configurable error and success messages.
- Fixed broken static assets on Technology and Innovation Fellowship page.
- Updated the analytics code to send events on form submission.
- Fixed issue surrounding event venue not displaying on event page.
- Limit Newsroom posts to appropriate page categories.

### Removed
- `tax-time-saving` reference in `base.py` (it moved to Wagtail)
- all references to `django-htmlmin`


## 4.0.0

### Added
- Added smoke-test scripts to check static assets and base page responses.
- new dependency: django-htmlmin, which compresses outgoing HTML
- Added Wagtail StreamField migration utilities
- Tests for `FilterableListForm`

### Changed
- Update base.html to conditionally include es5 script.
- Wagtail upgraded to version 1.6.3.
- Picard upgraded to version 1.5.1.
- Moved site root setup from Django data migration into 'initial_data' script.
- Graduated line lengths feature flag to main stylesheet.
- Unit tests run via tox now include optional app tests, if optional apps are present.
- Frontend: upgrade `gulp-sourcemaps` from `1.6.0` to `2.1.1`.
- Modified org structure to change the Assistant Director to `Stacy Canan`.
- `FilterableListForm` and related code, e.g. `get_page_set`
- Updated "Standing up for you" stats on the homepage.
- Use secure URLs for files stored on S3
- Fixed grade ordering on job listing posts.
- Updating Bureau Structure so Christopher D’Angelo isn't marked as "acting".

### Removed
- Removed Handlebars from `package.json` and `cf_notifier.js`.
- `NewsroomFilterForm` and `ActivityLogFilterForm` and related tests
- Removed `gulp-load-plugins` from `package.json`.
- Removed  Laura Van Dyke from the press resources page.

## 3.11.1

### Changed
- comparisontool updated to 1.2.7

## 3.11.0

### Added
- New unit test checks for missing migrations that need to be generated using `makemigrations`.
- Ability to run using HTTP locally with `./runserver.sh ssl`.
- Load DigitalGov Search JS using HTTPS.

### Changed
- Improved the help text in the Featured Content module in Wagtail.
- JS form validation messages and Conference module validation messages
- complaints app updated to 1.2.5
- retirement app updated to 0.5.3
- knowledgebase app updated to: v2.1.3
- college-costs app updated to: 2.2.6
- Moved careers page creation from Django data migrations to standalone Python scripts.
- Use HTTPS when linking to search.consumerfinance.gov.

## 3.10.10

### Fixed
- incorrectly used static tag on housing counselor page

## 3.10.9

### Added
- robots.txt

### Fixed
- Update links in TableBlocks that reference internal documents or pages & have no href


## 3.10.8

### Added
- enable the `USE_ETAGS` Django setting

## 3.10.7

### Fixes
- Corrected a typo introduced in 3.10.7

## 3.10.6

### Fixes
- replace a few remaining `STATIC_PREFIX` references with the `static` tag

## 3.10.5

### Fixes
- adds missing `{% load staticfiles %}` tags

## 3.10.4

### Added
- Added Prepaid Cards to mega menu. (Requires feature flag for now.)


## 3.10.3

### Removals
- This removes the current version number from built assets, like main.css


## 3.10.2

### Changed
- fixed typo in mission statement


## 3.10.1

### Changed
- retirement app updated 0.5.1
- restored css file 'cr-003-theme.css'


## 3.10.0

### Added
- Created new `WAGTAIL_CAREERS` feature flag to toggle from Django to Wagtail careers pages.
- Production settings now use ManifestStaticFilesStorage
- New environment variable to store the Akamai object ID
- Added a 'run_travis.sh' script to enable separate JS and Python test coverage reporting
- AbstractFormBlock to be used as a base class for modules requiring Django Forms
- wagtail_hooks.py function `form_module_handlers` used by `CFGOVPage.get_context()`
- Feedback module
- `data_research` app to project
- Conference Registration form, block, model, handler, and template
- Added TableBlock definition to organisms and models that use Table
- Added `cfgov/templates/wagtailadmin/js/table-block.js` to override the default form TableBlock inputs. ( This file was copied from Wagtail ).
- Added `cfgov/templates/wagtailadmin/table_input.html` to override the default form TableBlock inputs. ( This file was copied from Wagtail ).

### Changed
- Refactored heroes to support the new "bleeding" format.
- In templates, ALL static file references now use Django's `static` tag/function
- In CSS/Less, references to other assets are now relative
- Optimized Travis build by removing unnecessary steps.
- `flush_akamai` function to call Akamai API endpoint that flushes entire site instead, since this is faster than flushing an individual page
- Only proceed with an Akamai flush if it is an existing page
- Refactored heroes to support the new "bleeding" format.
- `CFGOVPage.get_context()` now uses wagtail hooks to call functions registered with the hook name `cfgovpage_context_handlers`
- `CFGOVPage.serve()` calls `CFGOVPage.serve_post()` to handle POST requests
- Changed label names for the half-width / third-width link blobs.
- Mega menu `Free Brochures` link
- Migrated previous Table data to new TableBlocks
- Modified `cfgov/cfgov/settings/base.py` to add wagtailadmin to the STATICFILES_DIRS path.
- Modified `cfgov/jinja2/v1/_includes/organisms/table.html` to work with the Wagtail TableBlock component.
- Modified `cfgov/v1/__init__.py` to add the linebreaksbr.
- Modified `cfgov/v1/atomic_elements/organisms.py` to create classes which inherit from the TableBlock classes. This allowed us to control which templates where used for rendering the Wagtail admin and table.
- Modified `cfgov/v1/models/browse_page.py`, `cfgov/v1/models/learn_page.py`, and `cfgov/v1/models/sublanding_page.py` to use the new AtomicTableBlock.
- Modified `cfgov/v1/wagtail_hooks.py` to add load new script for the admin.

### Removed
- `max-height` styling on info unit images
- Reference to publish_eccu repo
- `tax-time-saving` rules from `urls.py`
- Removed Owning a Home homepage from urls being pulled from sheersites.
- Removed duplicate caching configuration
- Icon for old Table from admin panel (this field will need to be removed in a future release)


### Fixed
- Corrected Spanish-language label for sharing module
- Typo on success message for form subscription


## 3.9.0

### Added
- Logging configuration to `local.py`
- Author names are now displayed in alphabetical order by last name, falls back on first name if necessary
- Ability to output sharing links within an Image and Text 50/50 Group module
- Added a test for get_browsefilterable_posts function of the sublanding page
- Data migration sets up site root and careers pages
- Wagtail User editor now enforces unique email addresses when creating/editing users.
- Default button text color and spacing overrides to `.m-global-search_trigger` in nemo stylesheet so that search button will be visible on pages that use `base_nonresponsive` template
- New `@flag_required` decorator for Django views


### Changed
- Special characters no longer break the multiselect in the filter form
- Updated gulp-istanbul npm module to version `1.1.1` from `0.10.3`.
- Updated del npm module to version `2.2.2` from `2.2.0`.
- Updated gulp-autoprefixer npm module to version `3.1.1` from `3.1.0`.
- Updated gulp-changed npm module to version `1.3.2` from `1.3.0`.
- Updated gulp-header npm module to version `1.8.8` from `1.7.1`.
- Updated gulp-imagemin npm module to version `3.0.3` from `3.0.2`.
- Updated gulp-less npm module to version `3.1.0` from `3.0.5`.
- Updated gulp-load-plugins npm module to version `1.2.4` from `1.2.0`.
- Updated validate.js npm module to version `0.10.0` from `0.9.0`.
- Updated webpack npm module to version `1.13.2` from `1.12.14`.
- Updated webpack-stream npm module to version `3.2.0` from `3.1.0`.
- Updated es5-shim npm module to version `4.5.9` from `4.5.7`.
- Updated gulp-rename npm module to version `1.2.2` from `1.1.0`.
- Replaces deprecated gulp-cssmin with gulp-clean-css.
- Updated admin page sidefoot 'Related links' label and icon to read 'Related content'
- Feature flag methods now take an explicit `request` object to determine what site to check the flag against



### Removed
- Unused functions `author_name` and `item_author_name` from `v1/feeds.py`
- Unused npm module map-stream.
- Custom method `most_common` since python lib offers similar function


### Fixed
- Post preview organism template used tag/author names instead of slugs that
caused bad link formation
- Fixed an issue w/ the email signup not utilizing the Gov Delivery JSON view for instant error/success feedback.
- Fixed an issue w/ the form validation skipping any validation types other than `required`.


## 3.8.2

### Changed
- Updated copy on Students and Recent Graduates Careers page.


## 3.8.1

### Added
- Google Optimize code on `find-a-housing-counselor` page


## 3.8.0

### Added
- Author names are now displayed in alphabetical order by last name, falls back on first name if necessary
- Ability to output sharing links within an Image and Text 50/50 Group module

### Changed

### Removed
- Unused functions `author_name` and `item_author_name` from `v1/feeds.py`


## 3.7.2

### Changed
- Added support for Spanish-language cue labels to the Expandables organism.
- Added support for Spanish-language heading to the Social Media molecule.
- Removed the leadership calendar print template from the "base.html" inheritence hiearchy
- restores the django logging config we used before cfgov-refresh


## 3.7.1
- always use "localhost" when setting the base URL for PDFReactor


## 3.7.0

### Added
- Added new conference url in the nav

### Changed
- Updated Protractor to version `4.0.2` from `3.2.1`.
- Updated large checkboxes to match the spec.
- Updated Capital Framework to version `3.6.1` from `3.4.0`.
- Updated imagemin to version `3.0.2` from `2.4.0`.
- Updated documentation npm module to version `4.0.0-beta5` from `4.0.0-beta2`.
- Updated gulp-uglify npm module to version `2.0.0` from `1.5.3`.
- Updated eslintrc dot-notation rule to support `catch` block in a Promise.
- Updated `gulp test:perf` task to use a Promise.
- Added `.eslintrc` override for gulp tasks to allow process.exit and console logging.
- Updated mocha npm module to version `3.0.2` from `2.4.5`.
- Updated gulp-mocha npm module to version `3.0.1` from `2.2.0`.

### Removed
- Unused `sinon-chai` npm package.

### Fixed
- Updated banner-footer-webpack-plugin to use git URL instead of `0.0.1`.


## 3.6.0

### Added
- Page revision management: http://docs.wagtail.io/en/v1.4.1/releases/1.4.html#page-revision-management,available at e.g. http://127.0.0.1:8000/admin/pages/64/revisions/
- Redesigned userbar: http://docs.wagtail.io/en/v1.4.1/releases/1.4.html#redesigned-userbar
- Multiple document uploader: http://docs.wagtail.io/en/v1.4.1/releases/1.4.html#multiple-document-uploader
- Improved link handling: http://docs.wagtail.io/en/v1.5/releases/1.5.html#improved-link-handling-in-rich-text
- New users created via the Wagtail admin will automatically receive a password reset email.

### Changed
- Many browser tests have been rewritten as Python unit tests
- A new spec suite "integration" encompasses tests from a few directories that were not named appropriately.
- Gulp test has been updated as there are no longer any browser tests to run by default
- `content_panels` are no longer defined in `AbstractFilterPage`; defined in its subclasses instead
- Upgraded Wagtail from 1.3 to 1.5.2
- Consolidated all environment variables in config/environment.js.
- Ignored `console.log` in tests and enforced `no-process`.
- Updated `STAGING_HOSTNAME` to `DJANGO_STAGING_HOSTNAME` environment var.
- Allows passing of port to `runserver.sh`.
- Updated browse-filterable test suite to properly nest pagination tests.
- Updated pagination to support multiple pagination molecules on a single page.

### Removed
- Unused `SELENIUM_URL` environment variable.
- Removed unused `interactiveTestPort` test variable.
- Squashed all migrations
- `initial_test_data.py` as the tests create the data they need now.

### Fixed
- Added misnamed and unreferenced environment variables to .env.
- Moved pagination tests from /organisms/ to /molecules/ where they belong.


## 3.4.0 2016-07-12

### Added
- leadership calendar Django app
- Frontend: Added ability to auto-fix linter error with the `--fix`
  flag on the linter task.

### Changed
- Updated ESLint to `2.13.1` from `2.7.0`.
- Fixed job ordering on Careers home page to be consistent with Current Openings page.

### Removed

### Fixed
- Fix scheduled publishing

## 3.0.0-3.3.22 – 2016-06-22

### Added

- Added nonresponsive header script for non-v1 sections of the site

### Changed
- Datetimes are now saved in UTC and rendered in Eastern timezone when displayed in templates.
- Django timezone setting changed to America/New_York.
- Updated home page stats and date.
- Rebuilt Nemo Grunt tasks in Gulp and moved built files to static_built directory.

### Removed

### Fixed

- Fixed layout bug in Latest Updates on Home Page.
- Fixed spacing of Home Hero content.
- Fixed spacing issues in the pre-footer.


## 3.0.0-3.3.21-hotfix – 2016-06-10

### Added
- Added "Getting an Auto Loan" to the mega menu

### Changed
- Invalid filterable list input returns empty paginated object instead of empty list in page_sets

### Removed

### Fixed


## 3.0.0-3.3.21 – 2016-06-08

### Added
- Ability to use Social Media molecule as a Wagtail module in the Sidefoot.
- Frontend: Added task for generating JavaScript code docs with `gulp docs`.
- Test for `most_common` util
- Browser tests for most of the organisms generated by Wagtail
- `cfgov/scripts/_atomic_helpers.py` to provide streamfield data
- Test for present, past, and future event states

### Changes
- Use bare value of RichText field if value type is not RichText.
- Check against Activity Log topics when generating View More link.
- Breadcrumb and sidenav link generation gets most appropriate version of page.
- Made Text Introduction's `has_rule` option have an effect.
- Tidied up some of the template logic around using `render_block`.
- Changed class of FCM category slug to remove extra spacing.
- Updated gulp task to write both responsive and non-responsive styles for ondemand needs.
- Updated the test fixture for ondemand includes to allow for the nonresponsive stylesheet to be loaded for visual testing.
- Use bare value of RichText field if value type is not RichText
- Check against Activity Log topics when generating View More link
- initial_test_data script now uses streamfield block data from a new file called `_atomic_helpers.py`
- `when` now compares datetimes against the current time in ET, not UTC
- `when` optionally uses the event stream's start time, if there is one
- Promotes Expandables from molecule to organism
- Changes global banner expandable Less to resolve cascade issue
- Maintain order and uniqueness in JS file lists by using `OrderedDict` instead of `set`
- `user_save_callback` updated to expire a password if it's for a new user

### Removed
- Event RSVP email link button.
- `atomicName` parameter from `checkDom` atomic helper.
- Unused function `get_related_posts_categories`
- Unused gov delivery view function in jobmanager
- PostPreview organism from streamfield block choices since it was unused
- Custom classes `CFGOVUserEditForm`, `CFGOVUserCreationForm` and functions `create_user` and `edit_user`
- Custom redirects for creating a user and resetting the password
- `convert_to_datetime` since it duplicated logic in `_convert_date`

### Fixed


## 3.0.0-3.3.20 - 2016-05-24

### Added

### Changes

### Removed

### Fixed

- get_browsefilterable_posts() call to get_page_set

## 3.0.0-3.3.19 - 2016-05-23

### Changes
- Frontend: Added `destroyInitFlag()` method to `atomic-helpers.js`.
- Frontend: Added `destroy()` method to `Expandables.js` to allow
  reversing calls to `init()`.
- Frontend: Added extra small tests to bureau structure page.

### Fixed
- Frontend: Fixed issue where cloned expandables were not initializing
  on the bureau structure page.
- Frontend: Removed `self` references in ContentSlider.
- Newsroom fixed to render all categories when no filters are selected.

## 3.0.0-3.3.18 - 2016-05-20

## Added
- missing publish_eccu requirements

### Changes
- Frontend: Added `destroyInitFlag()` method to `atomic-helpers.js`.
- Frontend: Added `destroy()` method to `Expandables.js` to allow
  reversing calls to `init()`.
- Frontend: Added extra small tests to bureau structure page.

### Removed

- Removed activities-block.html

### Fixed
- Frontend: Fixed issue where cloned expandables were not initializing
  on the bureau structure page.
- Frontend: Removed `self` references in ContentSlider.


## 3.0.0-3.3.17 - 2016-05-20

### Added
- Missing token provider for forms submitted by JS
- Ability to refresh akamai cache on page publish
- Adding Acceptance tests for the Video Player
- Adding Validation code and url param fix for Ustream player

### Changes
- Rename Events body field => Subheading
- Switch render location of live/future body fields to under the map (new body location)
- Change date used for post preview from date published to actual event date.
- Fixes issue with spacing after the last item in a full-width component
- Adding Validation code and url param fix for Ustream player.

### Removed

### Fixed

## 3.0.0-3.3.16 - 2016-05-19

### Added
- `parse_links` calls on rich text fields on the rest of the fields
- Add unit tests for filterable list functions
- Added browser tests for the multiselect.
- Fix category filtering
- Ability to refresh akamai cache on page publish

### Changes
- filterable_context.py -> filterable_list.py
- Refactored the filterable list logic for modularity and testability
- Rename Events body field => Subheading
- Switch render location of live/future body fields to under the map (new body location)
- Change date used for post preview from date published to actual event date.

### Removed

### Fixed

- Removed wrapping `<p>` tag on a form field's description field output,
  since it's a rich text field that provides its own markup.
- Fixed issue with single careers layout.

## 3.0.0-3.3.15 - 2016-05-16

### Added

### Changes

- Updated Capital Framework to latest.
- Updated stats on homepage to match CCDB landing.

### Removed

- Removed acting Dept Directors from Leadership calendar filter.
- Removed obsolete module kbclick.js.

### Fixed

- Fixed a validation bug in the Multiselect.
- Fixed issue with spacing after the last-child.


## 3.0.0-3.3.14 - 2016-05-11

### Added

### Changes

- Fixed Password Reset Flow
- Fixed saving of Legacy Blog Pages

### Removed

### Fixed


## 3.0.0-3.3.13 - 2016-05-11

### Added
- Added print styles to hide major site features that aren't print applicable.
- Added base pagination browser tests.
- Image Text 50 50 Organism to Blog Page
- Moved django-commons into the project

### Changed

- Updated static version of the org chart.

### Removed

### Fixed

- Fixed an issue where the header only had 15px of spacing instead of 30.
- Fixed the spacing around info-units groups and breadcrumbs.
- Fixed duplicate Protractor tests.
- Fixed issue with page jump form.

## 3.0.0-3.3.12 - 2016-05-05

### Added
- Additional page template tests
- RegComment organism: New option to use a generic link for commenting at
  Regulations.gov or going directly to the specified document's comment form.
- Additional molecule tests

### Changed
- Updated event times to show EDT.
- Frontend: Added init flag when initializing atomic components.


## 3.0.0-3.3.11 - 2016-05-03

### Added
- Front end: Added No Fear Act link to footer.

### Changed
- RSS Feeds for all Filterable Pages
- Animated Gif Support
- Ensure files uploaded as .PDFs get a download icon
- Handle govdelivery job subscriptions via a Django form
- Refactored HousingCounselor form to use USZipCodeField() in order to not strip leading zeros


## 3.3.0-3.3.10 - 2016-04-28

### Fixed
- Typo in reg comment form


## 3.0.0-3.3.9 - 2016-04-28

### Added

- Added tests for the public methods in the Multiselect
- API client for Regulations.gov Comment API
- reg-comment organism and Wagtail module for adding it to a page

### Changed

- Make further reading and list filter results distinct

### Removed

### Fixed


## 3.0.0-3.3.3 - 2016-04-21

### Added

- Added unit test specs for all files to test (excluding config, polyfills and jQuery plugins).
- Added no-js and js classes to the on-demand header.
- Added link to Livestream FAQ.
- Flag for database routing for content.consumerfinance.gov.
- Added the Digital Gov search script.

### Changed

- Hid overflow-x at mobile sizes on document body.
- Added `halt()` and `clearTransitions()` methods to transition behaviors.
- Updated the content on doing-business-with-us and doing-business-with-us/upcoming-procurement-needs based on EA feedback.

### Removed

- Removed resolved TODOs and old macros replaced by atomic components.

### Fixed

- Fixed an issue where the multiselect couldn't be closed.
- Fixed the browser tests for the recent change to wagtail pages.
- Fixed the mobile menu for on-demand django pages.
- Fixed disappearing search close button when swapping device orientation.


## 3.0.0-3.3.2 - 2016-04-11

### Added

- Adds a max-selections checker to the Multiselect.
- Remove inline CSS when running sheer_index.
- Abstracted dom events for easier reuse throughout the project.
- Added npm shrinkwrap and snyk dependency monitoring
- Tests `share_the_page` wagtail hook and associated functions

### Changed

- Updated Global Search to set search trigger to invisible,
  since hidden is overridden.
- Defaulted Related posts slug title to 'Further Reading' and made it a field in wagtail.
- Enabled gov delivery subscriptions to work on wagtail pages
- randomized formfieldWithButton Id and included name field for post requests.
- Update Director's Bio and Deputy Director's Bio
- Update the leadership calendar copy and links
- Updated the placeholders in wagtail filterable list controls.
- Updated footer to atomic footer.
- Pinned our NPM dependencies.
- Updated Capital Framework to 3.3.0
- Changed U.S. flag image paths to be root-relative
- Refactored wagtail hook `share_the_page`

### Removed

- Removed `gulp beep` task for optional alerting when the build process
  has completed.
- Remove Disqus comments from blog pages
- Removed sitespeed.io gulp task

### Fixed

- Fixed paths to templates that were moved in to /about-us.
- Update biographies for director bios.
- Fixed issue with bad values in the multiselect.
- Fixed the missing logon on IE 8.
- Fixed an issue w/ the spacing on the hero.
- Fixed issue where missing images were breaking the hero layout

## 3.0.0-3.2.1 - 2016-03-21

### Added

- Added Featured Menu Content Molecule.
- Added Global Banner Molecule.
- Added Digital Privacy Policy to the footer.
- Added tests for dom-traverse functions
- Added default values for the View more text and URL.
- Dynamically create the View more URL if there are tags
- Add an EXTERNAL_ICON_PATTERN to handle icons and links separately
- Added specific Blog/Newsroom Categories to Related Post options
- base.html now checks for page (seo) title if exists
- Added a space before the external icon
- Added validation for Youtube URLs.

### Changed

- Abstracted create and queryOneout of the multiselect.
- Simplified array searching in the Multiselect.
- Updated the home hero to it’s own molecule.
- Updated the layout for the level 1 menu items to distribute them more evenly
  across the header.
- Abstracted the string utils from the Multiselect.
- .gov links have an external icon
- Updated the Hero Macro for the new overlay hero styles.
- Updated article template to render all categories
- Append bureau title on every template rendered
- Changing the times we receive for calendar events to match our db.
- Updated `external-site/index.html` to use the full params of whatever's being passed in.
- Changed copy on `/the-bureau/`
- Updated titles and names in the Bureau Structure page

### Removed

- Removed Georgia usage for the time being.
- Removed ICS download placeholder from events.

### Fixed

 - Fixed active filter notification on Browse Filterable pages.
 - Corrected the homepage links.
 - Fixed date range searches on blog page.

## 3.0.0-3.1.1 - 2016-03-21

### Added
- Added Backend sidebar contact
- Add Related Metadata molecule to backend
- Added `ClearableInput` class for clearable input behavior
  in `input-contains-label` CF class.
- Added Github specific Issue and PR templates.
- included paragraph rich text field to related links
- Added new content flush sides on small modifier to fix an issue where margin was set on the molecule level instead of the template.
- Added Info Unit Macro.
- URL field to the Post Preview organism
- Frontend: Added overlay atom.
- Signal receiver function to unpublish all revisions for a page when a page is unpublished
- Backend: HomePage Model
- David Silberman's assets
- Frontend: Added JS init scripts for /offices/, /sub-pages/, and /budget/.
- Frontend: Added data-* attribute JS utility class.
- New manager to query for the most appropriate pages (shared and/or live)
- Enabled Demo Page in flapjack
- Included Password Complexity rules for admin user creation/editing flow
- Enabled email backend for Production settings
- Frontend: Added utility classes for translation and opacity CSS transitions.
- Added SublandingFilterablePage class
- Script to semi-automate importing refresh data
- Provided option to exclude sibling pages in secondary navigation
- Added tests for `external-site-redirect.js`
- Frontend: Added JS Tree data structure and traversal algorithms.
- Add text intro and featured content to SublandingFilterablePage
- Add a script `move_reports.py` to move all reports under a given SublandingFilterablePage
- Add a 'careers_preview' query to limit the results to 5
- Added CFGovLinkHandler to convert richtext internal links to relative links
- Frontend: added `u-hidden-overflow` utility class.

### Changed
- Converted the project to Capital Framework v3
- Updated `protractor` from `3.0.0` to `3.1.1`.
- Included Table organism within full width text
- Changed BrowseFilterablePage and related-metadata.html molecule templates to
  account for new backend
- Abstracted info unit into a helper mixin to make it easier to re-use the inline
  version.
- Moved Home page specific layout changes to it's own file.
- Updated jsdom from `7.2.2` to `8.0.4`.
- Updated secondary-nav to use new expandable molecule in place of old CF
  Expandable.
- Updated gulp-eslint from `1.0.0` to `2.0.0`.
- Converted Link Blob Group, 25/75 Group, and 50/50 Group to single Info Unit Group.
- Converted Link Blob Macro to Info Unit Macro.
- Converted 25/75 Macro to Info Unit Macro.
- Converted 50/50 Macro to Info Unit Macro.
- Updated Home Page to Info Unit Macro.
- Included use of wagtail `classname` meta field for block css modifiers
- Breadcrumbs for Wagtail pages now handled by Wagtail
- Changed Wagtail pages extending from `layout-side-nav.html` to use new side
  navigation handling
- Changed FilterableListControls.js to add validation for email, date, and
  checkbox fields.
- Converted references and asset urls from Fuchs to Silberman.
- Fix blog post template to use sheerlike related posts method.
- Restructured mega menu to include submenus recursively to allow for a
  third-level.
- Renamed atomic-checkers `validateDomElement` to atomic-helpers `checkDom`.
- Add two categories to the Implementation Resource group.
- Updated the homepage based on user feedback.
- Renamed preview_link_url/text => secondary_link_url/text
- Updated Categories for Research & Reports.
- Changes to job listing pages.
- included backend support for Video in FCM
- Changed `external-site-redirect.js` to remove jQuery and fix Regex.
- Updated the global search for no-js and IE 8-10 fixes.
- Frontend: Added all launch-state mega menu links.
- Frontend: Added hover-to-show behavior in desktop mega menu.
- Use the added `careers_preview.json` in the careers sublanding page instead
  of `careers.json`
- Wrap prefooter section in Browse pages in a conditional to prevent empty prefooter
- Frontend: Added behaviors for third level mobile mega menu.
- Frontend: Made Expandables collapse under 600px window size.
- Updated the Mega Menu layout to avoid pointer events for older IE.
- Updated the Mega Menu for devices without JS.
- Disabled GTM tracking for links in menu and return to top link.

### Removed
- Removed normalize and normalize-legacy from main less file because CF
  already includes it.
- Removed old branded list mixin (was causing compile errors).
- Removed unnecessary Wagtail streamdata retrieval function from v1/utils/util.py
- Removed old beta styles.
- Removed prototype language, such as instances of setting `value`, `page`,
  and `global_dict`
- Imports of contact info macros that were breaking the page
- Removed Link Blob, 25/75, and 50/50 styles.
- Removed need for negative margin tweaks after groups.
- Removed need for positive margin tweaks aroung group headings.
- Removed heros from old WordPress pages.
- Removed `show-hide-fields.js` script and reference from common.js.
- Meredith Fuch's assets.
- A couple of Implementation Resource group categories.
- Removed Chosen.js library and custom styles/scripts.
- Removed several size=x params passed to query.search(), which don't do anything
- Removed all the pages and associated code that have been ported to wagtail.

### Fixed
- Fix bug where publised pages were showing shared content
- Fixed Contacts import-data script to set phone numbers correctly
- Fixed an issue where heros were not displaying on new Wagtail pages.
- Fixed an error where the secondary nav script was trying to initialize on
  pages it wasn't used.
- Fixed archive_events script to run in production.
- Fixed issue where form validation clashed with filterable list controls.
- Post preview title now links to page link.
- Fixed a bug where the search input and button in the header were misaligned.
- Fixed urls document type for career pages.
- Fixed stacking bug in header search.
- Fixed page saving bug that would prevent the display of a page's tags
- Fixed ordering for Filterable results to be newest => oldest by published_date.
- Fixed a bug where activiating the clear button wasn't clearing filtered
  results on browse filterable pages.
- Fixes the values for author and tag options to remove special characters.
- Fixes layout issues with filters on sheer pages.
- Fixed failing browser tests due to atomic naming updates.
- Fixed a bug in the multi-select script where value was set before input type.
- Fixed positioning bug in global search.
- Fixed issue where categories without a set icon were showing the speach icon.
- Fixed issue where a filtered page wasn’t showing the selected options in the
  multiselect.
- Fixed an error in the Browser tests for IE 8.
- Fixed an error in the Browser tests when running on Jenkins.

## 3.0.0-3.0.0 - 2016-02-11

### Added
- Added 'sheer_index' manage.py subcommand, to replace usage of 'sheer index'
- Migrated 'sheerlike' project into this codebase
- Added 'watchserver' manage.py subcommand for running Django dev server
  and gulp watch together.
- Added Acceptance tests for the `activity-log` page.
- Added webpack module loader for per-page JavaScript.
- Added external-site page-specific script.
- Added `config/environment.js` for project JS path configuration.
- Added filesystem helper to gulp utilities for retrieving a binary executable.
- Django Server
- Django related urls to access links
- Django-Sheerlike integration
- Added Acceptance tests for `the-bureau` pages.
- Added test utility to retreive QA elements.
- Added ARIA state utility to enable decorating dom elements with ARIA states.
- Added unit test for `aria-state.js`.
- Wagtail CMS
- Added `gulp test:a11y` accessibility testing using node-wcag.
- Added node 4.1.0 engine requirement in `package.json`.
- Added `commonjs`, `jest`, `protractor` environments.
- Added new ESLint `no-useless-concat`, `global-require`,
  `jsx-quotes`, `no-restricted-syntax`, `block-spacing`, `require-jsdoc`,
  `space-before-keywords`, `no-dupe-class-members`, `prefer-arrow-callback`,
  and `prefer-template` rules.
- Added `properties` attribute of `id-length` rule.
- Added `keywords`, `unnecessary`, and `numbers` attributes
  to `quote-props` rules.
- runserver.sh script to collectstatic files and run the server
- Added testing for web-storage-proxy.js
- Added Acceptance tests for `careers` pages.
- CFPBPage model
- Backend for Staging vs Production publishing
- Django template tags
- Added `block__flush` to cf-enhancements to remove margin from all sides.
- Added Acceptance tests for `blog` pages.
- Added Acceptance tests for `newsroom` pages.
- Added Acceptance tests for `doing-business-with-us` pages.
- Added Acceptance tests for `budget` pages.
- Added atomic landing page template prototypes.
- Added `/organisms/` and `/molecules/` directories to includes directory.
- Added `gulp test:perf` task to test for performance rules.
- MYSQL backend to project settings & a database creation script
- Added `gulp test:unit:server` for running Django unit tests via gulp.
- Added templates and CSS for the Text Introduction molecule.
- Added Unit test for `BreakpointHandler.js`.
- EventPage and EventLandingPage
- Management command to convert Wordpress data into Wagtail based Django models
- Script to convert Event WP data into Wagtail specific POST data for wagtailcore view `create()`
- Added half-width-link-blob macro and styles
- Added templates and CSS for the Image and Text 25/75 molecule.
- Added templates and CSS for the Image and Text 50/50 molecule.
- Added templates and CSS for the Call to Action molecule.
- Added `gulp beep` task for optional alerting when the build process
  has completed.
- Added Molecule/Organism Streamfields.
- Added wagtail specific demoPage only available in development for displaying moleclues/organisms.
- Added `license` field to `package.json`.
- EventArchivePage, EventRequestSpeakerPage, and EventFilterForm.
- Added templates and CSS for the Full Width Text organism.
- Added templates and CSS for the Contact Method molecule.
- Added templates and CSS for the Sidebar Contact Info organism.
- Added `/browse-filterable` template page
- Added templates and CSS for the Main Contact Info organism.
- Added templates and CSS for the Related Posts molecule.
- Added templates for the Hero molecule (CSS is in CF-Layout v1.3.0)
- Added template for post-preview molecule
- Added templates and CSS for the Signup Form organism.
- Added templates and CSS for the Content Sidebar organism.
- Added instruction to create superuser for admin access.
- Adds new file to commands module in the core app called `_helpers.py`
- Adds ability to import snippets
- Added ImageText2575 molecule backend model and template
- Added Call to Action backend and template
- Added Contact snippet and molecule backends
- Added temporary folder for converted Jinja2 Wagtail field template files
- Added WP Import Data Contact processor
- Added templates and CSS for the Adding Sidebar Breakout organism.
- Added cf-tables and tables molecule
- Landing Page Type
- Initial Data json file for preloading pages
- Added `/browse-basic` template page.
- Added templates and CSS for Expandable molecule and ExpandableGroup organism.
- Added `classlist` JS polyfill.
- Added `EventObserver` for adding event broadcaster capability to JS classes.
- Added `atomic-checkers.js` and `validateDomElement`
  utility method for checking atomic element DOM nodes.
- Backend Organisms Full Width Text & Post Preview.
- Added Related Posts molecule to the CFGOVPage
- Add Main Contact Info molecule
- Add Sidefoot Streamfield to CFGOVPage for sidebar/footer content
- Add global context variable `global_dict` for easier prototyping
- Add styleguide app to local settings
- Added templates and CSS for the Filterable-List-Controls organism.
- Add Table organism
- Add Sublanding Page
- Add Hyperlink template
- Add icons to Sidefoot Streamfield blocks
- Add ImageText5050Group and HalfWidthLinkGroup templates and organisms
- S3 Image Upload support for Refresh/Prod
- Dev Landing Page Demo
- Add Image Text 25/75 and Full Width Text into SublandingPage
- Add related_posts_function to the global context in Jinja2 for prototyping of related posts
- Added the featured content module molecule and included it in the landing-page prototype
- Add ImageText2575Group organism
- Add ImageText2575Group to Sublanding and Landing pages
- Add the insets Quote and Related Links.
- Added templates and CSS for the Notification molecule.
- Added prototype data to the form-field-with-button molecule
- Added prototype data to the email-signup organism
- Added the email-signup organism to landing-page template
- Added templates and CSS for the Social-Media molecule.
- Add Heading field to Link Blob group
- Add prototype data to Image Text organisms
- Backend Expandable/Expandable Group Molecule & Organisms
- Added Number Block
- Added Form Field with Button to sublanding page
  ([Fixed 1246](https://github.com/cfpb/cfgov-refresh/issues/1246)).
- Added Backend Feature Content Molecule
- Added get_unique_id context method.
- Added templates and CSS for the Item Introduction organism.
- Added templates and CSS for the Pagination molecule.
- Backend Browse Page
- Added Backend Item Intro Organism
- Added Backend: Notification
- `dom-traverse.js` for dom querying not covered by native dom.
- Added Backend Learn Page model
- Added Related Topics molecule.
- Added full_width_sans setting for correct font face usage.
- Added a new nav-link molecule macro and styles.
- Added Related Links to Sidebar/Footer.
- Added Related Metadata molecule.
- Added custom image and rendition models CFGOVImage and CFGOVRendition
- Added AbstractLearnPage for Learn and Doc Detail pages
- Added preview fields to AbstractLearnPage
- Added relevant date fields to AbstractLearnPage
- Added multi-select atom styles and scripting
- Added Frontend: Global Header CTA.
- Added Frontend: Header.
- Added Frontend: Mega Menu.
- Added Frontend: Global Eyebrow.
- Added Frontend: Global Search molecule.
- Added language dropdown for pages, which defaults to english
- Add BrowseFilterablePage model
- Add BaseExpandable class for expandable controls
- Add FilterControls organism using BaseExpandable
- Add url_parameters macro to handle adding existing get URL parameters into links
- Added new info-unit molecule that combines (but doesn't replace) the half width link blob, image and text 50/50, and 25/75 into one base molecule using modifiers.
- Added new (undocumented) card molecule.
- Add wagtailuserbar to the base.html
- Added unit test for beta-banner.js.

### Changed
- Updated the primary nav to move focus as user enters and leaves nav levels
- Moved handlebars from npm to bower.
- Added jQuery CDN with fallback to head to satisfy GTM requirements.
- Changes the location of the /dist folder to cfgov/v1/jinja2/v1
- Server port is now at 8000
- included with context flag for macros that make a call to request object
- Updated Jinja2 shorthand if statements to include an empty else case.
- Added `binaryDirectory` parameter to `fsHelper.getBinary` helper function.
- Updated jsdom from `3.1.2` to `6.5.1`.
- Updated mocha-jsdom from `0.3.0` to `1.0.0`.
- Updated istanbul from `0.3.13` to `0.3.20`.
- Updated TravisCI node version to `4.1.0`.
- Updated ESLint configuration from `1.0.0` to `1.5.1`.
- Vendor related files now sit at the root project location
- Moved templates to reside in v1 app project jinja2 directory
- Added ability to use django static & url functionality in jinja2 templates.
  [More Information](https://docs.djangoproject.com/en/1.8/topics/templates/#django.template.backends.jinja2.Jinja2)
- Refactored web-storage-proxy.js to be less complex and make it testable
- Updated del from `1.2.0` to `2.0.0`.
- Updated chai from `2.3.0` to `3.3.0`.
- Updated sinon-chai from `2.7.0` to `2.8.0`.
- Settings file and template loaders
- Updated gulp-autoprefixer from `2.3.1` to `3.0.2`.
- Added pixel dimensions to Cordrary corner video image.
- Added JS in `./config` directory to `gulp lint:build` task
  and merged that and gulp config together in `config.build`.
- addressed security concerns about query data validation in calendar filter pdf generation,
  and added an option to filters to allow post requests
- fixed url routing for rendering directory cordrays pdf
- explicitly stated jinja2 to autoescape in templates
- Changes `align: value` attribute in ESLint `key-spacing` rule
  to individual mode with `mode: minimum` option set.
- Changes `quote-props` rule attribute to `consistent-as-needed`.
- Added href URL to primary nav top-level menu link.
- Changed DB backend from sqlite ==> MYSQL.
- Govdelivery subscribe view is now exempt from csrf verification
- Fixed issue w/ gulp watch task not compiling JS on change
- Refactored `BreakpointHandler.js` to remove jQuery dependency and unneeded code.
- Changed from single cf import to individual module imports.
- Move handlebars dependency to npm from bower.
- Change Doing Business With Us email to office email
- Updates `gulp-sitespeedio` from `0.0.6` to `0.0.7`.
- CFGOVPage to include tags and authors
- Event import script to include grabbing tags and authors
- Change templates to move logic to Django backend
- Move Event filter over to a Django form.
- Updates `jsdom` to `7.0.2` from `6.5.1`.
- Move staging hostname variable from django settings to be an environment variable
- Uses globally installed Protractor in setup.sh, if available.
- Updated the existing breakpoint variables and values to the ones released in cf-core v1.2.0
- Excludes 3rd-party JS polyfills from linting.
- Abstracts code into helper class `DataImporter`
- Modifies command line options to allow specifying arguments for importing pages or snippets
- Changes the way the processor module is imported so it imports it using the [app] argument
- Moves the processors module from the core.management.commands module to the v1 app
- Contact molecule templates
- Changes .env Project configuration workon control flow to direct stdout and stderr to /dev/null.
- Upgrade wagtail to 1.2
- Cleaned up and rebuilt the secondary nav to reduce complexity and fix bugs
- Routed landing page type related molecules and organisms
  to use `jinja2/v1/_includes/` template locations.
- Updated protractor from 2.5.1 to 3.0.0.
- Updated gulp-sitespeedio from 0.0.7 to 0.0.8.
- Update runserver script to start MYSQL if it isn't running
- Reduced padding on expandables per direction of design.
- Hide cues on expandables when JS is turned off.
- Updated protractor from 2.5.1 to 3.0.0.
- Change name of Settings tab to Configuration
- Move some Promote fields to Configuration tab
- Change Promote to be Sidebar/Footer
- Move Related Posts and Email Signup to sidefoot Streamfield in the Sidebar/Footer tab in CFGOVPage
- Finalize Sidebar Breakout organism template
- Finalize Sublanding Page template
- Fix related post molecule to be used in multiple places
- Convert Sidefoot paragraph streamfield block to Textblock
- Updated headings for changes in Capital Framework
- Temporarily comment out related posts section of single blog post
  browser test until BlogPage's are in Wagtail.
- Add `show_heading` checkbox to Related Posts organism to toggle the heading
  and icon.
- Merge Streamfields in LandingPage
- Landing and Sublanding content blocks render each atomic structure with `div class="block">`
- Added environments to frontend/backend setup scripts.
- Make Full Width Text organism a StreamBlock and add insets
- Converted `external-site.js` to `ExternalSite.js` class and removed 3rd party dependencies.
- Changed the ImageBasic atom to always include an optional alt by default
- Removed field validation on content creation
  ([Fixed 1252](https://github.com/cfpb/cfgov-refresh/issues/1252)).
- Sets npm install on frontend.sh to warning level.
- Updated Jinja2 environment inlcude flag related methods
- Updated ImageText5050 requirements [Fixed 1269] (https://github.com/cfpb/cfgov-refresh/issues/1269)
- Updated `webpack-stream` to `3.1.0` from `2.1.0`.
- Updated `player` to `0.5.1` from `0.6.1`.
- Updated streamchild render method to use default behavior when using default blocks [Fixed 1268] (https://github.com/cfpb/cfgov-refresh/issues/1268)
- Fixes styling and rendering issues [Fixed 1278] (https://github.com/cfpb/cfgov-refresh/issues/1278)
- Upgrade version of Wagtail to 1.3
- Change method of CFGOVPage called `children` to be called `elements`
- Moved html5shiv into modernizr.
- Updated `gulp-load-plugins` to `1.2.0` from `1.1.0`.
- Included breadcrumb data from page context
- Added development environment data initialization
- Pinned jQuery to `1.11.3` due to changes in `1.12.0` that cause errors in jsdom.
- [Fixed 1320] (https://github.com/cfpb/cfgov-refresh/issues/1320)
- Converted the nav-secondary macro and styles to an organism
- Updated the new secondary-nav organism to use the new nav-link molecule
- Updated the secondary-nav-toggle for new classnames
- Changed expandable.html to be a macro for upcoming Filtered List
- Updated browse-filterable demo
- Updated filterable-list-controls organism to allow for multiple option
- Password Policy & Lockout criteria for login, account password change & forgot my password.
- Updated the project to use Avenir font by default
- Updated `mocha` from `2.2.4` to `2.4.2`.
- Updated `sinon` from `1.14.1` to `1.17.3`.
- Updated `lodash` from `3.10.0` to `4.0.1`.
- Change jinja2 templates to handle Wagtail page
- Fixed [1348](https://github.com/cfpb/cfgov-refresh/issues/1348) and [1354](https://github.com/cfpb/cfgov-refresh/issues/1354)
- Updated brand colors to updates in generator-cf.
- Disabled JavaScript in IE8 and earlier.
- Removed max_length validation until [later review](https://github.com/cfpb/cfgov-refresh/issues/1258) after release
- Refactored beta-banner.js to demonstrate general lifecycle.

### Removed
- Removed unused exportsOverride section,
  which was an artifact of the grunt bower task.
- Removed browserify, watchify, and browserify-shim dependencies.
- Removed src directory
- Removed bad CF Notifier tests.
- Removed unnecessary mobile-only expandables
- Removed link from Cordray's corner image `/the-bureau/about-director/`.
- Removed extra Google Analytics code.
- Removed `istanbul` because it's already a dependencies of `gulp-istanbul`.
- Sidebar from LandingPage
- Removed `map` and `filter` array polyfills.
- Removed `event-listener.js` and `query-selector.js` polyfills for IE8.

### Fixed
- Fixed instructions for gulp watch
- New way to run the server documented in the INSTALL.MD
- New way to define url routing, no longer automatically set by file path
- Fixed heading structure throughout website
- Fixed setup.sh to use argument correctly
- Fixed title for Small & Minority Businesses
- Fix page header rendering for Sublanding page
- Fix related post molecule to be used in multiple places
- Fix failing tests relating to Related Posts organism
- Fix related-posts.html logic
- Minor PEP8 compliance changes
- Fixed the markup for the 25/75 organism.


## 3.0.0-2.4.0 - 2015-09-29

### Added
- Added Favicon
- New and improved primary nav (both look and interaction)
- Added expanded-state utility for getting/setting aria-expanded

### Changed
- Updated Video Code to make it usable on Events pages.
- Changed gulp JS unit testing task from `gulp:unit:js` to `gulp:unit:scripts`
- Updated Meredith Fuchs bio and images.
- Added indent rules for `var`, `let`, and `const` in ESLint config file.
- Replaced old Grunt legaccsy plugin with Gulp mq-remove plugin
- Added ability for acceptance --specs test flag to accept list of test files.
- Changes `big_radio` macro to `radio_big` and `checkbox_bg` to `checkbox_big`.
- Updated Dep Dir title to include "Acting"

### Removed
- Disables tests for landing page events, since we don't currently have events.
- Removed Ombudsman from nav for beta freeze.

### Fixed
- Fixed issue with logic displaying the Event summary state.
- Fixed missing IE only stylesheet for older systems/browsers.
- Fixed skip-navigation link for keyboard navigation.


## 3.0.0-2.3.0 - 2015-08-27

### Added
- Added time macro.
- Added `gulp test:unit` and `gulp test:acceptance` tasks for test stages.
- Added support for link buttons to disabled link utility class.
- Added `breakpoints-config.js` config file to use for responsive JS.
- Added breadcrumbs to blog, newsroom, careers, business, bureau
  and budget pages
- Added Meredith Fuchs to Leadership calendar filter.
- Added unit test for `assign` utility.
- Added `get-breakpoint-state.js` to add support for responsive JS.

### Changed
- Moved `.meta-header`, `.jump-link`,
  and `.list__links` to `cf-enhancements.less`.
- Converted time elements to use time template.
- Broke apart format macros into topical macros.
- Updated legacy code to remove old jQuery dependency and
  unnecessary code.
- Updated copy on `about-us` page
- Added copying of `.env_SAMPLE` to `.env` part of `setup.sh`.
- Moved console output messages to the end of the `setup.sh` `init` method.
- Organized `.env_SAMPLE` and made `.env` executable on its own.
- Added `HTTP_HOST`, `HTTP_PORT`, `SELENIUM_URL`, `SAUCE_USERNAME`,
  `SAUCE_ACCESS_KEY`, `SAUCE_SELENIUM_URL`, and `VIRTUAL_ENV`
  constants to `.env_SAMPLE`.
- Moved aggregate `gulp lint` task to bottom of file to avoid duplicate
  lint task entries in `gulp --tasks`.
- Renamed `gulp lint:src` to `gulp lint:scripts` to future-proof type of linting.
- Renamed `gulp test:macro` to `gulp test:unit:macro`.
- Renamed `gulp test:processor` to `gulp test:unit:processor`.
- Renamed `gulp test:browser` to `gulp test:acceptance:browser`.
- Edited `INSTALL.md` to accommodate changes in `.env_SAMPLE`.
- Edited Protractor configuration to include browser groups,
  which by default only run the essentials locally, but the full suite
  (including legacy browsers) on Sauce Labs when Sauce credentials are present.
- Updated test instructions to use the gulp test subtasks.
- Updated Travis CI settings to use `setup.sh`.
- Updated files to use `breakpoints-config.js`.
- Made `/the-bureau/bureau-structure/role-macro.html` private.
- Updated `gulp clean` to leave the `dist` directory and remove the inner
  contents
- Use `HTTP_PORT` environment variable for port in `gulp watch`, if available.
- Removed "optional" text from privacy complaint form
  and added `*` to designate required fields.
- Updated Deputy Director information to Meredith Fuchs.
- Updated `/about-rich-cordray/` URL to `/about-director/`.
- Updated `/about-meredith-fuchs/` URL to `/about-deputy-director/`.
- Normalized director and deputy director photos to be format `NAME-WxH.jpg`.
- Changed name of `shallow-extend` utility to 'assign'.
- Superscripts `st` in `21st` on About Us page.
- Updated `BreakpointHandler.js` to support usage of `breakpoints-config.js`.

### Removed
- Removed styles from codebase that have already been migrated
  to cf-typography.
- Removed duplicate Privacy Policy
- Removed processor tests due to them being outdated.
- Removed failing bureau tests to be debugged later

### Fixed
- Fixed borders on sub-footers across the website
- Fixed 'Return to top' button width on footer
- Fixed default gulp task
- Fixed icon links to match CFPB Design Manual
- Fixed gulp copy task that was missing copying PDFs in subdirectories.
- Fixed issues with active filter logic.
- Fixed testing issue with single pages reloading for every test
- Fixed testing timeouts the first fix didn't correct by updating timeout time


## 3.0.0-2.2.0 - 2015-08-18

### Added
- Transitioned Capital Framework dependency to v1.0.0 in bower.json.
- Added gulp and the required npm plugins
- Added gulp config file to lay out configs for each task
- Added gulp tasks split up into their own files
- Added acceptance tests for `/offices/*` pages accessible through site's menu.
- Added Accessibility page to footer and adds Accessibility page tests.
- Added acceptance tests for `/sub-pages/*`.
- Added `activities-block` shared template for activity feed
  on offices and sub-pages.
- Added accessibility complaint form.
- Added "File an EEO Issue" form.
- Added `/offices/office-of-civil-rights/` page, tests, and link in footer.

### Changed
- Site's "About" text to "About Us".
- Replaced FOIA Records with Coming Soon heading
- Updated setup.sh to use gulp
- Updated travis to use gulp tasks
- Updated main.less to use the paths option in less compiler.
- Moved and renamed contact-macro to contact-layout in macros directory.
- Moved filters macro from `post-macros.html` to `/macros/filter.html`.
- Made filters macro helpers private.
- Moved getViewportDimensions out of utilities.js and into own module.
- Updated ESLint to v1.0.0.

### Removed
- Removed Grunt plugins from package.json
- Removed the Gruntfile.
- Removed homepage progress charts and related content and JS.
- Removed 80px to 120px sizing for the isocon sizes on the-bureau page.
- Removed cf-pagination and other unused JS.

### Fixed
- Fixed margins on site footer.
- Switched the two forms under Privacy to their correct positions
- Fixed incorrect email href reference on offices contact email link.


## 3.0.0-2.1.0 - 2015-08-05

### Added
- Added `map` and `filter` array polyfills.
- Added `about-us` page and tests
- Added `newsroom` type to Activity Snippets
- Created initial career posting template.
- Created 1/4 and 3/4 layout columns.
- Added DL styles to cf-enhancements.
- Added `offices/project-catalyst`.
- Careers processor/mapping/query.
- Added `office_[office slug]` class to offices template.
- Careers to the lookups.py
- Added `media_image__150` modifier for 150 pixel wide images.
- Added `simple-table-row-links.js` for making tables with linkable rows.
- Added `event-listener.js` and `query-selector.js` polyfills for IE8.
- Added `@tr-border` variable to `cf-enhancements.less`
  for simple-table border color.
- Added tests for events and event archive landing pages

### Changed
- Updated primary navigation to match new mega menu design.
- Changed project architecture to having `/src/` and `/dist/` directory.
- Changed `/_tests/` directory name to `/test/`.
- Changed `/_tests/macro_testing` directory name to `/test/macro_tests`.
- Moved `browserify-shims.js` to `/config/` directory.
- Upgraded Travis to container-based infrastructure
- Updated Offices pages to change activity feed logic.
- Updated block-bg padding in cf-enhancements based on JJames feedback.
- Updated Offices sub pages to display related documents.
- Updated Offices sub pages to always display activity feed.
- Updated Expandable macro to update design and add FAQ options.
- Moved `sub-page_[sub-page slug]` class to main content area of sub_pages template.
- Styled unordered lists as branded lists in the `office_intro-text`,
  `sub-page_content`, and `sub-page_content-markup` class areas.
- Updated all careers images to 2x size and have the same markup structure.
- Updated event macros to use Sheer 'when' function in order to
  display content based on state.
- Tied careers data into single template and renamed to _single.html
- Replaced career pages mock jobs data with data from the jobs API.
- Made jobs list table on /careers/current-openings/ have linkable rows.
- Adds eslint ignore lines for polyfills, which will not be changing.
- Moved CF table color overrides to `cf-theme-overrides.less`.
- Updated the existing missions browser test to be stronger
- Updated the browser test specs in conf.js because the shared spec was being
  fired on the desktop test, even though those tests had already been run in
  Chrome. Now the desktop test only runs the desktop spec.
- Separated `grunt test` task from `grunt build`
  and made default task test + build.

### Removed
- Removed requestAnimationFrame polyfill.
- Removed `_tests/browser_tests/README.md`, `_tests/macro_testing/README.md`, `_tests/processor_tests/README.md`.
- Removed `grunt vendor` from `setup.sh`.
- Removed unused CSS on `office.less`
- Removed `/events/archive/_single.html`

### Fixed
- Fixed issue on IE11 when using the dates to filter caused
  by toString method.
- Event tag filtering on archive page
- Added browser tests to linting task
- Fixed MobileOnlyExpandable error on office page.
- Normalized use of jinja quotes to single quote
- Fixed a large chunk of the existing linting errors and warnings
- Fixed issue with active filters on`/the-bureau/leadership-calendar/print/` page.


## 3.0.0-2.0.0 - 2015-07-24

### Added
- Added `sub-pages/civil-penalty-fund-allocation-schedule/` page.
- Added `sub-pages/sub-pages/consumer-education-financial-literacy-programs/` page.
- Added `u-hidden` utility class for fully hiding an element.
- Added `TEST.md` readme file for testing instructions.
- Added `grunt clean` and `grunt copy` tasks.
- Added `grunt clean` step to `setup.sh`.

### Changed
- Updated primary navigation to match new mega menu design.
- Changed project architecture to having `/src/` and `/dist/` directory.
- Changed `/_tests/` directory name to `/test/`.
- Changed `/_tests/macro_testing` directory name to `/test/macro_tests`.
- Moved `browserify-shims.js` to `/config/` directory.

### Removed
- Removed requestAnimationFrame polyfill.
- Removed `_tests/browser_tests/README.md`,
  `_tests/macro_testing/README.md`, `_tests/processor_tests/README.md`.
- Removed `grunt vendor` from `setup.sh`.

### Fixed
- Fixed issue on IE11 when using the dates to filter caused
  by toString method.
- Event tag filtering on archive page


## 3.0.0-1.3.0 - 2015-07-16

### Added
- Added `block__border-left` and `block__border-right` CF enhancements.
- Added `students-and-graduates` page to careers section.
- Added `short_title` to Office/Subpage.
- Added ordering to the navigation on Office/Subpage.
- Added script to index all links on our site.
- Added initial browser test with instructions for testing and adding more
- Added `media_image__100` and `media_image__130-to-150` classes for responsive
  image sizes on mobile carousel.
- Added `u-link__disabled` utility class for styling disabled links.
- Added `/careers/working-at-cfpb/` page.
- Added block templates for LinkedIn info, provide feedback link,
  and career page summaries.
- Added `MobileCarousel.js` module for instantiating the slick carousel
  and added associated `js-mobile-carousel` class as a hook.
  Also added `mobile-carousel` for CSS.
- Added `the-bureau` page wrapper class.
- Added `media-stack` CSS block for stacked media objects.
- Added fixes for `open-government` pages.
- Added `careers/application-process` page.
- Support in Event processor for ICS file generator
- Added `careers/current-openings` page.
- Added `/transcripts/` folder and transcript for job application video
- Added Google Maps image utility macro
- Added `careers/` landing page.
- Added options for toggling each network icon in share macro
- Added LinkedIn sharing (toggled off by default) in share macro

### Changed
- Fixed background and border on secondary navigation.
- Related Links now disable styles links with empty URLs.
- Updated secondary navigation to use true parent/child relationships.
- Events processor/mapping/queries for new Event type structure.
- Changed the way navigation works for Office/Subpage.
- Updated grunt-eslint to version 16.0.0 and updated ESLint config to latest.
- Moved modules that can be instantiated through the `new` keyword
  to a `classes` subdirectory.
- Moved page-sniffing JS code to page scripts for the-bureau
  and working with the CFPB pages.
- Moved carousel to a macro and implemented on the-bureau
  and working at the CFPB pages.
- Moved MobileOnlyExpandable initialization out of MobileCarousel.
- Converted excerpts HTML to articles from sections in the careers section.
- Breaks `macros.html` apart into files in the /macros/ directory.
- Updated events templates to match new data and processor.
- Updated percentages based on recent updates.
- Updated activities_snippet macro to make column markup dynamic.
- Replaced placeholder images on /careers/working-at-cfpb/
- Updated footer to add offices links.
- Moved the disperate arguments into one main options argument with
  key: val pairs for each option in share macro
- Updated email sharing to use mailto: link instead of addthis network
  (removes need for the external privacy notification and consolidates
  email patterns) in share macro

### Removed
- Removed `list_link__disabled` class.
- Removed is_mobile macro and logic from filter.

### Fixed
- Fixed contact-us templates to make them private.
- Fixed issue displaying grandchild pages on sub-pages.


## 3.0.0-1.2.2 - 2015-07-02

### Added

- Add reverse flag back into post preview snapshot for most recent pages

### Changed

### Removed

### Fixed
- Office/Subpage navigation links on beta
- Ordering of subpages in the nav on Office page

## 3.0.0-1.2.1 - 2015-06-29

### Removed
- Event processor to fix indexing error


## 3.0.0-1.2.0 - 2015-06-19

### Added
- Added `setup.sh` script for bootstrapping the project.
- Added insertTarget and insertLocation options to cf_notifier plugins
- Added `box-sizing-polyfill` to `exportsOverride` as needed for
  `grunt-bower-task` to work correctly. `box-sizing-polyfill`
  is installed by cf-grid.
- Added `grunt watch:js` task for completeness.
- Added vendor directory variable to `main.less`.
- Added warning for concat:cf-less Grunt task when sourcefiles are missing.
- Added form for Submit a request FOIA page
- Added styles, JavaScript for hiding and showing additional fields in forms
- Added toplevel navigation items config file for removing hardcoded
  navigation menu items.
- Added external url redirect page, styles, and JavaScript.
- Added `.nav-secondary_link__disabled` style.
- Added `.nav-secondary_item__child` class to visually distinguish sub-pages
  from sibling pages in the sidenav.
- Added `.nav-secondary_item__parent` class to visually distinguish browse
  pages from the subpages below them in the sidenav.
- Added JavaScript utilities for checking types and primitives.
- Added `primary_nav` jinja block to `base.html` template.
- Added FAQ processor and mapping
- Added `use_form` field to sub_pages
- Added `related_faq` field to sub_pages and offices
- Added `inset-divider` class for providing an inset horizontal rule
  independent of the list or list item widths within the side navigation bar.
- Added `preview_text` and `short_title` fields to sub_pages.
- Added `templates/activities-feed.html` HTML template for the activity feed
  area on the offices and sub_pages.
- Added Plain Writing Feedback form.
- Added `cfpb_report` activity type to activities feed macro.
- Added breadcrumbs macro and temporarily set breadcrumbs for all office sub-pages.
- Added download icons to `privacy-impact-assessments-pias`

### Changed
- Relaxed ESLint `key-spacing` rule to warning.
- Refactored breakpoint-handler module into separate class modules
  and utility function.
- PascalCase ContentSlider module to properly designate class status.
- Reduced complexity of validation and notification plugins
- Changed vendor directory to `src/vendor` and updated paths.
- Changed to using `jit-grunt` in place of `load-grunt-tasks`.
- Updated contact us filter to use new notifications
  (replacing type-and-filter messaging with cf_notifier)
- Replaced placeholder Activity Feed on FOIA faq page with actual Activity Feed
- Sped up notification animations
- Added custom template for FOIA records page.
- Refactored code for Wordpress updates
- Initiatives renamed to Sub-pages
- Relaxed ESLint cyclomatic `complexity` rule to max 4 complexity.
- Updates megamenu bureau title to "The Bureau" to fit with sitemap direction.
- Moved Less files to `/src/static/css/` directory.
- Updated `cf-icons` to 0.6.0.
- Update processors.py for FAQ
- Moved HTML templates to `/templates/` subdirectory.
- Breaks header template apart into `header.html`
  and `primary-nav.html` templates.
- Moved external site page header to its own template
  `header-without-nav.html`.
- Minor codefixes on `show-hide-fields.js` along with changing a class name for hiding fields
- Updated side navigation bar to keep page order at mobile sizes and adds
  "IN THIS SECTION" header text to the navigation bar dropdown menu.
- Updated processors to use Elasticsearch bulk indexing
- Office and sub-pages activity feed title to "Latest Activities"
  and contacts to "Contact Information."
- Moved `activity_snippets` macro from `post-macros.html` to `macros/activity-snippet.html`
  and adds render method.
- Made `activity_snippet` macro private.
- Moved `category_icon` macro from `post-macros.html` to `macros/category-icon.html`
  and adds render method.
- Moved `string_length` macro from `macros.html` to `macros/util/text.html`.

### Fixed
- Fixed an issue where scripts were being initialized out of order
- Fixed most of the warnings in validation and notification plugins
- Fixed processor name bug
- Fixed template/processor bugs while indexing and rendering
- Fixed FOIA pages from the template/processor changes
- Fixed missing states from `.nav-secondary_link__disabled` class for
  visited and active links.
- Fixed missing sidebar

### Removed
- Removed `copy:static-legacy` and `grunt-contrib-copy` package.
- Removed unneeded entries from `exportsOverride` in `bower.json`.
- Gitignored CF fonts, "chosen" images, and other vendor files from repo,
  which are slated for eventual removal.
- Removed unused `nav-secondary.html` template.
- Removed unused `cf_inputSplit.js` js module.


## 3.0.0-1.1.0 - 2015-05-20

### Added
- Added `--quiet` grunt CLI flag for suppressing linter warnings.
- Added JS unit testing and code coverage through Mocha and Istanbul.
- Added cf-notifications stylesheet to style notifications
- Added cf_notifier plugin for sending UI notifications
- Added cf_formValidator plugin for validating form inputs
- Added Grunt `build` task and set it as default.
- Added hero and YouTube video functionality to the '/the-bureau/' page.
- Added ajax subscription submission.
- Initiative folder and files for Initiative pages
- Added custom template for FOIA faqs page

### Changed
- Updated grunt-browserify to `^3.8.0`.
- Updated grunt-eslint to `^13.0.0`.
- Moved eslint config file to home directory.
- Moved jQuery download to package.json.
- Updated grunt-banner to `^0.4.0` and updates banner ascii art and format.
- Changed bower.json authors array field to use `homepage` in place of `url`,
  and adds `email` field.
- Adds path variables to Gruntfile.
- Updated form-validation script to use cf_formValidator and cf_notifier
- Changed Grunt `jsdev` and `cssdev` to `js` and `css`.
- Moved testing to build task.
- Updated 404 image to the latest image provided by the design team.
- Office folder and files for Office pages
- Updated template for office pages

### Fixed
- Fixed macro on offices page template
- Fixed subscribe macro in events archive and archive single, and press resources
- Sheer indexing error when related posts are deleted
- Office and Initiative processors
- Slick carousel site-wide JS error.
- Fixed issue with some contacts not showing phone numbers and email addresses

### Removed
- Removed string-replace:static-legacy Grunt task.
- Alert.js plugin
- alert macro
- Unused index.html file from /initiatives/
- Unnecessary setting of template variables


## 3.0.0-1.0.1 - 2015-05-18

### Fixed
- Replaced missing string_score library for the type-and-filter plugin

## 3.0.0-1.0.0

### Added
- Added labels to the phone/email/fax/mail icons on `/contact-us/` page
- Added ability to scrub plural terms in typeAndFilter jQuery plugin
- `.respond-to-retina` mixin for media queries targeting Retina iOS devices
- Scroll to top functionality on footer
- Added `/modules/util/web-storage-proxy.js` utility module.
- Added `/modules/util/js-loader.js` utility module.
- Adds ESLint check for `@todo` jsdoc syntax.
- Updated ESLint configuration to match version `0.20.0.`
  Adds enforcement of `no-dupe-args` and `no-duplicate-case` rules,
  and warnings for `no-continue` and `operator-linebreak` rules.
- Adding mocha tests to `grunt test`

### Changed

- Updated mailing addresses in `/contact-us/` sidebar
- Added `browserify` package and its dependencies
  and refactored codebase to use Browserify for JS modules.
- Added additional ESLint option flags in `space-in-brackets` rule.
- Changed ESLint indent amount to 2 spaces from 4 to match CFPB front-end standards.
- Turns off ESLint `func-names` setting because it's too verbose for the gain it provides.
- Added ability to scrub plural terms in typeAndFilter jQuery plugin
- Updated `grunt` to `~0.4.5`.
- Updated `grunt-eslint` to version `12.0.0.`
- Updated `jquery` to `^1.11.3`.
- Replaced `grunt-uglify` with `uglifyify`.
- Updated mailing addresses in `/contact-us` sidebar
- Reverted navs from Contact Us redacting
- Updated footer to match new designs
- Refactored email subscribe form

### Fixed
- Improvements and fixes to `/contact-us/` page


### Removed

- Removed demo text suffix from page titles.


## 3.0.0-0.3.0 - 2015-04-23

### Added
- Added Privacy Policy page.
- Added Event Request a Speaker page.
- Added settings to enable the `/blog/` and `/newsroom/` RSS feeds.
- Added `brand-palette.less` and `cf-theme-overrides.less`.
- Added `block__border` to `cf-enhancements.less` to provide borders around blocks.
- Added alert to form validation failure
- Added .env config for easier project setup
- Added Event processor

### Changed
- Added styles to 500 and 404 error pages.
- Updated content on 500 and 404 error pages.
- Added full width button modifier for buttons on smaller screens.
- Updated ESLint configuration to the latest ESLint release (v0.18.0).
- Updated `/newsroom/` and `/blog/` post sidebars to add description
  and date, and to update styles.
- Updated icons to use livestream icon instead of wifi icon.
- Updated blog post spacing to be consistent with overall-project spacing.
- Updated round step-by-step slug icons to central-align numbers.
- The name "Watchroom" to "Featured Topic"
- Updated cf-buttons to 1.4.2.
- Updates cf-layout to 0.3.0.
- Changed block background to 5% gray.
- Updated contact us content
- Improved Elasticsearch mappings
- Improved README and INSTALL docs

### Fixed
- Updated related links module on `/newsroom/`.
- Added small screen styles to helpful terms vertical list
  on `/contact-us/` page.
- Updated multi-line icon list styles.
- Fixed missing `jump-link__right` modifier from `/featured-topic.html`.
- Fixed an issue within `/newsroom/` and `/activity-log/` filters where selecting "Blog"
  and another category would return zero results.
- Fixed issue in filters where an input whitespace would prevent suggestions from showing.
- Fixed HTML, typos, and grammatical errors.
- Fixed line height issue in Chosen select boxes
- Updated Google Tag Manager ID from testing account to production account.
- Fixed whistleblower slug on contact us


## 3.0.0-0.2.3 - 2015-03-23

### Changed
- Updated events to match design
- Updated markup with new Isocons
- Updated email form to remove topics
- Updated footer to match new design
- Updated content throughout site
- Updated less files to cleanup code

### Fixed
- Fixed filtering when partial dates are used
- Updated processors to match WordPress API output
- Added sub-nav for mobile devices in instances where hero is present
- Added breakpoint range for main nav on med sized device screens
- Updated the expandable layout for multiple lines of text
- Updated list icons for multiple lines of text
- Added titles to pages that were missing them
- Updated broken links
- Lots more typos


## 3.0.0-0.2.2 - 2015-03-17

### Added
- New Events Archive landing page (with borrowed post data)
- New Events Archive detail page (with borrowed post data)
- New eslint settings file

### Changed
- Updated archived events landing page to display events, filters and pagination
- Updated the Gruntfile for eslint over jshint
- Switched from ElasticSearch queries to filters
- Updated form macro layout to account for optional content
- Updated macro arguments for clearer conditions
- Updated events list for new CF media block
- Updated static content
- General code cleanup

### Fixed
- Events filter showing no results text while displaying found results
- Settings file for PDFReactor
- JS errors
- General layout issues
- Lots of typos


## 3.0.0-0.2.1 - 2015-03-03

### Added
- New Upcoming Events landing page (with borrowed post data)
- New Upcoming Event detail page (with borrowed post data)
- Created new table modifier for simple small screen tables


## 0.2.0 - 2014-12-29

Apologies for ignoring our versioning for five months.

### Added
- Newsroom, Contact Us, About the Bureau, Offices, Doing Business with Us,
  Activity Log, and Budget sections.
- Many new design patterns.
- Tests

### Changed
- Significant template structure overhaul.

### Fixed
- Tons of stuff.


## 0.1.0 - 2014-07-14

Initial release. Contains fully functioning blog section.<|MERGE_RESOLUTION|>--- conflicted
+++ resolved
@@ -26,13 +26,9 @@
 - Removed feedback-form default text and clarified help_text
 - Adjusted Django admin page for v1_feedback objects
 - Updated owning-a-home-api dependency to v0.9.91 for security update
-<<<<<<< HEAD
 - Modified 25 / 75 Organisms to add Boolean `should_link_image` flag.
+- Credit card agreements database updated to 2.2.4
 - CFGOVImage renditions behavior changed to always return original source image for GIFs.
-=======
-- Modified 25 / 75 Organims to add Boolean `should_link_image` flag.
-- Credit card agreements database updated to 2.2.4
->>>>>>> 670a8a15
 
 ### Fixed
 - Fixed file type link icons within info-units
