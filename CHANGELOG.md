All notable changes to this project will be documented in this file.

## How this repo is versioned

We use an adaptation of [Semantic Versioning 2.0.0](http://semver.org).
Given the `MAJOR.MINOR.PATCH` pattern, here is how we decide to increment:

- The MAJOR number will be incremented for major redesigns that require the user
  to relearn how to accomplish tasks on the site.
- The MINOR number will be incremented when new content or features are added.
- The PATCH number will be incremented for all other changes that do not rise
  to the level of a MAJOR or MINOR update.

---------------------------------------

## Unreleased

### Added
- DownStreamCacheControl middleware, which sets the `Edge-Control: no-store` header pages use csrf_token.
<<<<<<< HEAD
- Block, page and other bits for an Owning a Home feedback module that captures referrer
=======
- django.middleware.locale.LocaleMiddleware, which controls translation in a current thread context. 
>>>>>>> 7658e591

### Changed
- Fixed issue surrounding table link download / external icons not appearing.
- Frontend: replaced `documentation` npm module with `jsdoc`.
- Refactoring email signup to remove validate.js.
- Frontend: update `browser-sync` to version `2.17.5` from `2.11.2`.
- Frontend: update `mkdirp` to version `0.5.1` from `0.3.0`.
- Fixed broken `manage.py check` command when using `cfgov.settings.test`.
- Fixed conference registration form capacity logic.
- Update `snyk` to version `1.19.1` from `1.13.2`.
- Disable logging below CRITICAL when running Python unit tests.
- Fixed empty `heading` value in link blobs
- Picard upgraded to version 1.5.2.

### Removed
- `tax-time-saving` reference in `base.py` (it moved to Wagtail)
- all references to `django-htmlmin`


## 4.0.0

### Added
- Added smoke-test scripts to check static assets and base page responses.
- new dependency: django-htmlmin, which compresses outgoing HTML
- Added Wagtail StreamField migration utilities
- Tests for `FilterableListForm`

### Changed
- Update base.html to conditionally include es5 script.
- Wagtail upgraded to version 1.6.3.
- Picard upgraded to version 1.5.1.
- Moved site root setup from Django data migration into 'initial_data' script.
- Graduated line lengths feature flag to main stylesheet.
- Unit tests run via tox now include optional app tests, if optional apps are present.
- Frontend: upgrade `gulp-sourcemaps` from `1.6.0` to `2.1.1`.
- Modified org structure to change the Assistant Director to `Stacy Canan`.
- `FilterableListForm` and related code, e.g. `get_page_set`
- Updated "Standing up for you" stats on the homepage.
- Use secure URLs for files stored on S3
- Fixed grade ordering on job listing posts.
- Updating Bureau Structure so Christopher D’Angelo isn't marked as "acting".

### Removed
- Removed Handlebars from `package.json` and `cf_notifier.js`.
- `NewsroomFilterForm` and `ActivityLogFilterForm` and related tests
- Removed `gulp-load-plugins` from `package.json`.
- Removed  Laura Van Dyke from the press resources page.

## 3.11.1

### Changed
- comparisontool updated to 1.2.7

## 3.11.0

### Added
- New unit test checks for missing migrations that need to be generated using `makemigrations`.
- Ability to run using HTTP locally with `./runserver.sh ssl`.
- Load DigitalGov Search JS using HTTPS.

### Changed
- Improved the help text in the Featured Content module in Wagtail.
- JS form validation messages and Conference module validation messages
- complaints app updated to 1.2.5
- retirement app updated to 0.5.3
- knowledgebase app updated to: v2.1.3
- college-costs app updated to: 2.2.6
- Moved careers page creation from Django data migrations to standalone Python scripts.
- Use HTTPS when linking to search.consumerfinance.gov.

## 3.10.10

### Fixed
- incorrectly used static tag on housing counselor page

## 3.10.9

### Added
- robots.txt

### Fixed
- Update links in TableBlocks that reference internal documents or pages & have no href


## 3.10.8

### Added
- enable the `USE_ETAGS` Django setting

## 3.10.7

### Fixes
- Corrected a typo introduced in 3.10.7

## 3.10.6

### Fixes
- replace a few remaining `STATIC_PREFIX` references with the `static` tag

## 3.10.5

### Fixes
- adds missing `{% load staticfiles %}` tags

## 3.10.4

### Added
- Added Prepaid Cards to mega menu. (Requires feature flag for now.)


## 3.10.3

### Removals
- This removes the current version number from built assets, like main.css


## 3.10.2

### Changed
- fixed typo in mission statement


## 3.10.1

### Changed
- retirement app updated 0.5.1
- restored css file 'cr-003-theme.css'


## 3.10.0

### Added
- Created new `WAGTAIL_CAREERS` feature flag to toggle from Django to Wagtail careers pages.
- Production settings now use ManifestStaticFilesStorage
- New environment variable to store the Akamai object ID
- Added a 'run_travis.sh' script to enable separate JS and Python test coverage reporting
- AbstractFormBlock to be used as a base class for modules requiring Django Forms
- wagtail_hooks.py function `form_module_handlers` used by `CFGOVPage.get_context()`
- Feedback module
- `data_research` app to project
- Conference Registration form, block, model, handler, and template
- Added TableBlock definition to organisms and models that use Table
- Added `cfgov/templates/wagtailadmin/js/table-block.js` to override the default form TableBlock inputs. ( This file was copied from Wagtail ).
- Added `cfgov/templates/wagtailadmin/table_input.html` to override the default form TableBlock inputs. ( This file was copied from Wagtail ).

### Changed
- Refactored heroes to support the new "bleeding" format.
- In templates, ALL static file references now use Django's `static` tag/function
- In CSS/Less, references to other assets are now relative
- Optimized Travis build by removing unnecessary steps.
- `flush_akamai` function to call Akamai API endpoint that flushes entire site instead, since this is faster than flushing an individual page
- Only proceed with an Akamai flush if it is an existing page
- Refactored heroes to support the new "bleeding" format.
- `CFGOVPage.get_context()` now uses wagtail hooks to call functions registered with the hook name `cfgovpage_context_handlers`
- `CFGOVPage.serve()` calls `CFGOVPage.serve_post()` to handle POST requests
- Changed label names for the half-width / third-width link blobs.
- Mega menu `Free Brochures` link
- Migrated previous Table data to new TableBlocks
- Modified `cfgov/cfgov/settings/base.py` to add wagtailadmin to the STATICFILES_DIRS path.
- Modified `cfgov/jinja2/v1/_includes/organisms/table.html` to work with the Wagtail TableBlock component.
- Modified `cfgov/v1/__init__.py` to add the linebreaksbr.
- Modified `cfgov/v1/atomic_elements/organisms.py` to create classes which inherit from the TableBlock classes. This allowed us to control which templates where used for rendering the Wagtail admin and table.
- Modified `cfgov/v1/models/browse_page.py`, `cfgov/v1/models/learn_page.py`, and `cfgov/v1/models/sublanding_page.py` to use the new AtomicTableBlock.
- Modified `cfgov/v1/wagtail_hooks.py` to add load new script for the admin.

### Removed
- `max-height` styling on info unit images
- Reference to publish_eccu repo
- `tax-time-saving` rules from `urls.py`
- Removed Owning a Home homepage from urls being pulled from sheersites.
- Removed duplicate caching configuration
- Icon for old Table from admin panel (this field will need to be removed in a future release)


### Fixed
- Corrected Spanish-language label for sharing module
- Typo on success message for form subscription


## 3.9.0

### Added
- Logging configuration to `local.py`
- Author names are now displayed in alphabetical order by last name, falls back on first name if necessary
- Ability to output sharing links within an Image and Text 50/50 Group module
- Added a test for get_browsefilterable_posts function of the sublanding page
- Data migration sets up site root and careers pages
- Wagtail User editor now enforces unique email addresses when creating/editing users.
- Default button text color and spacing overrides to `.m-global-search_trigger` in nemo stylesheet so that search button will be visible on pages that use `base_nonresponsive` template
- New `@flag_required` decorator for Django views


### Changed
- Special characters no longer break the multiselect in the filter form
- Updated gulp-istanbul npm module to version `1.1.1` from `0.10.3`.
- Updated del npm module to version `2.2.2` from `2.2.0`.
- Updated gulp-autoprefixer npm module to version `3.1.1` from `3.1.0`.
- Updated gulp-changed npm module to version `1.3.2` from `1.3.0`.
- Updated gulp-header npm module to version `1.8.8` from `1.7.1`.
- Updated gulp-imagemin npm module to version `3.0.3` from `3.0.2`.
- Updated gulp-less npm module to version `3.1.0` from `3.0.5`.
- Updated gulp-load-plugins npm module to version `1.2.4` from `1.2.0`.
- Updated validate.js npm module to version `0.10.0` from `0.9.0`.
- Updated webpack npm module to version `1.13.2` from `1.12.14`.
- Updated webpack-stream npm module to version `3.2.0` from `3.1.0`.
- Updated es5-shim npm module to version `4.5.9` from `4.5.7`.
- Updated gulp-rename npm module to version `1.2.2` from `1.1.0`.
- Replaces deprecated gulp-cssmin with gulp-clean-css.
- Updated admin page sidefoot 'Related links' label and icon to read 'Related content'
- Feature flag methods now take an explicit `request` object to determine what site to check the flag against



### Removed
- Unused functions `author_name` and `item_author_name` from `v1/feeds.py`
- Unused npm module map-stream.
- Custom method `most_common` since python lib offers similar function


### Fixed
- Post preview organism template used tag/author names instead of slugs that
caused bad link formation
- Fixed an issue w/ the email signup not utilizing the Gov Delivery JSON view for instant error/success feedback.
- Fixed an issue w/ the form validation skipping any validation types other than `required`.


## 3.8.2

### Changed
- Updated copy on Students and Recent Graduates Careers page.


## 3.8.1

### Added
- Google Optimize code on `find-a-housing-counselor` page


## 3.8.0

### Added
- Author names are now displayed in alphabetical order by last name, falls back on first name if necessary
- Ability to output sharing links within an Image and Text 50/50 Group module

### Changed

### Removed
- Unused functions `author_name` and `item_author_name` from `v1/feeds.py`


## 3.7.2

### Changed
- Added support for Spanish-language cue labels to the Expandables organism.
- Added support for Spanish-language heading to the Social Media molecule.
- Removed the leadership calendar print template from the "base.html" inheritence hiearchy
- restores the django logging config we used before cfgov-refresh


## 3.7.1
- always use "localhost" when setting the base URL for PDFReactor


## 3.7.0

### Added
- Added new conference url in the nav

### Changed
- Updated Protractor to version `4.0.2` from `3.2.1`.
- Updated large checkboxes to match the spec.
- Updated Capital Framework to version `3.6.1` from `3.4.0`.
- Updated imagemin to version `3.0.2` from `2.4.0`.
- Updated documentation npm module to version `4.0.0-beta5` from `4.0.0-beta2`.
- Updated gulp-uglify npm module to version `2.0.0` from `1.5.3`.
- Updated eslintrc dot-notation rule to support `catch` block in a Promise.
- Updated `gulp test:perf` task to use a Promise.
- Added `.eslintrc` override for gulp tasks to allow process.exit and console logging.
- Updated mocha npm module to version `3.0.2` from `2.4.5`.
- Updated gulp-mocha npm module to version `3.0.1` from `2.2.0`.

### Removed
- Unused `sinon-chai` npm package.

### Fixed
- Updated banner-footer-webpack-plugin to use git URL instead of `0.0.1`.


## 3.6.0

### Added
- Page revision management: http://docs.wagtail.io/en/v1.4.1/releases/1.4.html#page-revision-management,available at e.g. http://127.0.0.1:8000/admin/pages/64/revisions/
- Redesigned userbar: http://docs.wagtail.io/en/v1.4.1/releases/1.4.html#redesigned-userbar
- Multiple document uploader: http://docs.wagtail.io/en/v1.4.1/releases/1.4.html#multiple-document-uploader
- Improved link handling: http://docs.wagtail.io/en/v1.5/releases/1.5.html#improved-link-handling-in-rich-text
- New users created via the Wagtail admin will automatically receive a password reset email.

### Changed
- Many browser tests have been rewritten as Python unit tests
- A new spec suite "integration" encompasses tests from a few directories that were not named appropriately.
- Gulp test has been updated as there are no longer any browser tests to run by default
- `content_panels` are no longer defined in `AbstractFilterPage`; defined in its subclasses instead
- Upgraded Wagtail from 1.3 to 1.5.2
- Consolidated all environment variables in config/environment.js.
- Ignored `console.log` in tests and enforced `no-process`.
- Updated `STAGING_HOSTNAME` to `DJANGO_STAGING_HOSTNAME` environment var.
- Allows passing of port to `runserver.sh`.
- Updated browse-filterable test suite to properly nest pagination tests.
- Updated pagination to support multiple pagination molecules on a single page.

### Removed
- Unused `SELENIUM_URL` environment variable.
- Removed unused `interactiveTestPort` test variable.
- Squashed all migrations
- `initial_test_data.py` as the tests create the data they need now.

### Fixed
- Added misnamed and unreferenced environment variables to .env.
- Moved pagination tests from /organisms/ to /molecules/ where they belong.


## 3.4.0 2016-07-12

### Added
- leadership calendar Django app
- Frontend: Added ability to auto-fix linter error with the `--fix`
  flag on the linter task.

### Changed
- Updated ESLint to `2.13.1` from `2.7.0`.
- Fixed job ordering on Careers home page to be consistent with Current Openings page.

### Removed

### Fixed
- Fix scheduled publishing

## 3.0.0-3.3.22 – 2016-06-22

### Added

- Added nonresponsive header script for non-v1 sections of the site

### Changed
- Datetimes are now saved in UTC and rendered in Eastern timezone when displayed in templates.
- Django timezone setting changed to America/New_York.
- Updated home page stats and date.
- Rebuilt Nemo Grunt tasks in Gulp and moved built files to static_built directory.

### Removed

### Fixed

- Fixed layout bug in Latest Updates on Home Page.
- Fixed spacing of Home Hero content.
- Fixed spacing issues in the pre-footer.


## 3.0.0-3.3.21-hotfix – 2016-06-10

### Added
- Added "Getting an Auto Loan" to the mega menu

### Changed
- Invalid filterable list input returns empty paginated object instead of empty list in page_sets

### Removed

### Fixed


## 3.0.0-3.3.21 – 2016-06-08

### Added
- Ability to use Social Media molecule as a Wagtail module in the Sidefoot.
- Frontend: Added task for generating JavaScript code docs with `gulp docs`.
- Test for `most_common` util
- Browser tests for most of the organisms generated by Wagtail
- `cfgov/scripts/_atomic_helpers.py` to provide streamfield data
- Test for present, past, and future event states

### Changes
- Use bare value of RichText field if value type is not RichText.
- Check against Activity Log topics when generating View More link.
- Breadcrumb and sidenav link generation gets most appropriate version of page.
- Made Text Introduction's `has_rule` option have an effect.
- Tidied up some of the template logic around using `render_block`.
- Changed class of FCM category slug to remove extra spacing.
- Updated gulp task to write both responsive and non-responsive styles for ondemand needs.
- Updated the test fixture for ondemand includes to allow for the nonresponsive stylesheet to be loaded for visual testing.
- Use bare value of RichText field if value type is not RichText
- Check against Activity Log topics when generating View More link
- initial_test_data script now uses streamfield block data from a new file called `_atomic_helpers.py`
- `when` now compares datetimes against the current time in ET, not UTC
- `when` optionally uses the event stream's start time, if there is one
- Promotes Expandables from molecule to organism
- Changes global banner expandable Less to resolve cascade issue
- Maintain order and uniqueness in JS file lists by using `OrderedDict` instead of `set`
- `user_save_callback` updated to expire a password if it's for a new user

### Removed
- Event RSVP email link button.
- `atomicName` parameter from `checkDom` atomic helper.
- Unused function `get_related_posts_categories`
- Unused gov delivery view function in jobmanager
- PostPreview organism from streamfield block choices since it was unused
- Custom classes `CFGOVUserEditForm`, `CFGOVUserCreationForm` and functions `create_user` and `edit_user`
- Custom redirects for creating a user and resetting the password
- `convert_to_datetime` since it duplicated logic in `_convert_date`

### Fixed


## 3.0.0-3.3.20 - 2016-05-24

### Added

### Changes

### Removed

### Fixed

- get_browsefilterable_posts() call to get_page_set

## 3.0.0-3.3.19 - 2016-05-23

### Changes
- Frontend: Added `destroyInitFlag()` method to `atomic-helpers.js`.
- Frontend: Added `destroy()` method to `Expandables.js` to allow
  reversing calls to `init()`.
- Frontend: Added extra small tests to bureau structure page.

### Fixed
- Frontend: Fixed issue where cloned expandables were not initializing
  on the bureau structure page.
- Frontend: Removed `self` references in ContentSlider.
- Newsroom fixed to render all categories when no filters are selected.

## 3.0.0-3.3.18 - 2016-05-20

## Added
- missing publish_eccu requirements

### Changes
- Frontend: Added `destroyInitFlag()` method to `atomic-helpers.js`.
- Frontend: Added `destroy()` method to `Expandables.js` to allow
  reversing calls to `init()`.
- Frontend: Added extra small tests to bureau structure page.

### Removed

- Removed activities-block.html

### Fixed
- Frontend: Fixed issue where cloned expandables were not initializing
  on the bureau structure page.
- Frontend: Removed `self` references in ContentSlider.


## 3.0.0-3.3.17 - 2016-05-20

### Added
- Missing token provider for forms submitted by JS
- Ability to refresh akamai cache on page publish
- Adding Acceptance tests for the Video Player
- Adding Validation code and url param fix for Ustream player

### Changes
- Rename Events body field => Subheading
- Switch render location of live/future body fields to under the map (new body location)
- Change date used for post preview from date published to actual event date.
- Fixes issue with spacing after the last item in a full-width component
- Adding Validation code and url param fix for Ustream player.

### Removed

### Fixed

## 3.0.0-3.3.16 - 2016-05-19

### Added
- `parse_links` calls on rich text fields on the rest of the fields
- Add unit tests for filterable list functions
- Added browser tests for the multiselect.
- Fix category filtering
- Ability to refresh akamai cache on page publish

### Changes
- filterable_context.py -> filterable_list.py
- Refactored the filterable list logic for modularity and testability
- Rename Events body field => Subheading
- Switch render location of live/future body fields to under the map (new body location)
- Change date used for post preview from date published to actual event date.

### Removed

### Fixed

- Removed wrapping `<p>` tag on a form field's description field output,
  since it's a rich text field that provides its own markup.
- Fixed issue with single careers layout.

## 3.0.0-3.3.15 - 2016-05-16

### Added

### Changes

- Updated Capital Framework to latest.
- Updated stats on homepage to match CCDB landing.

### Removed

- Removed acting Dept Directors from Leadership calendar filter.
- Removed obsolete module kbclick.js.

### Fixed

- Fixed a validation bug in the Multiselect.
- Fixed issue with spacing after the last-child.


## 3.0.0-3.3.14 - 2016-05-11

### Added

### Changes

- Fixed Password Reset Flow
- Fixed saving of Legacy Blog Pages

### Removed

### Fixed


## 3.0.0-3.3.13 - 2016-05-11

### Added
- Added print styles to hide major site features that aren't print applicable.
- Added base pagination browser tests.
- Image Text 50 50 Organism to Blog Page
- Moved django-commons into the project

### Changed

- Updated static version of the org chart.

### Removed

### Fixed

- Fixed an issue where the header only had 15px of spacing instead of 30.
- Fixed the spacing around info-units groups and breadcrumbs.
- Fixed duplicate Protractor tests.
- Fixed issue with page jump form.

## 3.0.0-3.3.12 - 2016-05-05

### Added
- Additional page template tests
- RegComment organism: New option to use a generic link for commenting at
  Regulations.gov or going directly to the specified document's comment form.
- Additional molecule tests

### Changed
- Updated event times to show EDT.
- Frontend: Added init flag when initializing atomic components.


## 3.0.0-3.3.11 - 2016-05-03

### Added
- Front end: Added No Fear Act link to footer.

### Changed
- RSS Feeds for all Filterable Pages
- Animated Gif Support
- Ensure files uploaded as .PDFs get a download icon
- Handle govdelivery job subscriptions via a Django form
- Refactored HousingCounselor form to use USZipCodeField() in order to not strip leading zeros


## 3.3.0-3.3.10 - 2016-04-28

### Fixed
- Typo in reg comment form


## 3.0.0-3.3.9 - 2016-04-28

### Added

- Added tests for the public methods in the Multiselect
- API client for Regulations.gov Comment API
- reg-comment organism and Wagtail module for adding it to a page

### Changed

- Make further reading and list filter results distinct

### Removed

### Fixed


## 3.0.0-3.3.3 - 2016-04-21

### Added

- Added unit test specs for all files to test (excluding config, polyfills and jQuery plugins).
- Added no-js and js classes to the on-demand header.
- Added link to Livestream FAQ.
- Flag for database routing for content.consumerfinance.gov.
- Added the Digital Gov search script.

### Changed

- Hid overflow-x at mobile sizes on document body.
- Added `halt()` and `clearTransitions()` methods to transition behaviors.
- Updated the content on doing-business-with-us and doing-business-with-us/upcoming-procurement-needs based on EA feedback.

### Removed

- Removed resolved TODOs and old macros replaced by atomic components.

### Fixed

- Fixed an issue where the multiselect couldn't be closed.
- Fixed the browser tests for the recent change to wagtail pages.
- Fixed the mobile menu for on-demand django pages.
- Fixed disappearing search close button when swapping device orientation.


## 3.0.0-3.3.2 - 2016-04-11

### Added

- Adds a max-selections checker to the Multiselect.
- Remove inline CSS when running sheer_index.
- Abstracted dom events for easier reuse throughout the project.
- Added npm shrinkwrap and snyk dependency monitoring
- Tests `share_the_page` wagtail hook and associated functions

### Changed

- Updated Global Search to set search trigger to invisible,
  since hidden is overridden.
- Defaulted Related posts slug title to 'Further Reading' and made it a field in wagtail.
- Enabled gov delivery subscriptions to work on wagtail pages
- randomized formfieldWithButton Id and included name field for post requests.
- Update Director's Bio and Deputy Director's Bio
- Update the leadership calendar copy and links
- Updated the placeholders in wagtail filterable list controls.
- Updated footer to atomic footer.
- Pinned our NPM dependencies.
- Updated Capital Framework to 3.3.0
- Changed U.S. flag image paths to be root-relative
- Refactored wagtail hook `share_the_page`

### Removed

- Removed `gulp beep` task for optional alerting when the build process
  has completed.
- Remove Disqus comments from blog pages
- Removed sitespeed.io gulp task

### Fixed

- Fixed paths to templates that were moved in to /about-us.
- Update biographies for director bios.
- Fixed issue with bad values in the multiselect.
- Fixed the missing logon on IE 8.
- Fixed an issue w/ the spacing on the hero.
- Fixed issue where missing images were breaking the hero layout

## 3.0.0-3.2.1 - 2016-03-21

### Added

- Added Featured Menu Content Molecule.
- Added Global Banner Molecule.
- Added Digital Privacy Policy to the footer.
- Added tests for dom-traverse functions
- Added default values for the View more text and URL.
- Dynamically create the View more URL if there are tags
- Add an EXTERNAL_ICON_PATTERN to handle icons and links separately
- Added specific Blog/Newsroom Categories to Related Post options
- base.html now checks for page (seo) title if exists
- Added a space before the external icon
- Added validation for Youtube URLs.

### Changed

- Abstracted create and queryOneout of the multiselect.
- Simplified array searching in the Multiselect.
- Updated the home hero to it’s own molecule.
- Updated the layout for the level 1 menu items to distribute them more evenly
  across the header.
- Abstracted the string utils from the Multiselect.
- .gov links have an external icon
- Updated the Hero Macro for the new overlay hero styles.
- Updated article template to render all categories
- Append bureau title on every template rendered
- Changing the times we receive for calendar events to match our db.
- Updated `external-site/index.html` to use the full params of whatever's being passed in.
- Changed copy on `/the-bureau/`
- Updated titles and names in the Bureau Structure page

### Removed

- Removed Georgia usage for the time being.
- Removed ICS download placeholder from events.

### Fixed

 - Fixed active filter notification on Browse Filterable pages.
 - Corrected the homepage links.
 - Fixed date range searches on blog page.

## 3.0.0-3.1.1 - 2016-03-21

### Added
- Added Backend sidebar contact
- Add Related Metadata molecule to backend
- Added `ClearableInput` class for clearable input behavior
  in `input-contains-label` CF class.
- Added Github specific Issue and PR templates.
- included paragraph rich text field to related links
- Added new content flush sides on small modifier to fix an issue where margin was set on the molecule level instead of the template.
- Added Info Unit Macro.
- URL field to the Post Preview organism
- Frontend: Added overlay atom.
- Signal receiver function to unpublish all revisions for a page when a page is unpublished
- Backend: HomePage Model
- David Silberman's assets
- Frontend: Added JS init scripts for /offices/, /sub-pages/, and /budget/.
- Frontend: Added data-* attribute JS utility class.
- New manager to query for the most appropriate pages (shared and/or live)
- Enabled Demo Page in flapjack
- Included Password Complexity rules for admin user creation/editing flow
- Enabled email backend for Production settings
- Frontend: Added utility classes for translation and opacity CSS transitions.
- Added SublandingFilterablePage class
- Script to semi-automate importing refresh data
- Provided option to exclude sibling pages in secondary navigation
- Added tests for `external-site-redirect.js`
- Frontend: Added JS Tree data structure and traversal algorithms.
- Add text intro and featured content to SublandingFilterablePage
- Add a script `move_reports.py` to move all reports under a given SublandingFilterablePage
- Add a 'careers_preview' query to limit the results to 5
- Added CFGovLinkHandler to convert richtext internal links to relative links
- Frontend: added `u-hidden-overflow` utility class.

### Changed
- Converted the project to Capital Framework v3
- Updated `protractor` from `3.0.0` to `3.1.1`.
- Included Table organism within full width text
- Changed BrowseFilterablePage and related-metadata.html molecule templates to
  account for new backend
- Abstracted info unit into a helper mixin to make it easier to re-use the inline
  version.
- Moved Home page specific layout changes to it's own file.
- Updated jsdom from `7.2.2` to `8.0.4`.
- Updated secondary-nav to use new expandable molecule in place of old CF
  Expandable.
- Updated gulp-eslint from `1.0.0` to `2.0.0`.
- Converted Link Blob Group, 25/75 Group, and 50/50 Group to single Info Unit Group.
- Converted Link Blob Macro to Info Unit Macro.
- Converted 25/75 Macro to Info Unit Macro.
- Converted 50/50 Macro to Info Unit Macro.
- Updated Home Page to Info Unit Macro.
- Included use of wagtail `classname` meta field for block css modifiers
- Breadcrumbs for Wagtail pages now handled by Wagtail
- Changed Wagtail pages extending from `layout-side-nav.html` to use new side
  navigation handling
- Changed FilterableListControls.js to add validation for email, date, and
  checkbox fields.
- Converted references and asset urls from Fuchs to Silberman.
- Fix blog post template to use sheerlike related posts method.
- Restructured mega menu to include submenus recursively to allow for a
  third-level.
- Renamed atomic-checkers `validateDomElement` to atomic-helpers `checkDom`.
- Add two categories to the Implementation Resource group.
- Updated the homepage based on user feedback.
- Renamed preview_link_url/text => secondary_link_url/text
- Updated Categories for Research & Reports.
- Changes to job listing pages.
- included backend support for Video in FCM
- Changed `external-site-redirect.js` to remove jQuery and fix Regex.
- Updated the global search for no-js and IE 8-10 fixes.
- Frontend: Added all launch-state mega menu links.
- Frontend: Added hover-to-show behavior in desktop mega menu.
- Use the added `careers_preview.json` in the careers sublanding page instead
  of `careers.json`
- Wrap prefooter section in Browse pages in a conditional to prevent empty prefooter
- Frontend: Added behaviors for third level mobile mega menu.
- Frontend: Made Expandables collapse under 600px window size.
- Updated the Mega Menu layout to avoid pointer events for older IE.
- Updated the Mega Menu for devices without JS.
- Disabled GTM tracking for links in menu and return to top link.

### Removed
- Removed normalize and normalize-legacy from main less file because CF
  already includes it.
- Removed old branded list mixin (was causing compile errors).
- Removed unnecessary Wagtail streamdata retrieval function from v1/utils/util.py
- Removed old beta styles.
- Removed prototype language, such as instances of setting `value`, `page`,
  and `global_dict`
- Imports of contact info macros that were breaking the page
- Removed Link Blob, 25/75, and 50/50 styles.
- Removed need for negative margin tweaks after groups.
- Removed need for positive margin tweaks aroung group headings.
- Removed heros from old WordPress pages.
- Removed `show-hide-fields.js` script and reference from common.js.
- Meredith Fuch's assets.
- A couple of Implementation Resource group categories.
- Removed Chosen.js library and custom styles/scripts.
- Removed several size=x params passed to query.search(), which don't do anything
- Removed all the pages and associated code that have been ported to wagtail.

### Fixed
- Fix bug where publised pages were showing shared content
- Fixed Contacts import-data script to set phone numbers correctly
- Fixed an issue where heros were not displaying on new Wagtail pages.
- Fixed an error where the secondary nav script was trying to initialize on
  pages it wasn't used.
- Fixed archive_events script to run in production.
- Fixed issue where form validation clashed with filterable list controls.
- Post preview title now links to page link.
- Fixed a bug where the search input and button in the header were misaligned.
- Fixed urls document type for career pages.
- Fixed stacking bug in header search.
- Fixed page saving bug that would prevent the display of a page's tags
- Fixed ordering for Filterable results to be newest => oldest by published_date.
- Fixed a bug where activiating the clear button wasn't clearing filtered
  results on browse filterable pages.
- Fixes the values for author and tag options to remove special characters.
- Fixes layout issues with filters on sheer pages.
- Fixed failing browser tests due to atomic naming updates.
- Fixed a bug in the multi-select script where value was set before input type.
- Fixed positioning bug in global search.
- Fixed issue where categories without a set icon were showing the speach icon.
- Fixed issue where a filtered page wasn’t showing the selected options in the
  multiselect.
- Fixed an error in the Browser tests for IE 8.
- Fixed an error in the Browser tests when running on Jenkins.

## 3.0.0-3.0.0 - 2016-02-11

### Added
- Added 'sheer_index' manage.py subcommand, to replace usage of 'sheer index'
- Migrated 'sheerlike' project into this codebase
- Added 'watchserver' manage.py subcommand for running Django dev server
  and gulp watch together.
- Added Acceptance tests for the `activity-log` page.
- Added webpack module loader for per-page JavaScript.
- Added external-site page-specific script.
- Added `config/environment.js` for project JS path configuration.
- Added filesystem helper to gulp utilities for retrieving a binary executable.
- Django Server
- Django related urls to access links
- Django-Sheerlike integration
- Added Acceptance tests for `the-bureau` pages.
- Added test utility to retreive QA elements.
- Added ARIA state utility to enable decorating dom elements with ARIA states.
- Added unit test for `aria-state.js`.
- Wagtail CMS
- Added `gulp test:a11y` accessibility testing using node-wcag.
- Added node 4.1.0 engine requirement in `package.json`.
- Added `commonjs`, `jest`, `protractor` environments.
- Added new ESLint `no-useless-concat`, `global-require`,
  `jsx-quotes`, `no-restricted-syntax`, `block-spacing`, `require-jsdoc`,
  `space-before-keywords`, `no-dupe-class-members`, `prefer-arrow-callback`,
  and `prefer-template` rules.
- Added `properties` attribute of `id-length` rule.
- Added `keywords`, `unnecessary`, and `numbers` attributes
  to `quote-props` rules.
- runserver.sh script to collectstatic files and run the server
- Added testing for web-storage-proxy.js
- Added Acceptance tests for `careers` pages.
- CFPBPage model
- Backend for Staging vs Production publishing
- Django template tags
- Added `block__flush` to cf-enhancements to remove margin from all sides.
- Added Acceptance tests for `blog` pages.
- Added Acceptance tests for `newsroom` pages.
- Added Acceptance tests for `doing-business-with-us` pages.
- Added Acceptance tests for `budget` pages.
- Added atomic landing page template prototypes.
- Added `/organisms/` and `/molecules/` directories to includes directory.
- Added `gulp test:perf` task to test for performance rules.
- MYSQL backend to project settings & a database creation script
- Added `gulp test:unit:server` for running Django unit tests via gulp.
- Added templates and CSS for the Text Introduction molecule.
- Added Unit test for `BreakpointHandler.js`.
- EventPage and EventLandingPage
- Management command to convert Wordpress data into Wagtail based Django models
- Script to convert Event WP data into Wagtail specific POST data for wagtailcore view `create()`
- Added half-width-link-blob macro and styles
- Added templates and CSS for the Image and Text 25/75 molecule.
- Added templates and CSS for the Image and Text 50/50 molecule.
- Added templates and CSS for the Call to Action molecule.
- Added `gulp beep` task for optional alerting when the build process
  has completed.
- Added Molecule/Organism Streamfields.
- Added wagtail specific demoPage only available in development for displaying moleclues/organisms.
- Added `license` field to `package.json`.
- EventArchivePage, EventRequestSpeakerPage, and EventFilterForm.
- Added templates and CSS for the Full Width Text organism.
- Added templates and CSS for the Contact Method molecule.
- Added templates and CSS for the Sidebar Contact Info organism.
- Added `/browse-filterable` template page
- Added templates and CSS for the Main Contact Info organism.
- Added templates and CSS for the Related Posts molecule.
- Added templates for the Hero molecule (CSS is in CF-Layout v1.3.0)
- Added template for post-preview molecule
- Added templates and CSS for the Signup Form organism.
- Added templates and CSS for the Content Sidebar organism.
- Added instruction to create superuser for admin access.
- Adds new file to commands module in the core app called `_helpers.py`
- Adds ability to import snippets
- Added ImageText2575 molecule backend model and template
- Added Call to Action backend and template
- Added Contact snippet and molecule backends
- Added temporary folder for converted Jinja2 Wagtail field template files
- Added WP Import Data Contact processor
- Added templates and CSS for the Adding Sidebar Breakout organism.
- Added cf-tables and tables molecule
- Landing Page Type
- Initial Data json file for preloading pages
- Added `/browse-basic` template page.
- Added templates and CSS for Expandable molecule and ExpandableGroup organism.
- Added `classlist` JS polyfill.
- Added `EventObserver` for adding event broadcaster capability to JS classes.
- Added `atomic-checkers.js` and `validateDomElement`
  utility method for checking atomic element DOM nodes.
- Backend Organisms Full Width Text & Post Preview.
- Added Related Posts molecule to the CFGOVPage
- Add Main Contact Info molecule
- Add Sidefoot Streamfield to CFGOVPage for sidebar/footer content
- Add global context variable `global_dict` for easier prototyping
- Add styleguide app to local settings
- Added templates and CSS for the Filterable-List-Controls organism.
- Add Table organism
- Add Sublanding Page
- Add Hyperlink template
- Add icons to Sidefoot Streamfield blocks
- Add ImageText5050Group and HalfWidthLinkGroup templates and organisms
- S3 Image Upload support for Refresh/Prod
- Dev Landing Page Demo
- Add Image Text 25/75 and Full Width Text into SublandingPage
- Add related_posts_function to the global context in Jinja2 for prototyping of related posts
- Added the featured content module molecule and included it in the landing-page prototype
- Add ImageText2575Group organism
- Add ImageText2575Group to Sublanding and Landing pages
- Add the insets Quote and Related Links.
- Added templates and CSS for the Notification molecule.
- Added prototype data to the form-field-with-button molecule
- Added prototype data to the email-signup organism
- Added the email-signup organism to landing-page template
- Added templates and CSS for the Social-Media molecule.
- Add Heading field to Link Blob group
- Add prototype data to Image Text organisms
- Backend Expandable/Expandable Group Molecule & Organisms
- Added Number Block
- Added Form Field with Button to sublanding page
  ([Fixed 1246](https://github.com/cfpb/cfgov-refresh/issues/1246)).
- Added Backend Feature Content Molecule
- Added get_unique_id context method.
- Added templates and CSS for the Item Introduction organism.
- Added templates and CSS for the Pagination molecule.
- Backend Browse Page
- Added Backend Item Intro Organism
- Added Backend: Notification
- `dom-traverse.js` for dom querying not covered by native dom.
- Added Backend Learn Page model
- Added Related Topics molecule.
- Added full_width_sans setting for correct font face usage.
- Added a new nav-link molecule macro and styles.
- Added Related Links to Sidebar/Footer.
- Added Related Metadata molecule.
- Added custom image and rendition models CFGOVImage and CFGOVRendition
- Added AbstractLearnPage for Learn and Doc Detail pages
- Added preview fields to AbstractLearnPage
- Added relevant date fields to AbstractLearnPage
- Added multi-select atom styles and scripting
- Added Frontend: Global Header CTA.
- Added Frontend: Header.
- Added Frontend: Mega Menu.
- Added Frontend: Global Eyebrow.
- Added Frontend: Global Search molecule.
- Added language dropdown for pages, which defaults to english
- Add BrowseFilterablePage model
- Add BaseExpandable class for expandable controls
- Add FilterControls organism using BaseExpandable
- Add url_parameters macro to handle adding existing get URL parameters into links
- Added new info-unit molecule that combines (but doesn't replace) the half width link blob, image and text 50/50, and 25/75 into one base molecule using modifiers.
- Added new (undocumented) card molecule.
- Add wagtailuserbar to the base.html
- Added unit test for beta-banner.js.

### Changed
- Updated the primary nav to move focus as user enters and leaves nav levels
- Moved handlebars from npm to bower.
- Added jQuery CDN with fallback to head to satisfy GTM requirements.
- Changes the location of the /dist folder to cfgov/v1/jinja2/v1
- Server port is now at 8000
- included with context flag for macros that make a call to request object
- Updated Jinja2 shorthand if statements to include an empty else case.
- Added `binaryDirectory` parameter to `fsHelper.getBinary` helper function.
- Updated jsdom from `3.1.2` to `6.5.1`.
- Updated mocha-jsdom from `0.3.0` to `1.0.0`.
- Updated istanbul from `0.3.13` to `0.3.20`.
- Updated TravisCI node version to `4.1.0`.
- Updated ESLint configuration from `1.0.0` to `1.5.1`.
- Vendor related files now sit at the root project location
- Moved templates to reside in v1 app project jinja2 directory
- Added ability to use django static & url functionality in jinja2 templates.
  [More Information](https://docs.djangoproject.com/en/1.8/topics/templates/#django.template.backends.jinja2.Jinja2)
- Refactored web-storage-proxy.js to be less complex and make it testable
- Updated del from `1.2.0` to `2.0.0`.
- Updated chai from `2.3.0` to `3.3.0`.
- Updated sinon-chai from `2.7.0` to `2.8.0`.
- Settings file and template loaders
- Updated gulp-autoprefixer from `2.3.1` to `3.0.2`.
- Added pixel dimensions to Cordrary corner video image.
- Added JS in `./config` directory to `gulp lint:build` task
  and merged that and gulp config together in `config.build`.
- addressed security concerns about query data validation in calendar filter pdf generation,
  and added an option to filters to allow post requests
- fixed url routing for rendering directory cordrays pdf
- explicitly stated jinja2 to autoescape in templates
- Changes `align: value` attribute in ESLint `key-spacing` rule
  to individual mode with `mode: minimum` option set.
- Changes `quote-props` rule attribute to `consistent-as-needed`.
- Added href URL to primary nav top-level menu link.
- Changed DB backend from sqlite ==> MYSQL.
- Govdelivery subscribe view is now exempt from csrf verification
- Fixed issue w/ gulp watch task not compiling JS on change
- Refactored `BreakpointHandler.js` to remove jQuery dependency and unneeded code.
- Changed from single cf import to individual module imports.
- Move handlebars dependency to npm from bower.
- Change Doing Business With Us email to office email
- Updates `gulp-sitespeedio` from `0.0.6` to `0.0.7`.
- CFGOVPage to include tags and authors
- Event import script to include grabbing tags and authors
- Change templates to move logic to Django backend
- Move Event filter over to a Django form.
- Updates `jsdom` to `7.0.2` from `6.5.1`.
- Move staging hostname variable from django settings to be an environment variable
- Uses globally installed Protractor in setup.sh, if available.
- Updated the existing breakpoint variables and values to the ones released in cf-core v1.2.0
- Excludes 3rd-party JS polyfills from linting.
- Abstracts code into helper class `DataImporter`
- Modifies command line options to allow specifying arguments for importing pages or snippets
- Changes the way the processor module is imported so it imports it using the [app] argument
- Moves the processors module from the core.management.commands module to the v1 app
- Contact molecule templates
- Changes .env Project configuration workon control flow to direct stdout and stderr to /dev/null.
- Upgrade wagtail to 1.2
- Cleaned up and rebuilt the secondary nav to reduce complexity and fix bugs
- Routed landing page type related molecules and organisms
  to use `jinja2/v1/_includes/` template locations.
- Updated protractor from 2.5.1 to 3.0.0.
- Updated gulp-sitespeedio from 0.0.7 to 0.0.8.
- Update runserver script to start MYSQL if it isn't running
- Reduced padding on expandables per direction of design.
- Hide cues on expandables when JS is turned off.
- Updated protractor from 2.5.1 to 3.0.0.
- Change name of Settings tab to Configuration
- Move some Promote fields to Configuration tab
- Change Promote to be Sidebar/Footer
- Move Related Posts and Email Signup to sidefoot Streamfield in the Sidebar/Footer tab in CFGOVPage
- Finalize Sidebar Breakout organism template
- Finalize Sublanding Page template
- Fix related post molecule to be used in multiple places
- Convert Sidefoot paragraph streamfield block to Textblock
- Updated headings for changes in Capital Framework
- Temporarily comment out related posts section of single blog post
  browser test until BlogPage's are in Wagtail.
- Add `show_heading` checkbox to Related Posts organism to toggle the heading
  and icon.
- Merge Streamfields in LandingPage
- Landing and Sublanding content blocks render each atomic structure with `div class="block">`
- Added environments to frontend/backend setup scripts.
- Make Full Width Text organism a StreamBlock and add insets
- Converted `external-site.js` to `ExternalSite.js` class and removed 3rd party dependencies.
- Changed the ImageBasic atom to always include an optional alt by default
- Removed field validation on content creation
  ([Fixed 1252](https://github.com/cfpb/cfgov-refresh/issues/1252)).
- Sets npm install on frontend.sh to warning level.
- Updated Jinja2 environment inlcude flag related methods
- Updated ImageText5050 requirements [Fixed 1269] (https://github.com/cfpb/cfgov-refresh/issues/1269)
- Updated `webpack-stream` to `3.1.0` from `2.1.0`.
- Updated `player` to `0.5.1` from `0.6.1`.
- Updated streamchild render method to use default behavior when using default blocks [Fixed 1268] (https://github.com/cfpb/cfgov-refresh/issues/1268)
- Fixes styling and rendering issues [Fixed 1278] (https://github.com/cfpb/cfgov-refresh/issues/1278)
- Upgrade version of Wagtail to 1.3
- Change method of CFGOVPage called `children` to be called `elements`
- Moved html5shiv into modernizr.
- Updated `gulp-load-plugins` to `1.2.0` from `1.1.0`.
- Included breadcrumb data from page context
- Added development environment data initialization
- Pinned jQuery to `1.11.3` due to changes in `1.12.0` that cause errors in jsdom.
- [Fixed 1320] (https://github.com/cfpb/cfgov-refresh/issues/1320)
- Converted the nav-secondary macro and styles to an organism
- Updated the new secondary-nav organism to use the new nav-link molecule
- Updated the secondary-nav-toggle for new classnames
- Changed expandable.html to be a macro for upcoming Filtered List
- Updated browse-filterable demo
- Updated filterable-list-controls organism to allow for multiple option
- Password Policy & Lockout criteria for login, account password change & forgot my password.
- Updated the project to use Avenir font by default
- Updated `mocha` from `2.2.4` to `2.4.2`.
- Updated `sinon` from `1.14.1` to `1.17.3`.
- Updated `lodash` from `3.10.0` to `4.0.1`.
- Change jinja2 templates to handle Wagtail page
- Fixed [1348](https://github.com/cfpb/cfgov-refresh/issues/1348) and [1354](https://github.com/cfpb/cfgov-refresh/issues/1354)
- Updated brand colors to updates in generator-cf.
- Disabled JavaScript in IE8 and earlier.
- Removed max_length validation until [later review](https://github.com/cfpb/cfgov-refresh/issues/1258) after release
- Refactored beta-banner.js to demonstrate general lifecycle.

### Removed
- Removed unused exportsOverride section,
  which was an artifact of the grunt bower task.
- Removed browserify, watchify, and browserify-shim dependencies.
- Removed src directory
- Removed bad CF Notifier tests.
- Removed unnecessary mobile-only expandables
- Removed link from Cordray's corner image `/the-bureau/about-director/`.
- Removed extra Google Analytics code.
- Removed `istanbul` because it's already a dependencies of `gulp-istanbul`.
- Sidebar from LandingPage
- Removed `map` and `filter` array polyfills.
- Removed `event-listener.js` and `query-selector.js` polyfills for IE8.

### Fixed
- Fixed instructions for gulp watch
- New way to run the server documented in the INSTALL.MD
- New way to define url routing, no longer automatically set by file path
- Fixed heading structure throughout website
- Fixed setup.sh to use argument correctly
- Fixed title for Small & Minority Businesses
- Fix page header rendering for Sublanding page
- Fix related post molecule to be used in multiple places
- Fix failing tests relating to Related Posts organism
- Fix related-posts.html logic
- Minor PEP8 compliance changes
- Fixed the markup for the 25/75 organism.


## 3.0.0-2.4.0 - 2015-09-29

### Added
- Added Favicon
- New and improved primary nav (both look and interaction)
- Added expanded-state utility for getting/setting aria-expanded

### Changed
- Updated Video Code to make it usable on Events pages.
- Changed gulp JS unit testing task from `gulp:unit:js` to `gulp:unit:scripts`
- Updated Meredith Fuchs bio and images.
- Added indent rules for `var`, `let`, and `const` in ESLint config file.
- Replaced old Grunt legaccsy plugin with Gulp mq-remove plugin
- Added ability for acceptance --specs test flag to accept list of test files.
- Changes `big_radio` macro to `radio_big` and `checkbox_bg` to `checkbox_big`.
- Updated Dep Dir title to include "Acting"

### Removed
- Disables tests for landing page events, since we don't currently have events.
- Removed Ombudsman from nav for beta freeze.

### Fixed
- Fixed issue with logic displaying the Event summary state.
- Fixed missing IE only stylesheet for older systems/browsers.
- Fixed skip-navigation link for keyboard navigation.


## 3.0.0-2.3.0 - 2015-08-27

### Added
- Added time macro.
- Added `gulp test:unit` and `gulp test:acceptance` tasks for test stages.
- Added support for link buttons to disabled link utility class.
- Added `breakpoints-config.js` config file to use for responsive JS.
- Added breadcrumbs to blog, newsroom, careers, business, bureau
  and budget pages
- Added Meredith Fuchs to Leadership calendar filter.
- Added unit test for `assign` utility.
- Added `get-breakpoint-state.js` to add support for responsive JS.

### Changed
- Moved `.meta-header`, `.jump-link`,
  and `.list__links` to `cf-enhancements.less`.
- Converted time elements to use time template.
- Broke apart format macros into topical macros.
- Updated legacy code to remove old jQuery dependency and
  unnecessary code.
- Updated copy on `about-us` page
- Added copying of `.env_SAMPLE` to `.env` part of `setup.sh`.
- Moved console output messages to the end of the `setup.sh` `init` method.
- Organized `.env_SAMPLE` and made `.env` executable on its own.
- Added `HTTP_HOST`, `HTTP_PORT`, `SELENIUM_URL`, `SAUCE_USERNAME`,
  `SAUCE_ACCESS_KEY`, `SAUCE_SELENIUM_URL`, and `VIRTUAL_ENV`
  constants to `.env_SAMPLE`.
- Moved aggregate `gulp lint` task to bottom of file to avoid duplicate
  lint task entries in `gulp --tasks`.
- Renamed `gulp lint:src` to `gulp lint:scripts` to future-proof type of linting.
- Renamed `gulp test:macro` to `gulp test:unit:macro`.
- Renamed `gulp test:processor` to `gulp test:unit:processor`.
- Renamed `gulp test:browser` to `gulp test:acceptance:browser`.
- Edited `INSTALL.md` to accommodate changes in `.env_SAMPLE`.
- Edited Protractor configuration to include browser groups,
  which by default only run the essentials locally, but the full suite
  (including legacy browsers) on Sauce Labs when Sauce credentials are present.
- Updated test instructions to use the gulp test subtasks.
- Updated Travis CI settings to use `setup.sh`.
- Updated files to use `breakpoints-config.js`.
- Made `/the-bureau/bureau-structure/role-macro.html` private.
- Updated `gulp clean` to leave the `dist` directory and remove the inner
  contents
- Use `HTTP_PORT` environment variable for port in `gulp watch`, if available.
- Removed "optional" text from privacy complaint form
  and added `*` to designate required fields.
- Updated Deputy Director information to Meredith Fuchs.
- Updated `/about-rich-cordray/` URL to `/about-director/`.
- Updated `/about-meredith-fuchs/` URL to `/about-deputy-director/`.
- Normalized director and deputy director photos to be format `NAME-WxH.jpg`.
- Changed name of `shallow-extend` utility to 'assign'.
- Superscripts `st` in `21st` on About Us page.
- Updated `BreakpointHandler.js` to support usage of `breakpoints-config.js`.

### Removed
- Removed styles from codebase that have already been migrated
  to cf-typography.
- Removed duplicate Privacy Policy
- Removed processor tests due to them being outdated.
- Removed failing bureau tests to be debugged later

### Fixed
- Fixed borders on sub-footers across the website
- Fixed 'Return to top' button width on footer
- Fixed default gulp task
- Fixed icon links to match CFPB Design Manual
- Fixed gulp copy task that was missing copying PDFs in subdirectories.
- Fixed issues with active filter logic.
- Fixed testing issue with single pages reloading for every test
- Fixed testing timeouts the first fix didn't correct by updating timeout time


## 3.0.0-2.2.0 - 2015-08-18

### Added
- Transitioned Capital Framework dependency to v1.0.0 in bower.json.
- Added gulp and the required npm plugins
- Added gulp config file to lay out configs for each task
- Added gulp tasks split up into their own files
- Added acceptance tests for `/offices/*` pages accessible through site's menu.
- Added Accessibility page to footer and adds Accessibility page tests.
- Added acceptance tests for `/sub-pages/*`.
- Added `activities-block` shared template for activity feed
  on offices and sub-pages.
- Added accessibility complaint form.
- Added "File an EEO Issue" form.
- Added `/offices/office-of-civil-rights/` page, tests, and link in footer.

### Changed
- Site's "About" text to "About Us".
- Replaced FOIA Records with Coming Soon heading
- Updated setup.sh to use gulp
- Updated travis to use gulp tasks
- Updated main.less to use the paths option in less compiler.
- Moved and renamed contact-macro to contact-layout in macros directory.
- Moved filters macro from `post-macros.html` to `/macros/filter.html`.
- Made filters macro helpers private.
- Moved getViewportDimensions out of utilities.js and into own module.
- Updated ESLint to v1.0.0.

### Removed
- Removed Grunt plugins from package.json
- Removed the Gruntfile.
- Removed homepage progress charts and related content and JS.
- Removed 80px to 120px sizing for the isocon sizes on the-bureau page.
- Removed cf-pagination and other unused JS.

### Fixed
- Fixed margins on site footer.
- Switched the two forms under Privacy to their correct positions
- Fixed incorrect email href reference on offices contact email link.


## 3.0.0-2.1.0 - 2015-08-05

### Added
- Added `map` and `filter` array polyfills.
- Added `about-us` page and tests
- Added `newsroom` type to Activity Snippets
- Created initial career posting template.
- Created 1/4 and 3/4 layout columns.
- Added DL styles to cf-enhancements.
- Added `offices/project-catalyst`.
- Careers processor/mapping/query.
- Added `office_[office slug]` class to offices template.
- Careers to the lookups.py
- Added `media_image__150` modifier for 150 pixel wide images.
- Added `simple-table-row-links.js` for making tables with linkable rows.
- Added `event-listener.js` and `query-selector.js` polyfills for IE8.
- Added `@tr-border` variable to `cf-enhancements.less`
  for simple-table border color.
- Added tests for events and event archive landing pages

### Changed
- Updated primary navigation to match new mega menu design.
- Changed project architecture to having `/src/` and `/dist/` directory.
- Changed `/_tests/` directory name to `/test/`.
- Changed `/_tests/macro_testing` directory name to `/test/macro_tests`.
- Moved `browserify-shims.js` to `/config/` directory.
- Upgraded Travis to container-based infrastructure
- Updated Offices pages to change activity feed logic.
- Updated block-bg padding in cf-enhancements based on JJames feedback.
- Updated Offices sub pages to display related documents.
- Updated Offices sub pages to always display activity feed.
- Updated Expandable macro to update design and add FAQ options.
- Moved `sub-page_[sub-page slug]` class to main content area of sub_pages template.
- Styled unordered lists as branded lists in the `office_intro-text`,
  `sub-page_content`, and `sub-page_content-markup` class areas.
- Updated all careers images to 2x size and have the same markup structure.
- Updated event macros to use Sheer 'when' function in order to
  display content based on state.
- Tied careers data into single template and renamed to _single.html
- Replaced career pages mock jobs data with data from the jobs API.
- Made jobs list table on /careers/current-openings/ have linkable rows.
- Adds eslint ignore lines for polyfills, which will not be changing.
- Moved CF table color overrides to `cf-theme-overrides.less`.
- Updated the existing missions browser test to be stronger
- Updated the browser test specs in conf.js because the shared spec was being
  fired on the desktop test, even though those tests had already been run in
  Chrome. Now the desktop test only runs the desktop spec.
- Separated `grunt test` task from `grunt build`
  and made default task test + build.

### Removed
- Removed requestAnimationFrame polyfill.
- Removed `_tests/browser_tests/README.md`, `_tests/macro_testing/README.md`, `_tests/processor_tests/README.md`.
- Removed `grunt vendor` from `setup.sh`.
- Removed unused CSS on `office.less`
- Removed `/events/archive/_single.html`

### Fixed
- Fixed issue on IE11 when using the dates to filter caused
  by toString method.
- Event tag filtering on archive page
- Added browser tests to linting task
- Fixed MobileOnlyExpandable error on office page.
- Normalized use of jinja quotes to single quote
- Fixed a large chunk of the existing linting errors and warnings
- Fixed issue with active filters on`/the-bureau/leadership-calendar/print/` page.


## 3.0.0-2.0.0 - 2015-07-24

### Added
- Added `sub-pages/civil-penalty-fund-allocation-schedule/` page.
- Added `sub-pages/sub-pages/consumer-education-financial-literacy-programs/` page.
- Added `u-hidden` utility class for fully hiding an element.
- Added `TEST.md` readme file for testing instructions.
- Added `grunt clean` and `grunt copy` tasks.
- Added `grunt clean` step to `setup.sh`.

### Changed
- Updated primary navigation to match new mega menu design.
- Changed project architecture to having `/src/` and `/dist/` directory.
- Changed `/_tests/` directory name to `/test/`.
- Changed `/_tests/macro_testing` directory name to `/test/macro_tests`.
- Moved `browserify-shims.js` to `/config/` directory.

### Removed
- Removed requestAnimationFrame polyfill.
- Removed `_tests/browser_tests/README.md`,
  `_tests/macro_testing/README.md`, `_tests/processor_tests/README.md`.
- Removed `grunt vendor` from `setup.sh`.

### Fixed
- Fixed issue on IE11 when using the dates to filter caused
  by toString method.
- Event tag filtering on archive page


## 3.0.0-1.3.0 - 2015-07-16

### Added
- Added `block__border-left` and `block__border-right` CF enhancements.
- Added `students-and-graduates` page to careers section.
- Added `short_title` to Office/Subpage.
- Added ordering to the navigation on Office/Subpage.
- Added script to index all links on our site.
- Added initial browser test with instructions for testing and adding more
- Added `media_image__100` and `media_image__130-to-150` classes for responsive
  image sizes on mobile carousel.
- Added `u-link__disabled` utility class for styling disabled links.
- Added `/careers/working-at-cfpb/` page.
- Added block templates for LinkedIn info, provide feedback link,
  and career page summaries.
- Added `MobileCarousel.js` module for instantiating the slick carousel
  and added associated `js-mobile-carousel` class as a hook.
  Also added `mobile-carousel` for CSS.
- Added `the-bureau` page wrapper class.
- Added `media-stack` CSS block for stacked media objects.
- Added fixes for `open-government` pages.
- Added `careers/application-process` page.
- Support in Event processor for ICS file generator
- Added `careers/current-openings` page.
- Added `/transcripts/` folder and transcript for job application video
- Added Google Maps image utility macro
- Added `careers/` landing page.
- Added options for toggling each network icon in share macro
- Added LinkedIn sharing (toggled off by default) in share macro

### Changed
- Fixed background and border on secondary navigation.
- Related Links now disable styles links with empty URLs.
- Updated secondary navigation to use true parent/child relationships.
- Events processor/mapping/queries for new Event type structure.
- Changed the way navigation works for Office/Subpage.
- Updated grunt-eslint to version 16.0.0 and updated ESLint config to latest.
- Moved modules that can be instantiated through the `new` keyword
  to a `classes` subdirectory.
- Moved page-sniffing JS code to page scripts for the-bureau
  and working with the CFPB pages.
- Moved carousel to a macro and implemented on the-bureau
  and working at the CFPB pages.
- Moved MobileOnlyExpandable initialization out of MobileCarousel.
- Converted excerpts HTML to articles from sections in the careers section.
- Breaks `macros.html` apart into files in the /macros/ directory.
- Updated events templates to match new data and processor.
- Updated percentages based on recent updates.
- Updated activities_snippet macro to make column markup dynamic.
- Replaced placeholder images on /careers/working-at-cfpb/
- Updated footer to add offices links.
- Moved the disperate arguments into one main options argument with
  key: val pairs for each option in share macro
- Updated email sharing to use mailto: link instead of addthis network
  (removes need for the external privacy notification and consolidates
  email patterns) in share macro

### Removed
- Removed `list_link__disabled` class.
- Removed is_mobile macro and logic from filter.

### Fixed
- Fixed contact-us templates to make them private.
- Fixed issue displaying grandchild pages on sub-pages.


## 3.0.0-1.2.2 - 2015-07-02

### Added

- Add reverse flag back into post preview snapshot for most recent pages

### Changed

### Removed

### Fixed
- Office/Subpage navigation links on beta
- Ordering of subpages in the nav on Office page

## 3.0.0-1.2.1 - 2015-06-29

### Removed
- Event processor to fix indexing error


## 3.0.0-1.2.0 - 2015-06-19

### Added
- Added `setup.sh` script for bootstrapping the project.
- Added insertTarget and insertLocation options to cf_notifier plugins
- Added `box-sizing-polyfill` to `exportsOverride` as needed for
  `grunt-bower-task` to work correctly. `box-sizing-polyfill`
  is installed by cf-grid.
- Added `grunt watch:js` task for completeness.
- Added vendor directory variable to `main.less`.
- Added warning for concat:cf-less Grunt task when sourcefiles are missing.
- Added form for Submit a request FOIA page
- Added styles, JavaScript for hiding and showing additional fields in forms
- Added toplevel navigation items config file for removing hardcoded
  navigation menu items.
- Added external url redirect page, styles, and JavaScript.
- Added `.nav-secondary_link__disabled` style.
- Added `.nav-secondary_item__child` class to visually distinguish sub-pages
  from sibling pages in the sidenav.
- Added `.nav-secondary_item__parent` class to visually distinguish browse
  pages from the subpages below them in the sidenav.
- Added JavaScript utilities for checking types and primitives.
- Added `primary_nav` jinja block to `base.html` template.
- Added FAQ processor and mapping
- Added `use_form` field to sub_pages
- Added `related_faq` field to sub_pages and offices
- Added `inset-divider` class for providing an inset horizontal rule
  independent of the list or list item widths within the side navigation bar.
- Added `preview_text` and `short_title` fields to sub_pages.
- Added `templates/activities-feed.html` HTML template for the activity feed
  area on the offices and sub_pages.
- Added Plain Writing Feedback form.
- Added `cfpb_report` activity type to activities feed macro.
- Added breadcrumbs macro and temporarily set breadcrumbs for all office sub-pages.
- Added download icons to `privacy-impact-assessments-pias`

### Changed
- Relaxed ESLint `key-spacing` rule to warning.
- Refactored breakpoint-handler module into separate class modules
  and utility function.
- PascalCase ContentSlider module to properly designate class status.
- Reduced complexity of validation and notification plugins
- Changed vendor directory to `src/vendor` and updated paths.
- Changed to using `jit-grunt` in place of `load-grunt-tasks`.
- Updated contact us filter to use new notifications
  (replacing type-and-filter messaging with cf_notifier)
- Replaced placeholder Activity Feed on FOIA faq page with actual Activity Feed
- Sped up notification animations
- Added custom template for FOIA records page.
- Refactored code for Wordpress updates
- Initiatives renamed to Sub-pages
- Relaxed ESLint cyclomatic `complexity` rule to max 4 complexity.
- Updates megamenu bureau title to "The Bureau" to fit with sitemap direction.
- Moved Less files to `/src/static/css/` directory.
- Updated `cf-icons` to 0.6.0.
- Update processors.py for FAQ
- Moved HTML templates to `/templates/` subdirectory.
- Breaks header template apart into `header.html`
  and `primary-nav.html` templates.
- Moved external site page header to its own template
  `header-without-nav.html`.
- Minor codefixes on `show-hide-fields.js` along with changing a class name for hiding fields
- Updated side navigation bar to keep page order at mobile sizes and adds
  "IN THIS SECTION" header text to the navigation bar dropdown menu.
- Updated processors to use Elasticsearch bulk indexing
- Office and sub-pages activity feed title to "Latest Activities"
  and contacts to "Contact Information."
- Moved `activity_snippets` macro from `post-macros.html` to `macros/activity-snippet.html`
  and adds render method.
- Made `activity_snippet` macro private.
- Moved `category_icon` macro from `post-macros.html` to `macros/category-icon.html`
  and adds render method.
- Moved `string_length` macro from `macros.html` to `macros/util/text.html`.

### Fixed
- Fixed an issue where scripts were being initialized out of order
- Fixed most of the warnings in validation and notification plugins
- Fixed processor name bug
- Fixed template/processor bugs while indexing and rendering
- Fixed FOIA pages from the template/processor changes
- Fixed missing states from `.nav-secondary_link__disabled` class for
  visited and active links.
- Fixed missing sidebar

### Removed
- Removed `copy:static-legacy` and `grunt-contrib-copy` package.
- Removed unneeded entries from `exportsOverride` in `bower.json`.
- Gitignored CF fonts, "chosen" images, and other vendor files from repo,
  which are slated for eventual removal.
- Removed unused `nav-secondary.html` template.
- Removed unused `cf_inputSplit.js` js module.


## 3.0.0-1.1.0 - 2015-05-20

### Added
- Added `--quiet` grunt CLI flag for suppressing linter warnings.
- Added JS unit testing and code coverage through Mocha and Istanbul.
- Added cf-notifications stylesheet to style notifications
- Added cf_notifier plugin for sending UI notifications
- Added cf_formValidator plugin for validating form inputs
- Added Grunt `build` task and set it as default.
- Added hero and YouTube video functionality to the '/the-bureau/' page.
- Added ajax subscription submission.
- Initiative folder and files for Initiative pages
- Added custom template for FOIA faqs page

### Changed
- Updated grunt-browserify to `^3.8.0`.
- Updated grunt-eslint to `^13.0.0`.
- Moved eslint config file to home directory.
- Moved jQuery download to package.json.
- Updated grunt-banner to `^0.4.0` and updates banner ascii art and format.
- Changed bower.json authors array field to use `homepage` in place of `url`,
  and adds `email` field.
- Adds path variables to Gruntfile.
- Updated form-validation script to use cf_formValidator and cf_notifier
- Changed Grunt `jsdev` and `cssdev` to `js` and `css`.
- Moved testing to build task.
- Updated 404 image to the latest image provided by the design team.
- Office folder and files for Office pages
- Updated template for office pages

### Fixed
- Fixed macro on offices page template
- Fixed subscribe macro in events archive and archive single, and press resources
- Sheer indexing error when related posts are deleted
- Office and Initiative processors
- Slick carousel site-wide JS error.
- Fixed issue with some contacts not showing phone numbers and email addresses

### Removed
- Removed string-replace:static-legacy Grunt task.
- Alert.js plugin
- alert macro
- Unused index.html file from /initiatives/
- Unnecessary setting of template variables


## 3.0.0-1.0.1 - 2015-05-18

### Fixed
- Replaced missing string_score library for the type-and-filter plugin

## 3.0.0-1.0.0

### Added
- Added labels to the phone/email/fax/mail icons on `/contact-us/` page
- Added ability to scrub plural terms in typeAndFilter jQuery plugin
- `.respond-to-retina` mixin for media queries targeting Retina iOS devices
- Scroll to top functionality on footer
- Added `/modules/util/web-storage-proxy.js` utility module.
- Added `/modules/util/js-loader.js` utility module.
- Adds ESLint check for `@todo` jsdoc syntax.
- Updated ESLint configuration to match version `0.20.0.`
  Adds enforcement of `no-dupe-args` and `no-duplicate-case` rules,
  and warnings for `no-continue` and `operator-linebreak` rules.
- Adding mocha tests to `grunt test`

### Changed

- Updated mailing addresses in `/contact-us/` sidebar
- Added `browserify` package and its dependencies
  and refactored codebase to use Browserify for JS modules.
- Added additional ESLint option flags in `space-in-brackets` rule.
- Changed ESLint indent amount to 2 spaces from 4 to match CFPB front-end standards.
- Turns off ESLint `func-names` setting because it's too verbose for the gain it provides.
- Added ability to scrub plural terms in typeAndFilter jQuery plugin
- Updated `grunt` to `~0.4.5`.
- Updated `grunt-eslint` to version `12.0.0.`
- Updated `jquery` to `^1.11.3`.
- Replaced `grunt-uglify` with `uglifyify`.
- Updated mailing addresses in `/contact-us` sidebar
- Reverted navs from Contact Us redacting
- Updated footer to match new designs
- Refactored email subscribe form

### Fixed
- Improvements and fixes to `/contact-us/` page


### Removed

- Removed demo text suffix from page titles.


## 3.0.0-0.3.0 - 2015-04-23

### Added
- Added Privacy Policy page.
- Added Event Request a Speaker page.
- Added settings to enable the `/blog/` and `/newsroom/` RSS feeds.
- Added `brand-palette.less` and `cf-theme-overrides.less`.
- Added `block__border` to `cf-enhancements.less` to provide borders around blocks.
- Added alert to form validation failure
- Added .env config for easier project setup
- Added Event processor

### Changed
- Added styles to 500 and 404 error pages.
- Updated content on 500 and 404 error pages.
- Added full width button modifier for buttons on smaller screens.
- Updated ESLint configuration to the latest ESLint release (v0.18.0).
- Updated `/newsroom/` and `/blog/` post sidebars to add description
  and date, and to update styles.
- Updated icons to use livestream icon instead of wifi icon.
- Updated blog post spacing to be consistent with overall-project spacing.
- Updated round step-by-step slug icons to central-align numbers.
- The name "Watchroom" to "Featured Topic"
- Updated cf-buttons to 1.4.2.
- Updates cf-layout to 0.3.0.
- Changed block background to 5% gray.
- Updated contact us content
- Improved Elasticsearch mappings
- Improved README and INSTALL docs

### Fixed
- Updated related links module on `/newsroom/`.
- Added small screen styles to helpful terms vertical list
  on `/contact-us/` page.
- Updated multi-line icon list styles.
- Fixed missing `jump-link__right` modifier from `/featured-topic.html`.
- Fixed an issue within `/newsroom/` and `/activity-log/` filters where selecting "Blog"
  and another category would return zero results.
- Fixed issue in filters where an input whitespace would prevent suggestions from showing.
- Fixed HTML, typos, and grammatical errors.
- Fixed line height issue in Chosen select boxes
- Updated Google Tag Manager ID from testing account to production account.
- Fixed whistleblower slug on contact us


## 3.0.0-0.2.3 - 2015-03-23

### Changed
- Updated events to match design
- Updated markup with new Isocons
- Updated email form to remove topics
- Updated footer to match new design
- Updated content throughout site
- Updated less files to cleanup code

### Fixed
- Fixed filtering when partial dates are used
- Updated processors to match WordPress API output
- Added sub-nav for mobile devices in instances where hero is present
- Added breakpoint range for main nav on med sized device screens
- Updated the expandable layout for multiple lines of text
- Updated list icons for multiple lines of text
- Added titles to pages that were missing them
- Updated broken links
- Lots more typos


## 3.0.0-0.2.2 - 2015-03-17

### Added
- New Events Archive landing page (with borrowed post data)
- New Events Archive detail page (with borrowed post data)
- New eslint settings file

### Changed
- Updated archived events landing page to display events, filters and pagination
- Updated the Gruntfile for eslint over jshint
- Switched from ElasticSearch queries to filters
- Updated form macro layout to account for optional content
- Updated macro arguments for clearer conditions
- Updated events list for new CF media block
- Updated static content
- General code cleanup

### Fixed
- Events filter showing no results text while displaying found results
- Settings file for PDFReactor
- JS errors
- General layout issues
- Lots of typos


## 3.0.0-0.2.1 - 2015-03-03

### Added
- New Upcoming Events landing page (with borrowed post data)
- New Upcoming Event detail page (with borrowed post data)
- Created new table modifier for simple small screen tables


## 0.2.0 - 2014-12-29

Apologies for ignoring our versioning for five months.

### Added
- Newsroom, Contact Us, About the Bureau, Offices, Doing Business with Us,
  Activity Log, and Budget sections.
- Many new design patterns.
- Tests

### Changed
- Significant template structure overhaul.

### Fixed
- Tons of stuff.


## 0.1.0 - 2014-07-14

Initial release. Contains fully functioning blog section.<|MERGE_RESOLUTION|>--- conflicted
+++ resolved
@@ -17,11 +17,8 @@
 
 ### Added
 - DownStreamCacheControl middleware, which sets the `Edge-Control: no-store` header pages use csrf_token.
-<<<<<<< HEAD
 - Block, page and other bits for an Owning a Home feedback module that captures referrer
-=======
 - django.middleware.locale.LocaleMiddleware, which controls translation in a current thread context. 
->>>>>>> 7658e591
 
 ### Changed
 - Fixed issue surrounding table link download / external icons not appearing.
