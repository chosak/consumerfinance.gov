--- conflicted
+++ resolved
@@ -40,24 +40,20 @@
 - Updated 404 image to the latest image provided by the design team.
 
 ### Fixed
-<<<<<<< HEAD
 - Fixed macro on offices page template
-- Fixed subscribe macro in events archive and archive single, and press
-  resources
-=======
-
-
-## 3.0.0-1.0.1 - 2015-05-18
-
-### Fixed
->>>>>>> 190b8660
-- Replaced missing string_score library for the type-and-filter plugin
+- Fixed subscribe macro in events archive and archive single, and press resources
 - Sheer indexing error when related posts are deleted
 
 ### Removed
 - Removed string-replace:static-legacy Grunt task.
 - Alert.js plugin
 - alert macro
+
+
+## 3.0.0-1.0.1 - 2015-05-18
+
+### Fixed
+- Replaced missing string_score library for the type-and-filter plugin
 
 ## 3.0.0-1.0.0
 
