All notable changes to this project will be documented in this file.

## How this repo is versioned

We use an adaptation of [Semantic Versioning 2.0.0](http://semver.org).
Given the `MAJOR.MINOR.PATCH` pattern, here is how we decide to increment:

- The MAJOR number will be incremented for major redesigns that require the user
  to relearn how to accomplish tasks on the site.
- The MINOR number will be incremented when new content or features are added.
- The PATCH number will be incremented for all other changes that do not rise
  to the level of a MAJOR or MINOR update.

---------------------------------------

## Unreleased

### Added
- Added 'sheer_index' manage.py subcommand, to replace usage of 'sheer index'
- Migrated 'sheerlike' project into this codebase
- Added 'watchserver' manage.py subcommand for running Django dev server and gulp watch together
- Added Acceptance tests for the `activity-log` page.
- Added webpack module loader for per-page JavaScript.
- Added external-site page-specific script.
- Added `config/environment.js` for project JS path configuration.
- Added filesystem helper to gulp utilities for retrieving a binary executable.
- Django Server
- Django related urls to access links
- Django-Sheerlike integration
- Added Acceptance tests for `the-bureau` pages.
- Added test utility to retreive QA elements.
- Added ARIA state utility to enable decorating dom elements with ARIA states.
- Added `Object.defineProperty` polyfill.
- Added unit test for `aria-state.js`.
- Wagtail CMS
- Added `gulp test:a11y` accessibility testing using node-wcag.
- Added node 4.1.0 engine requirement in `package.json`.
- Added `commonjs`, `jest`, `protractor` environments.
- Added new ESLint `no-useless-concat`, `global-require`,
  `jsx-quotes`, `no-restricted-syntax`, `block-spacing`, `require-jsdoc`,
  `space-before-keywords`, `no-dupe-class-members`, `prefer-arrow-callback`,
  and `prefer-template` rules.
- Added `properties` attribute of `id-length` rule.
- Added `keywords`, `unnecessary`, and `numbers` attributes
  to `quote-props` rules.
- runserver.sh script to collectstatic files and run the server
- Added testing for web-storage-proxy.js
- Added Acceptance tests for `careers` pages.
- CFPBPage model
- Backend for Staging vs Production publishing
- Django template tags
- Added `block__flush` to cf-enhancements to remove margin from all sides.
- Added Acceptance tests for `blog` pages.
- Added Acceptance tests for `newsroom` pages.
- Added Acceptance tests for `doing-business-with-us` pages.
- Added Acceptance tests for `budget` pages.
- Added atomic landing page template prototypes.
- Added `/organisms/` and `/molecules/` directories to includes directory.
- Added `gulp test:perf` task to test for performance rules.
- MYSQL backend to project settings & a database creation script
- Added `gulp test:unit:server` for running Django unit tests via gulp.
- Added templates and CSS for the Text Introduction molecule.
- Added Unit test for `BreakpointHandler.js`.
- EventPage and EventLandingPage
- Management command to convert Wordpress data into Wagtail based Django models
- Script to convert Event WP data into Wagtail specific POST data for wagtailcore view `create()`
- Added half-width-link-blob macro and styles
- Added templates and CSS for the Image and Text 25/75 molecule.
- Added templates and CSS for the Image and Text 50/50 molecule.
- Added templates and CSS for the Call to Action molecule.
- Added `gulp beep` task for optional alerting when the build process
  has completed.
- Added Molecule/Organism Streamfields.
- Added wagtail specific demoPage only available in development for displaying moleclues/organisms.
- Added `license` field to `package.json`.
- EventArchivePage, EventRequestSpeakerPage, and EventFilterForm.
- Added templates and CSS for the Full Width Text organism.
- Added templates and CSS for the Contact Method molecule.
- Added templates and CSS for the Sidebar Contact Info organism.
- Added `/browse-filterable` template page
- Added templates and CSS for the Main Contact Info organism.
- Added templates and CSS for the Related Posts molecule.
- Added templates for the Hero molecule (CSS is in CF-Layout v1.3.0)
- Added template for post-preview molecule
- Added templates and CSS for the Signup Form organism.
- Added templates and CSS for the Content Sidebar organism.
- Added instruction to create superuser for admin access.
- Adds new file to commands module in the core app called `_helpers.py`
- Adds ability to import snippets
- Added ImageText2575 molecule backend model and template
- Added Call to Action backend and template
- Added Contact snippet and molecule backends
- Added temporary folder for converted Jinja2 Wagtail field template files
- Added WP Import Data Contact processor
- Added templates and CSS for the Adding Sidebar Breakout organism.
<<<<<<< HEAD
- Landing Page Type
=======
- Added cf-tables and tables molecule
>>>>>>> e0936954

### Changed
- Updated the primary nav to move focus as user enters and leaves nav levels
- Moved handlebars from npm to bower.
- Added jQuery CDN with fallback to head to satisfy GTM requirements.
- Changes the location of the /dist folder to cfgov/v1/jinja2/v1
- Server port is now at 8000
- included with context flag for macros that make a call to request object
- Updated Jinja2 shorthand if statements to include an empty else case.
- Added `binaryDirectory` parameter to `fsHelper.getBinary` helper function.
- Updated jsdom from `3.1.2` to `6.5.1`.
- Updated mocha-jsdom from `0.3.0` to `1.0.0`.
- Updated istanbul from `0.3.13` to `0.3.20`.
- Updated TravisCI node version to `4.1.0`.
- Updated ESLint configuration from `1.0.0` to `1.5.1`.
- Vendor related files now sit at the root project location
- Moved templates to reside in v1 app project jinja2 directory
- Added ability to use django static & url functionality in jinja2 templates.
  [More Information](https://docs.djangoproject.com/en/1.8/topics/templates/#django.template.backends.jinja2.Jinja2)
- Refactored web-storage-proxy.js to be less complex and make it testable
- Updated del from `1.2.0` to `2.0.0`.
- Updated chai from `2.3.0` to `3.3.0`.
- Updated sinon-chai from `2.7.0` to `2.8.0`.
- Settings file and template loaders
- Updated gulp-autoprefixer from `2.3.1` to `3.0.2`.
- Added pixel dimensions to Cordrary corner video image.
- Added JS in `./config` directory to `gulp lint:build` task
  and merged that and gulp config together in `config.build`.
- addressed security concerns about query data validation in calendar filter pdf generation,
  and added an option to filters to allow post requests
- fixed url routing for rendering directory cordrays pdf
- explicitly stated jinja2 to autoescape in templates
- Changes `align: value` attribute in ESLint `key-spacing` rule
  to individual mode with `mode: minimum` option set.
- Changes `quote-props` rule attribute to `consistent-as-needed`.
- Added href URL to primary nav top-level menu link.
- Changed DB backend from sqlite ==> MYSQL.
- Govdelivery subscribe view is now exempt from csrf verification
- Fixed issue w/ gulp watch task not compiling JS on change
- Refactored `BreakpointHandler.js` to remove jQuery dependency and unneeded code.
- Changed from single cf import to individual module imports.
- Move handlebars dependency to npm from bower.
- Change Doing Business With Us email to office email
- Updates `gulp-sitespeedio` from `0.0.6` to `0.0.7`.
- CFGOVPage to include tags and authors
- Event import script to include grabbing tags and authors
- Change templates to move logic to Django backend
- Move Event filter over to a Django form.
- Updates `jsdom` to `7.0.2` from `6.5.1`.
- Move staging hostname variable from django settings to be an environment variable
- Uses globally installed Protractor in setup.sh, if available.
- Updated the existing breakpoint variables and values to the ones released in cf-core v1.2.0
- Excludes 3rd-party JS polyfills from linting.
- Abstracts code into helper class `DataImporter`
- Modifies command line options to allow specifying arguments for importing pages or snippets
- Changes the way the processor module is imported so it imports it using the [app] argument
- Moves the processors module from the core.management.commands module to the v1 app
- Contact molecule templates
- Changes .env Project configuration workon control flow to direct stdout and stderr to /dev/null.
- Upgrade wagtail to 1.2
- Routed landing page type related molecules and organisms to use jinja2/v1/_includes/ template locations

### Removed
- Removed unused exportsOverride section,
  which was an artifact of the grunt bower task.
- Removed browserify, watchify, and browserify-shim dependencies.
- Removed src directory
- Removed bad CF Notifier tests.
- Removed unnecessary mobile-only expandables
- Removed link from Cordray's corner image `/the-bureau/about-director/`.
- Removed extra Google Analytics code.
- Removed `istanbul` because it's already a dependencies of `gulp-istanbul`.

### Fixed
- Fixed instructions for gulp watch
- New way to run the server documented in the INSTALL.MD
- New way to define url routing, no longer automatically set by file path
- Fixed heading structure throughout website
- Fixed setup.sh to use argument correctly
- Fixed title for Small & Minority Businesses


## 3.0.0-2.4.0 - 2015-09-29

### Added
- Added Favicon
- New and improved primary nav (both look and interaction)
- Added expanded-state utility for getting/setting aria-expanded

### Changed
- Updated Video Code to make it usable on Events pages.
- Changed gulp JS unit testing task from `gulp:unit:js` to `gulp:unit:scripts`
- Updated Meredith Fuchs bio and images.
- Added indent rules for `var`, `let`, and `const` in ESLint config file.
- Replaced old Grunt legaccsy plugin with Gulp mq-remove plugin
- Added ability for acceptance --specs test flag to accept list of test files.
- Changes `big_radio` macro to `radio_big` and `checkbox_bg` to `checkbox_big`.
- Updated Dep Dir title to include "Acting"

### Removed
- Disables tests for landing page events, since we don't currently have events.
- Removed Ombudsman from nav for beta freeze.

### Fixed
- Fixed issue with logic displaying the Event summary state.
- Fixed missing IE only stylesheet for older systems/browsers.
- Fixed skip-navigation link for keyboard navigation.


## 3.0.0-2.3.0 - 2015-08-27

### Added
- Added time macro.
- Added `gulp test:unit` and `gulp test:acceptance` tasks for test stages.
- Added support for link buttons to disabled link utility class.
- Added `breakpoints-config.js` config file to use for responsive JS.
- Added breadcrumbs to blog, newsroom, careers, business, bureau
  and budget pages
- Added Meredith Fuchs to Leadership calendar filter.
- Added unit test for `assign` utility.
- Added `get-breakpoint-state.js` to add support for responsive JS.

### Changed
- Moved `.meta-header`, `.jump-link`,
  and `.list__links` to `cf-enhancements.less`.
- Converted time elements to use time template.
- Broke apart format macros into topical macros.
- Updated legacy code to remove old jQuery dependency and
  unnecessary code.
- Updated copy on `about-us` page
- Added copying of `.env_SAMPLE` to `.env` part of `setup.sh`.
- Moved console output messages to the end of the `setup.sh` `init` method.
- Organized `.env_SAMPLE` and made `.env` executable on its own.
- Added `HTTP_HOST`, `HTTP_PORT`, `SELENIUM_URL`, `SAUCE_USERNAME`,
  `SAUCE_ACCESS_KEY`, `SAUCE_SELENIUM_URL`, and `VIRTUAL_ENV`
  constants to `.env_SAMPLE`.
- Moved aggregate `gulp lint` task to bottom of file to avoid duplicate
  lint task entries in `gulp --tasks`.
- Renamed `gulp lint:src` to `gulp lint:scripts` to future-proof type of linting.
- Renamed `gulp test:macro` to `gulp test:unit:macro`.
- Renamed `gulp test:processor` to `gulp test:unit:processor`.
- Renamed `gulp test:browser` to `gulp test:acceptance:browser`.
- Edited `INSTALL.md` to accommodate changes in `.env_SAMPLE`.
- Edited Protractor configuration to include browser groups,
  which by default only run the essentials locally, but the full suite
  (including legacy browsers) on Sauce Labs when Sauce credentials are present.
- Updated test instructions to use the gulp test subtasks.
- Updated Travis CI settings to use `setup.sh`.
- Updated files to use `breakpoints-config.js`.
- Made `/the-bureau/bureau-structure/role-macro.html` private.
- Updated `gulp clean` to leave the `dist` directory and remove the inner
  contents
- Use `HTTP_PORT` environment variable for port in `gulp watch`, if available.
- Removed "optional" text from privacy complaint form
  and added `*` to designate required fields.
- Updated Deputy Director information to Meredith Fuchs.
- Updated `/about-rich-cordray/` URL to `/about-director/`.
- Updated `/about-meredith-fuchs/` URL to `/about-deputy-director/`.
- Normalized director and deputy director photos to be format `NAME-WxH.jpg`.
- Changed name of `shallow-extend` utility to 'assign'.
- Superscripts `st` in `21st` on About Us page.
- Updated `BreakpointHandler.js` to support usage of `breakpoints-config.js`.

### Removed
- Removed styles from codebase that have already been migrated
  to cf-typography.
- Removed duplicate Privacy Policy
- Removed processor tests due to them being outdated.
- Removed failing bureau tests to be debugged later

### Fixed
- Fixed borders on sub-footers across the website
- Fixed 'Return to top' button width on footer
- Fixed default gulp task
- Fixed icon links to match CFPB Design Manual
- Fixed gulp copy task that was missing copying PDFs in subdirectories.
- Fixed issues with active filter logic.
- Fixed testing issue with single pages reloading for every test
- Fixed testing timeouts the first fix didn't correct by updating timeout time


## 3.0.0-2.2.0 - 2015-08-18

### Added
- Transitioned Capital Framework dependency to v1.0.0 in bower.json.
- Added gulp and the required npm plugins
- Added gulp config file to lay out configs for each task
- Added gulp tasks split up into their own files
- Added acceptance tests for `/offices/*` pages accessible through site's menu.
- Added Accessibility page to footer and adds Accessibility page tests.
- Added acceptance tests for `/sub-pages/*`.
- Added `activities-block` shared template for activity feed
  on offices and sub-pages.
- Added accessibility complaint form.
- Added "File an EEO Issue" form.
- Added `/offices/office-of-civil-rights/` page, tests, and link in footer.

### Changed
- Site's "About" text to "About Us".
- Replaced FOIA Records with Coming Soon heading
- Updated setup.sh to use gulp
- Updated travis to use gulp tasks
- Updated main.less to use the paths option in less compiler.
- Moved and renamed contact-macro to contact-layout in macros directory.
- Moved filters macro from `post-macros.html` to `/macros/filter.html`.
- Made filters macro helpers private.
- Moved getViewportDimensions out of utilities.js and into own module.
- Updated ESLint to v1.0.0.

### Removed
- Removed Grunt plugins from package.json
- Removed the Gruntfile.
- Removed homepage progress charts and related content and JS.
- Removed 80px to 120px sizing for the isocon sizes on the-bureau page.
- Removed cf-pagination and other unused JS.

### Fixed
- Fixed margins on site footer.
- Switched the two forms under Privacy to their correct positions
- Fixed incorrect email href reference on offices contact email link.


## 3.0.0-2.1.0 - 2015-08-05

### Added
- Added `sub-pages/civil-penalty-fund-allocation-schedule/` page.
- Added `sub-pages/sub-pages/consumer-education-financial-literacy-programs/` page.
- Added `u-hidden` utility class for fully hiding an element.
- Added `TEST.md` readme file for testing instructions.
- Added `grunt clean` and `grunt copy` tasks.
- Added `grunt clean` step to `setup.sh`.
- Added `map` and `filter` array polyfills.
- Added `about-us` page and tests
- Added `newsroom` type to Activity Snippets
- Created initial career posting template.
- Created 1/4 and 3/4 layout columns.
- Added DL styles to cf-enhancements.
- Added `offices/project-catalyst`.
- Careers processor/mapping/query.
- Added `office_[office slug]` class to offices template.
- Careers to the lookups.py
- Added `media_image__150` modifier for 150 pixel wide images.
- Added `simple-table-row-links.js` for making tables with linkable rows.
- Added `event-listener.js` and `query-selector.js` polyfills for IE8.
- Added `@tr-border` variable to `cf-enhancements.less`
  for simple-table border color.
- Added tests for events and event archive landing pages

### Changed
- Updated primary navigation to match new mega menu design.
- Changed project architecture to having `/src/` and `/dist/` directory.
- Changed `/_tests/` directory name to `/test/`.
- Changed `/_tests/macro_testing` directory name to `/test/macro_tests`.
- Moved `browserify-shims.js` to `/config/` directory.
- Upgraded Travis to container-based infrastructure
- Updated Offices pages to change activity feed logic.
- Updated block-bg padding in cf-enhancements based on JJames feedback.
- Updated Offices sub pages to display related documents.
- Updated Offices sub pages to always display activity feed.
- Updated Expandable macro to update design and add FAQ options.
- Moved `sub-page_[sub-page slug]` class to main content area of sub_pages template.
- Styled unordered lists as branded lists in the `office_intro-text`,
  `sub-page_content`, and `sub-page_content-markup` class areas.
- Updated all careers images to 2x size and have the same markup structure.
- Updated event macros to use Sheer 'when' function in order to
  display content based on state.
- Tied careers data into single template and renamed to _single.html
- Replaced career pages mock jobs data with data from the jobs API.
- Made jobs list table on /careers/current-openings/ have linkable rows.
- Adds eslint ignore lines for polyfills, which will not be changing.
- Moved CF table color overrides to `cf-theme-overrides.less`.
- Updated the existing missions browser test to be stronger
- Updated the browser test specs in conf.js because the shared spec was being
  fired on the desktop test, even though those tests had already been run in
  Chrome. Now the desktop test only runs the desktop spec.
- Separated `grunt test` task from `grunt build`
  and made default task test + build.

### Removed
- Removed requestAnimationFrame polyfill.
- Removed `_tests/browser_tests/README.md`, `_tests/macro_testing/README.md`, `_tests/processor_tests/README.md`.
- Removed `grunt vendor` from `setup.sh`.
- Removed unused CSS on `office.less`
- Removed `/events/archive/_single.html`

### Fixed
- Fixed issue on IE11 when using the dates to filter caused
  by toString method.
- Event tag filtering on archive page
- Added browser tests to linting task
- Fixed MobileOnlyExpandable error on office page.
- Normalized use of jinja quotes to single quote
- Fixed a large chunk of the existing linting errors and warnings
- Fixed issue with active filters on`/the-bureau/leadership-calendar/print/` page.


## 3.0.0-2.0.0 - 2015-07-24

### Added
- Added `sub-pages/civil-penalty-fund-allocation-schedule/` page.
- Added `sub-pages/sub-pages/consumer-education-financial-literacy-programs/` page.
- Added `u-hidden` utility class for fully hiding an element.
- Added `TEST.md` readme file for testing instructions.
- Added `grunt clean` and `grunt copy` tasks.
- Added `grunt clean` step to `setup.sh`.

### Changed
- Updated primary navigation to match new mega menu design.
- Changed project architecture to having `/src/` and `/dist/` directory.
- Changed `/_tests/` directory name to `/test/`.
- Changed `/_tests/macro_testing` directory name to `/test/macro_tests`.
- Moved `browserify-shims.js` to `/config/` directory.

### Removed
- Removed requestAnimationFrame polyfill.
- Removed `_tests/browser_tests/README.md`,
  `_tests/macro_testing/README.md`, `_tests/processor_tests/README.md`.
- Removed `grunt vendor` from `setup.sh`.

### Fixed
- Fixed issue on IE11 when using the dates to filter caused
  by toString method.
- Event tag filtering on archive page


## 3.0.0-1.3.0 - 2015-07-16

### Added
- Added `block__border-left` and `block__border-right` CF enhancements.
- Added `students-and-graduates` page to careers section.
- Added `short_title` to Office/Subpage.
- Added ordering to the navigation on Office/Subpage.
- Added script to index all links on our site.
- Added initial browser test with instructions for testing and adding more
- Added `media_image__100` and `media_image__130-to-150` classes for responsive
  image sizes on mobile carousel.
- Added `u-link__disabled` utility class for styling disabled links.
- Added `/careers/working-at-cfpb/` page.
- Added block templates for LinkedIn info, provide feedback link,
  and career page summaries.
- Added `MobileCarousel.js` module for instantiating the slick carousel
  and added associated `js-mobile-carousel` class as a hook.
  Also added `mobile-carousel` for CSS.
- Added `the-bureau` page wrapper class.
- Added `media-stack` CSS block for stacked media objects.
- Added fixes for `open-government` pages.
- Added `careers/application-process` page.
- Support in Event processor for ICS file generator
- Added `careers/current-openings` page.
- Added `/transcripts/` folder and transcript for job application video
- Added Google Maps image utility macro
- Added `careers/` landing page.
- Added options for toggling each network icon in share macro
- Added LinkedIn sharing (toggled off by default) in share macro

### Changed
- Fixed background and border on secondary navigation.
- Related Links now disable styles links with empty URLs.
- Updated secondary navigation to use true parent/child relationships.
- Events processor/mapping/queries for new Event type structure.
- Changed the way navigation works for Office/Subpage.
- Updated grunt-eslint to version 16.0.0 and updated ESLint config to latest.
- Moved modules that can be instantiated through the `new` keyword
  to a `classes` subdirectory.
- Moved page-sniffing JS code to page scripts for the-bureau
  and working with the CFPB pages.
- Moved carousel to a macro and implemented on the-bureau
  and working at the CFPB pages.
- Moved MobileOnlyExpandable initialization out of MobileCarousel.
- Converted excerpts HTML to articles from sections in the careers section.
- Breaks `macros.html` apart into files in the /macros/ directory.
- Updated events templates to match new data and processor.
- Updated percentages based on recent updates.
- Updated activities_snippet macro to make column markup dynamic.
- Replaced placeholder images on /careers/working-at-cfpb/
- Updated footer to add offices links.
- Moved the disperate arguments into one main options argument with
  key: val pairs for each option in share macro
- Updated email sharing to use mailto: link instead of addthis network
  (removes need for the external privacy notification and consolidates
  email patterns) in share macro

### Removed
- Removed `list_link__disabled` class.
- Removed is_mobile macro and logic from filter.

### Fixed
- Fixed contact-us templates to make them private.
- Fixed issue displaying grandchild pages on sub-pages.


## 3.0.0-1.2.2 - 2015-07-02

### Added

### Changed

### Removed

### Fixed
- Office/Subpage navigation links on beta
- Ordering of subpages in the nav on Office page

## 3.0.0-1.2.1 - 2015-06-29

### Removed
- Event processor to fix indexing error


## 3.0.0-1.2.0 - 2015-06-19

### Added
- Added `setup.sh` script for bootstrapping the project.
- Added insertTarget and insertLocation options to cf_notifier plugins
- Added `box-sizing-polyfill` to `exportsOverride` as needed for
  `grunt-bower-task` to work correctly. `box-sizing-polyfill`
  is installed by cf-grid.
- Added `grunt watch:js` task for completeness.
- Added vendor directory variable to `main.less`.
- Added warning for concat:cf-less Grunt task when sourcefiles are missing.
- Added form for Submit a request FOIA page
- Added styles, JavaScript for hiding and showing additional fields in forms
- Added toplevel navigation items config file for removing hardcoded
  navigation menu items.
- Added external url redirect page, styles, and JavaScript.
- Added `.nav-secondary_link__disabled` style.
- Added `.nav-secondary_item__child` class to visually distinguish sub-pages
  from sibling pages in the sidenav.
- Added `.nav-secondary_item__parent` class to visually distinguish browse
  pages from the subpages below them in the sidenav.
- Added JavaScript utilities for checking types and primitives.
- Added `primary_nav` jinja block to `base.html` template.
- Added FAQ processor and mapping
- Added `use_form` field to sub_pages
- Added `related_faq` field to sub_pages and offices
- Added `inset-divider` class for providing an inset horizontal rule
  independent of the list or list item widths within the side navigation bar.
- Added `preview_text` and `short_title` fields to sub_pages.
- Added `templates/activities-feed.html` HTML template for the activity feed
  area on the offices and sub_pages.
- Added Plain Writing Feedback form.
- Added `cfpb_report` activity type to activities feed macro.
- Added breadcrumbs macro and temporarily set breadcrumbs for all office sub-pages.
- Added download icons to `privacy-impact-assessments-pias`

### Changed
- Relaxed ESLint `key-spacing` rule to warning.
- Refactored breakpoint-handler module into separate class modules
  and utility function.
- PascalCase ContentSlider module to properly designate class status.
- Reduced complexity of validation and notification plugins
- Changed vendor directory to `src/vendor` and updated paths.
- Changed to using `jit-grunt` in place of `load-grunt-tasks`.
- Updated contact us filter to use new notifications
  (replacing type-and-filter messaging with cf_notifier)
- Replaced placeholder Activity Feed on FOIA faq page with actual Activity Feed
- Sped up notification animations
- Added custom template for FOIA records page.
- Refactored code for Wordpress updates
- Initiatives renamed to Sub-pages
- Relaxed ESLint cyclomatic `complexity` rule to max 4 complexity.
- Updates megamenu bureau title to "The Bureau" to fit with sitemap direction.
- Moved Less files to `/src/static/css/` directory.
- Updated `cf-icons` to 0.6.0.
- Update processors.py for FAQ
- Moved HTML templates to `/templates/` subdirectory.
- Breaks header template apart into `header.html`
  and `primary-nav.html` templates.
- Moved external site page header to its own template
  `header-without-nav.html`.
- Minor codefixes on `show-hide-fields.js` along with changing a class name for hiding fields
- Updated side navigation bar to keep page order at mobile sizes and adds
  "IN THIS SECTION" header text to the navigation bar dropdown menu.
- Updated processors to use Elasticsearch bulk indexing
- Office and sub-pages activity feed title to "Latest Activities"
  and contacts to "Contact Information."
- Moved `activity_snippets` macro from `post-macros.html` to `macros/activity-snippet.html`
  and adds render method.
- Made `activity_snippet` macro private.
- Moved `category_icon` macro from `post-macros.html` to `macros/category-icon.html`
  and adds render method.
- Moved `string_length` macro from `macros.html` to `macros/util/text.html`.

### Fixed
- Fixed an issue where scripts were being initialized out of order
- Fixed most of the warnings in validation and notification plugins
- Fixed processor name bug
- Fixed template/processor bugs while indexing and rendering
- Fixed FOIA pages from the template/processor changes
- Fixed missing states from `.nav-secondary_link__disabled` class for
  visited and active links.
- Fixed missing sidebar

### Removed
- Removed `copy:static-legacy` and `grunt-contrib-copy` package.
- Removed unneeded entries from `exportsOverride` in `bower.json`.
- Gitignored CF fonts, "chosen" images, and other vendor files from repo,
  which are slated for eventual removal.
- Removed unused `nav-secondary.html` template.
- Removed unused `cf_inputSplit.js` js module.


## 3.0.0-1.1.0 - 2015-05-20

### Added
- Added `--quiet` grunt CLI flag for suppressing linter warnings.
- Added JS unit testing and code coverage through Mocha and Istanbul.
- Added cf-notifications stylesheet to style notifications
- Added cf_notifier plugin for sending UI notifications
- Added cf_formValidator plugin for validating form inputs
- Added Grunt `build` task and set it as default.
- Added hero and YouTube video functionality to the '/the-bureau/' page.
- Added ajax subscription submission.
- Initiative folder and files for Initiative pages
- Added custom template for FOIA faqs page

### Changed
- Updated grunt-browserify to `^3.8.0`.
- Updated grunt-eslint to `^13.0.0`.
- Moved eslint config file to home directory.
- Moved jQuery download to package.json.
- Updated grunt-banner to `^0.4.0` and updates banner ascii art and format.
- Changed bower.json authors array field to use `homepage` in place of `url`,
  and adds `email` field.
- Adds path variables to Gruntfile.
- Updated form-validation script to use cf_formValidator and cf_notifier
- Changed Grunt `jsdev` and `cssdev` to `js` and `css`.
- Moved testing to build task.
- Updated 404 image to the latest image provided by the design team.
- Office folder and files for Office pages
- Updated template for office pages

### Fixed
- Fixed macro on offices page template
- Fixed subscribe macro in events archive and archive single, and press resources
- Sheer indexing error when related posts are deleted
- Office and Initiative processors
- Slick carousel site-wide JS error.
- Fixed issue with some contacts not showing phone numbers and email addresses

### Removed
- Removed string-replace:static-legacy Grunt task.
- Alert.js plugin
- alert macro
- Unused index.html file from /initiatives/
- Unnecessary setting of template variables


## 3.0.0-1.0.1 - 2015-05-18

### Fixed
- Replaced missing string_score library for the type-and-filter plugin

## 3.0.0-1.0.0

### Added
- Added labels to the phone/email/fax/mail icons on `/contact-us/` page
- Added ability to scrub plural terms in typeAndFilter jQuery plugin
- `.respond-to-retina` mixin for media queries targeting Retina iOS devices
- Scroll to top functionality on footer
- Added `/modules/util/web-storage-proxy.js` utility module.
- Added `/modules/util/js-loader.js` utility module.
- Adds ESLint check for `@todo` jsdoc syntax.
- Updated ESLint configuration to match version `0.20.0.`
  Adds enforcement of `no-dupe-args` and `no-duplicate-case` rules,
  and warnings for `no-continue` and `operator-linebreak` rules.
- Adding mocha tests to `grunt test`

### Changed

- Updated mailing addresses in `/contact-us/` sidebar
- Added `browserify` package and its dependencies
  and refactored codebase to use Browserify for JS modules.
- Added additional ESLint option flags in `space-in-brackets` rule.
- Changed ESLint indent amount to 2 spaces from 4 to match CFPB front-end standards.
- Turns off ESLint `func-names` setting because it's too verbose for the gain it provides.
- Added ability to scrub plural terms in typeAndFilter jQuery plugin
- Updated `grunt` to `~0.4.5`.
- Updated `grunt-eslint` to version `12.0.0.`
- Updated `jquery` to `^1.11.3`.
- Replaced `grunt-uglify` with `uglifyify`.
- Updated mailing addresses in `/contact-us` sidebar
- Reverted navs from Contact Us redacting
- Updated footer to match new designs
- Refactored email subscribe form

### Fixed
- Improvements and fixes to `/contact-us/` page


### Removed

- Removed demo text suffix from page titles.


## 3.0.0-0.3.0 - 2015-04-23

### Added
- Added Privacy Policy page.
- Added Event Request a Speaker page.
- Added settings to enable the `/blog/` and `/newsroom/` RSS feeds.
- Added `brand-palette.less` and `cf-theme-overrides.less`.
- Added `block__border` to `cf-enhancements.less` to provide borders around blocks.
- Added alert to form validation failure
- Added .env config for easier project setup
- Added Event processor

### Changed
- Added styles to 500 and 404 error pages.
- Updated content on 500 and 404 error pages.
- Added full width button modifier for buttons on smaller screens.
- Updated ESLint configuration to the latest ESLint release (v0.18.0).
- Updated `/newsroom/` and `/blog/` post sidebars to add description
  and date, and to update styles.
- Updated icons to use livestream icon instead of wifi icon.
- Updated blog post spacing to be consistent with overall-project spacing.
- Updated round step-by-step slug icons to central-align numbers.
- The name "Watchroom" to "Featured Topic"
- Updated cf-buttons to 1.4.2.
- Updates cf-layout to 0.3.0.
- Changed block background to 5% gray.
- Updated contact us content
- Improved Elasticsearch mappings
- Improved README and INSTALL docs

### Fixed
- Updated related links module on `/newsroom/`.
- Added small screen styles to helpful terms vertical list
  on `/contact-us/` page.
- Updated multi-line icon list styles.
- Fixed missing `jump-link__right` modifier from `/featured-topic.html`.
- Fixed an issue within `/newsroom/` and `/activity-log/` filters where selecting "Blog"
  and another category would return zero results.
- Fixed issue in filters where an input whitespace would prevent suggestions from showing.
- Fixed HTML, typos, and grammatical errors.
- Fixed line height issue in Chosen select boxes
- Updated Google Tag Manager ID from testing account to production account.
- Fixed whistleblower slug on contact us


## 3.0.0-0.2.3 - 2015-03-23

### Changed
- Updated events to match design
- Updated markup with new Isocons
- Updated email form to remove topics
- Updated footer to match new design
- Updated content throughout site
- Updated less files to cleanup code

### Fixed
- Fixed filtering when partial dates are used
- Updated processors to match WordPress API output
- Added sub-nav for mobile devices in instances where hero is present
- Added breakpoint range for main nav on med sized device screens
- Updated the expandable layout for multiple lines of text
- Updated list icons for multiple lines of text
- Added titles to pages that were missing them
- Updated broken links
- Lots more typos


## 3.0.0-0.2.2 - 2015-03-17

### Added
- New Events Archive landing page (with borrowed post data)
- New Events Archive detail page (with borrowed post data)
- New eslint settings file

### Changed
- Updated archived events landing page to display events, filters and pagination
- Updated the Gruntfile for eslint over jshint
- Switched from ElasticSearch queries to filters
- Updated form macro layout to account for optional content
- Updated macro arguments for clearer conditions
- Updated events list for new CF media block
- Updated static content
- General code cleanup

### Fixed
- Events filter showing no results text while displaying found results
- Settings file for PDFReactor
- JS errors
- General layout issues
- Lots of typos


## 3.0.0-0.2.1 - 2015-03-03

### Added
- New Upcoming Events landing page (with borrowed post data)
- New Upcoming Event detail page (with borrowed post data)
- Created new table modifier for simple small screen tables


## 0.2.0 - 2014-12-29

Apologies for ignoring our versioning for five months.

### Added
- Newsroom, Contact Us, About the Bureau, Offices, Doing Business with Us,
  Activity Log, and Budget sections.
- Many new design patterns.
- Tests

### Changed
- Significant template structure overhaul.

### Fixed
- Tons of stuff.


## 0.1.0 - 2014-07-14

Initial release. Contains fully functioning blog section.<|MERGE_RESOLUTION|>--- conflicted
+++ resolved
@@ -93,11 +93,8 @@
 - Added temporary folder for converted Jinja2 Wagtail field template files
 - Added WP Import Data Contact processor
 - Added templates and CSS for the Adding Sidebar Breakout organism.
-<<<<<<< HEAD
+- Added cf-tables and tables molecule
 - Landing Page Type
-=======
-- Added cf-tables and tables molecule
->>>>>>> e0936954
 
 ### Changed
 - Updated the primary nav to move focus as user enters and leaves nav levels
