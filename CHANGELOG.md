All notable changes to this project will be documented in this file.

## How this repo is versioned

We use an adaptation of [Semantic Versioning 2.0.0](http://semver.org).
Given the `MAJOR.MINOR.PATCH` pattern, here is how we decide to increment:

- The MAJOR number will be incremented for major redesigns that require the user
  to relearn how to accomplish tasks on the site.
- The MINOR number will be incremented when new content or features are added.
- The PATCH number will be incremented for all other changes that do not rise
  to the level of a MAJOR or MINOR update.

---------------------------------------

## Unreleased Changes

### Added
- Logging configuration to `local.py`
- Author names are now displayed in alphabetical order by last name, falls back on first name if necessary
- Ability to output sharing links within an Image and Text 50/50 Group module
- Google Optimize code on `find-a-housing-counselor` page
<<<<<<< HEAD
- Added a test for get_browsefilterable_posts function of the sublanding page 
=======
- Data migration sets up site root and careers pages
- Wagtail User editor now enforces unique email addresses when creating/editing users.
>>>>>>> f41d5641

### Changed
- Special characters no longer break the multiselect in the filter form
- Updated gulp-istanbul npm module to version `1.1.1` from `0.10.3`.
- Updated del npm module to version `2.2.2` from `2.2.0`.
- Updated gulp-autoprefixer npm module to version `3.1.1` from `3.1.0`.
- Updated gulp-changed npm module to version `1.3.2` from `1.3.0`.
- Updated gulp-header npm module to version `1.8.8` from `1.7.1`.
- Updated gulp-imagemin npm module to version `3.0.3` from `3.0.2`.
- Updated gulp-less npm module to version `3.1.0` from `3.0.5`.
- Updated gulp-load-plugins npm module to version `1.2.4` from `1.2.0`.
- Updated validate.js npm module to version `0.10.0` from `0.9.0`.
- Updated webpack npm module to version `1.13.2` from `1.12.14`.
- Updated webpack-stream npm module to version `3.2.0` from `3.1.0`.
- Updated es5-shim npm module to version `4.5.9` from `4.5.7`.
- Updated gulp-rename npm module to version `1.2.2` from `1.1.0`.
- Replaces deprecated gulp-cssmin with gulp-clean-css.
- Updated admin page sidefoot 'Related links' label and icon to read 'Related content'

### Removed
- Unused functions `author_name` and `item_author_name` from `v1/feeds.py`
- Unused npm module map-stream.
- Custom method `most_common` since python lib offers similar function

### Fixed
- Post preview organism template used tag/author names instead of slugs that
caused bad link formation

## 3.7.2

### Changed
- Added support for Spanish-language cue labels to the Expandables organism.
- Added support for Spanish-language heading to the Social Media molecule.
- Removed the leadership calendar print template from the "base.html" inheritence hiearchy
- restores the django logging config we used before cfgov-refresh

## 3.7.1
- always use "localhost" when setting the base URL for PDFReactor

## 3.7.0

### Added
- Added new conference url in the nav

### Changed
- Updated Protractor to version `4.0.2` from `3.2.1`.
- Updated large checkboxes to match the spec.
- Updated Capital Framework to version `3.6.1` from `3.4.0`.
- Updated imagemin to version `3.0.2` from `2.4.0`.
- Updated documentation npm module to version `4.0.0-beta5` from `4.0.0-beta2`.
- Updated gulp-uglify npm module to version `2.0.0` from `1.5.3`.
- Updated eslintrc dot-notation rule to support `catch` block in a Promise.
- Updated `gulp test:perf` task to use a Promise.
- Added `.eslintrc` override for gulp tasks to allow process.exit and console logging.
- Updated mocha npm module to version `3.0.2` from `2.4.5`.
- Updated gulp-mocha npm module to version `3.0.1` from `2.2.0`.

### Removed
- Unused `sinon-chai` npm package.

### Fixed
- Updated banner-footer-webpack-plugin to use git URL instead of `0.0.1`.


## 3.6.0

### Added
- Page revision management: http://docs.wagtail.io/en/v1.4.1/releases/1.4.html#page-revision-management,available at e.g. http://127.0.0.1:8000/admin/pages/64/revisions/
- Redesigned userbar: http://docs.wagtail.io/en/v1.4.1/releases/1.4.html#redesigned-userbar
- Multiple document uploader: http://docs.wagtail.io/en/v1.4.1/releases/1.4.html#multiple-document-uploader
- Improved link handling: http://docs.wagtail.io/en/v1.5/releases/1.5.html#improved-link-handling-in-rich-text
- New users created via the Wagtail admin will automatically receive a password reset email.

### Changed
- Many browser tests have been rewritten as Python unit tests
- A new spec suite "integration" encompasses tests from a few directories that were not named appropriately.
- Gulp test has been updated as there are no longer any browser tests to run by default
- `content_panels` are no longer defined in `AbstractFilterPage`; defined in its subclasses instead
- Upgraded Wagtail from 1.3 to 1.5.2
- Consolidated all environment variables in config/environment.js.
- Ignored `console.log` in tests and enforced `no-process`.
- Updated `STAGING_HOSTNAME` to `DJANGO_STAGING_HOSTNAME` environment var.
- Allows passing of port to `runserver.sh`.
- Updated browse-filterable test suite to properly nest pagination tests.
- Updated pagination to support multiple pagination molecules on a single page.

### Removed
- Unused `SELENIUM_URL` environment variable.
- Removed unused `interactiveTestPort` test variable.
- Squashed all migrations
- `initial_test_data.py` as the tests create the data they need now.

### Fixed
- Added misnamed and unreferenced environment variables to .env.
- Moved pagination tests from /organisms/ to /molecules/ where they belong.


## 3.4.0 2016-07-12

### Added
- leadership calendar Django app
- Frontend: Added ability to auto-fix linter error with the `--fix`
  flag on the linter task.

### Changed
- Updated ESLint to `2.13.1` from `2.7.0`.
- Fixed job ordering on Careers home page to be consistent with Current Openings page.

### Removed

### Fixed
- Fix scheduled publishing

## 3.0.0-3.3.22 – 2016-06-22

### Added

- Added nonresponsive header script for non-v1 sections of the site

### Changed
- Datetimes are now saved in UTC and rendered in Eastern timezone when displayed in templates.
- Django timezone setting changed to America/New_York.
- Updated home page stats and date.
- Rebuilt Nemo Grunt tasks in Gulp and moved built files to static_built directory.

### Removed

### Fixed

- Fixed layout bug in Latest Updates on Home Page.
- Fixed spacing of Home Hero content.
- Fixed spacing issues in the pre-footer.


## 3.0.0-3.3.21-hotfix – 2016-06-10

### Added
- Added "Getting an Auto Loan" to the mega menu

### Changed
- Invalid filterable list input returns empty paginated object instead of empty list in page_sets

### Removed

### Fixed


## 3.0.0-3.3.21 – 2016-06-08

### Added
- Ability to use Social Media molecule as a Wagtail module in the Sidefoot.
- Frontend: Added task for generating JavaScript code docs with `gulp docs`.
- Test for `most_common` util
- Browser tests for most of the organisms generated by Wagtail
- `cfgov/scripts/_atomic_helpers.py` to provide streamfield data
- Test for present, past, and future event states

### Changes
- Use bare value of RichText field if value type is not RichText.
- Check against Activity Log topics when generating View More link.
- Breadcrumb and sidenav link generation gets most appropriate version of page.
- Made Text Introduction's `has_rule` option have an effect.
- Tidied up some of the template logic around using `render_block`.
- Changed class of FCM category slug to remove extra spacing.
- Updated gulp task to write both responsive and non-responsive styles for ondemand needs.
- Updated the test fixture for ondemand includes to allow for the nonresponsive stylesheet to be loaded for visual testing.
- Use bare value of RichText field if value type is not RichText
- Check against Activity Log topics when generating View More link
- initial_test_data script now uses streamfield block data from a new file called `_atomic_helpers.py`
- `when` now compares datetimes against the current time in ET, not UTC
- `when` optionally uses the event stream's start time, if there is one
- Promotes Expandables from molecule to organism
- Changes global banner expandable Less to resolve cascade issue
- Maintain order and uniqueness in JS file lists by using `OrderedDict` instead of `set`
- `user_save_callback` updated to expire a password if it's for a new user

### Removed
- Event RSVP email link button.
- `atomicName` parameter from `checkDom` atomic helper.
- Unused function `get_related_posts_categories`
- Unused gov delivery view function in jobmanager
- PostPreview organism from streamfield block choices since it was unused
- Custom classes `CFGOVUserEditForm`, `CFGOVUserCreationForm` and functions `create_user` and `edit_user`
- Custom redirects for creating a user and resetting the password
- `convert_to_datetime` since it duplicated logic in `_convert_date`

### Fixed


## 3.0.0-3.3.20 - 2016-05-24

### Added

### Changes

### Removed

### Fixed

- get_browsefilterable_posts() call to get_page_set

## 3.0.0-3.3.19 - 2016-05-23

### Changes
- Frontend: Added `destroyInitFlag()` method to `atomic-helpers.js`.
- Frontend: Added `destroy()` method to `Expandables.js` to allow
  reversing calls to `init()`.
- Frontend: Added extra small tests to bureau structure page.

### Fixed
- Frontend: Fixed issue where cloned expandables were not initializing
  on the bureau structure page.
- Frontend: Removed `self` references in ContentSlider.
- Newsroom fixed to render all categories when no filters are selected.

## 3.0.0-3.3.18 - 2016-05-20

## Added
- missing publish_eccu requirements

### Changes
- Frontend: Added `destroyInitFlag()` method to `atomic-helpers.js`.
- Frontend: Added `destroy()` method to `Expandables.js` to allow
  reversing calls to `init()`.
- Frontend: Added extra small tests to bureau structure page.

### Removed

- Removed activities-block.html

### Fixed
- Frontend: Fixed issue where cloned expandables were not initializing
  on the bureau structure page.
- Frontend: Removed `self` references in ContentSlider.


## 3.0.0-3.3.17 - 2016-05-20

### Added
- Missing token provider for forms submitted by JS
- Ability to refresh akamai cache on page publish
- Adding Acceptance tests for the Video Player
- Adding Validation code and url param fix for Ustream player

### Changes
- Rename Events body field => Subheading
- Switch render location of live/future body fields to under the map (new body location)
- Change date used for post preview from date published to actual event date.
- Fixes issue with spacing after the last item in a full-width component
- Adding Validation code and url param fix for Ustream player.

### Removed

### Fixed

## 3.0.0-3.3.16 - 2016-05-19

### Added
- `parse_links` calls on rich text fields on the rest of the fields
- Add unit tests for filterable list functions
- Added browser tests for the multiselect.
- Fix category filtering
- Ability to refresh akamai cache on page publish

### Changes
- filterable_context.py -> filterable_list.py
- Refactored the filterable list logic for modularity and testability
- Rename Events body field => Subheading
- Switch render location of live/future body fields to under the map (new body location)
- Change date used for post preview from date published to actual event date.

### Removed

### Fixed

- Removed wrapping `<p>` tag on a form field's description field output,
  since it's a rich text field that provides its own markup.
- Fixed issue with single careers layout.

## 3.0.0-3.3.15 - 2016-05-16

### Added

### Changes

- Updated Capital Framework to latest.
- Updated stats on homepage to match CCDB landing.

### Removed

- Removed acting Dept Directors from Leadership calendar filter.
- Removed obsolete module kbclick.js.

### Fixed

- Fixed a validation bug in the Multiselect.
- Fixed issue with spacing after the last-child.


## 3.0.0-3.3.14 - 2016-05-11

### Added

### Changes

- Fixed Password Reset Flow
- Fixed saving of Legacy Blog Pages

### Removed

### Fixed


## 3.0.0-3.3.13 - 2016-05-11

### Added
- Added print styles to hide major site features that aren't print applicable.
- Added base pagination browser tests.
- Image Text 50 50 Organism to Blog Page
- Moved django-commons into the project

### Changed

- Updated static version of the org chart.

### Removed

### Fixed

- Fixed an issue where the header only had 15px of spacing instead of 30.
- Fixed the spacing around info-units groups and breadcrumbs.
- Fixed duplicate Protractor tests.
- Fixed issue with page jump form.

## 3.0.0-3.3.12 - 2016-05-05

### Added
- Additional page template tests
- RegComment organism: New option to use a generic link for commenting at
  Regulations.gov or going directly to the specified document's comment form.
- Additional molecule tests

### Changed
- Updated event times to show EDT.
- Frontend: Added init flag when initializing atomic components.


## 3.0.0-3.3.11 - 2016-05-03

### Added
- Front end: Added No Fear Act link to footer.

### Changed
- RSS Feeds for all Filterable Pages
- Animated Gif Support
- Ensure files uploaded as .PDFs get a download icon
- Handle govdelivery job subscriptions via a Django form
- Refactored HousingCounselor form to use USZipCodeField() in order to not strip leading zeros


## 3.3.0-3.3.10 - 2016-04-28

### Fixed
- Typo in reg comment form


## 3.0.0-3.3.9 - 2016-04-28

### Added

- Added tests for the public methods in the Multiselect
- API client for Regulations.gov Comment API
- reg-comment organism and Wagtail module for adding it to a page

### Changed

- Make further reading and list filter results distinct

### Removed

### Fixed


## 3.0.0-3.3.3 - 2016-04-21

### Added

- Added unit test specs for all files to test (excluding config, polyfills and jQuery plugins).
- Added no-js and js classes to the on-demand header.
- Added link to Livestream FAQ.
- Flag for database routing for content.consumerfinance.gov.
- Added the Digital Gov search script.

### Changed

- Hid overflow-x at mobile sizes on document body.
- Added `halt()` and `clearTransitions()` methods to transition behaviors.
- Updated the content on doing-business-with-us and doing-business-with-us/upcoming-procurement-needs based on EA feedback.

### Removed

- Removed resolved TODOs and old macros replaced by atomic components.

### Fixed

- Fixed an issue where the multiselect couldn't be closed.
- Fixed the browser tests for the recent change to wagtail pages.
- Fixed the mobile menu for on-demand django pages.
- Fixed disappearing search close button when swapping device orientation.


## 3.0.0-3.3.2 - 2016-04-11

### Added

- Adds a max-selections checker to the Multiselect.
- Remove inline CSS when running sheer_index.
- Abstracted dom events for easier reuse throughout the project.
- Added npm shrinkwrap and snyk dependency monitoring
- Tests `share_the_page` wagtail hook and associated functions

### Changed

- Updated Global Search to set search trigger to invisible,
  since hidden is overridden.
- Defaulted Related posts slug title to 'Further Reading' and made it a field in wagtail.
- Enabled gov delivery subscriptions to work on wagtail pages
- randomized formfieldWithButton Id and included name field for post requests.
- Update Director's Bio and Deputy Director's Bio
- Update the leadership calendar copy and links
- Updated the placeholders in wagtail filterable list controls.
- Updated footer to atomic footer.
- Pinned our NPM dependencies.
- Updated Capital Framework to 3.3.0
- Changed U.S. flag image paths to be root-relative
- Refactored wagtail hook `share_the_page`

### Removed

- Removed `gulp beep` task for optional alerting when the build process
  has completed.
- Remove Disqus comments from blog pages
- Removed sitespeed.io gulp task

### Fixed

- Fixed paths to templates that were moved in to /about-us.
- Update biographies for director bios.
- Fixed issue with bad values in the multiselect.
- Fixed the missing logon on IE 8.
- Fixed an issue w/ the spacing on the hero.
- Fixed issue where missing images were breaking the hero layout

## 3.0.0-3.2.1 - 2016-03-21

### Added

- Added Featured Menu Content Molecule.
- Added Global Banner Molecule.
- Added Digital Privacy Policy to the footer.
- Added tests for dom-traverse functions
- Added default values for the View more text and URL.
- Dynamically create the View more URL if there are tags
- Add an EXTERNAL_ICON_PATTERN to handle icons and links separately
- Added specific Blog/Newsroom Categories to Related Post options
- base.html now checks for page (seo) title if exists
- Added a space before the external icon
- Added validation for Youtube URLs.

### Changed

- Abstracted create and queryOneout of the multiselect.
- Simplified array searching in the Multiselect.
- Updated the home hero to it’s own molecule.
- Updated the layout for the level 1 menu items to distribute them more evenly
  across the header.
- Abstracted the string utils from the Multiselect.
- .gov links have an external icon
- Updated the Hero Macro for the new overlay hero styles.
- Updated article template to render all categories
- Append bureau title on every template rendered
- Changing the times we receive for calendar events to match our db.
- Updated `external-site/index.html` to use the full params of whatever's being passed in.
- Changed copy on `/the-bureau/`
- Updated titles and names in the Bureau Structure page

### Removed

- Removed Georgia usage for the time being.
- Removed ICS download placeholder from events.

### Fixed

 - Fixed active filter notification on Browse Filterable pages.
 - Corrected the homepage links.
 - Fixed date range searches on blog page.

## 3.0.0-3.1.1 - 2016-03-21

### Added
- Added Backend sidebar contact
- Add Related Metadata molecule to backend
- Added `ClearableInput` class for clearable input behavior
  in `input-contains-label` CF class.
- Added Github specific Issue and PR templates.
- included paragraph rich text field to related links
- Added new content flush sides on small modifier to fix an issue where margin was set on the molecule level instead of the template.
- Added Info Unit Macro.
- URL field to the Post Preview organism
- Frontend: Added overlay atom.
- Signal receiver function to unpublish all revisions for a page when a page is unpublished
- Backend: HomePage Model
- David Silberman's assets
- Frontend: Added JS init scripts for /offices/, /sub-pages/, and /budget/.
- Frontend: Added data-* attribute JS utility class.
- New manager to query for the most appropriate pages (shared and/or live)
- Enabled Demo Page in flapjack
- Included Password Complexity rules for admin user creation/editing flow
- Enabled email backend for Production settings
- Frontend: Added utility classes for translation and opacity CSS transitions.
- Added SublandingFilterablePage class
- Script to semi-automate importing refresh data
- Provided option to exclude sibling pages in secondary navigation
- Added tests for `external-site-redirect.js`
- Frontend: Added JS Tree data structure and traversal algorithms.
- Add text intro and featured content to SublandingFilterablePage
- Add a script `move_reports.py` to move all reports under a given SublandingFilterablePage
- Add a 'careers_preview' query to limit the results to 5
- Added CFGovLinkHandler to convert richtext internal links to relative links
- Frontend: added `u-hidden-overflow` utility class.

### Changed
- Converted the project to Capital Framework v3
- Updated `protractor` from `3.0.0` to `3.1.1`.
- Included Table organism within full width text
- Changed BrowseFilterablePage and related-metadata.html molecule templates to
  account for new backend
- Abstracted info unit into a helper mixin to make it easier to re-use the inline
  version.
- Moved Home page specific layout changes to it's own file.
- Updated jsdom from `7.2.2` to `8.0.4`.
- Updated secondary-nav to use new expandable molecule in place of old CF
  Expandable.
- Updated gulp-eslint from `1.0.0` to `2.0.0`.
- Converted Link Blob Group, 25/75 Group, and 50/50 Group to single Info Unit Group.
- Converted Link Blob Macro to Info Unit Macro.
- Converted 25/75 Macro to Info Unit Macro.
- Converted 50/50 Macro to Info Unit Macro.
- Updated Home Page to Info Unit Macro.
- Included use of wagtail `classname` meta field for block css modifiers
- Breadcrumbs for Wagtail pages now handled by Wagtail
- Changed Wagtail pages extending from `layout-side-nav.html` to use new side
  navigation handling
- Changed FilterableListControls.js to add validation for email, date, and
  checkbox fields.
- Converted references and asset urls from Fuchs to Silberman.
- Fix blog post template to use sheerlike related posts method.
- Restructured mega menu to include submenus recursively to allow for a
  third-level.
- Renamed atomic-checkers `validateDomElement` to atomic-helpers `checkDom`.
- Add two categories to the Implementation Resource group.
- Updated the homepage based on user feedback.
- Renamed preview_link_url/text => secondary_link_url/text
- Updated Categories for Research & Reports.
- Changes to job listing pages.
- included backend support for Video in FCM
- Changed `external-site-redirect.js` to remove jQuery and fix Regex.
- Updated the global search for no-js and IE 8-10 fixes.
- Frontend: Added all launch-state mega menu links.
- Frontend: Added hover-to-show behavior in desktop mega menu.
- Use the added `careers_preview.json` in the careers sublanding page instead
  of `careers.json`
- Wrap prefooter section in Browse pages in a conditional to prevent empty prefooter
- Frontend: Added behaviors for third level mobile mega menu.
- Frontend: Made Expandables collapse under 600px window size.
- Updated the Mega Menu layout to avoid pointer events for older IE.
- Updated the Mega Menu for devices without JS.
- Disabled GTM tracking for links in menu and return to top link.

### Removed
- Removed normalize and normalize-legacy from main less file because CF
  already includes it.
- Removed old branded list mixin (was causing compile errors).
- Removed unnecessary Wagtail streamdata retrieval function from v1/utils/util.py
- Removed old beta styles.
- Removed prototype language, such as instances of setting `value`, `page`,
  and `global_dict`
- Imports of contact info macros that were breaking the page
- Removed Link Blob, 25/75, and 50/50 styles.
- Removed need for negative margin tweaks after groups.
- Removed need for positive margin tweaks aroung group headings.
- Removed heros from old WordPress pages.
- Removed `show-hide-fields.js` script and reference from common.js.
- Meredith Fuch's assets.
- A couple of Implementation Resource group categories.
- Removed Chosen.js library and custom styles/scripts.
- Removed several size=x params passed to query.search(), which don't do anything
- Removed all the pages and associated code that have been ported to wagtail.

### Fixed
- Fix bug where publised pages were showing shared content
- Fixed Contacts import-data script to set phone numbers correctly
- Fixed an issue where heros were not displaying on new Wagtail pages.
- Fixed an error where the secondary nav script was trying to initialize on
  pages it wasn't used.
- Fixed archive_events script to run in production.
- Fixed issue where form validation clashed with filterable list controls.
- Post preview title now links to page link.
- Fixed a bug where the search input and button in the header were misaligned.
- Fixed urls document type for career pages.
- Fixed stacking bug in header search.
- Fixed page saving bug that would prevent the display of a page's tags
- Fixed ordering for Filterable results to be newest => oldest by published_date.
- Fixed a bug where activiating the clear button wasn't clearing filtered
  results on browse filterable pages.
- Fixes the values for author and tag options to remove special characters.
- Fixes layout issues with filters on sheer pages.
- Fixed failing browser tests due to atomic naming updates.
- Fixed a bug in the multi-select script where value was set before input type.
- Fixed positioning bug in global search.
- Fixed issue where categories without a set icon were showing the speach icon.
- Fixed issue where a filtered page wasn’t showing the selected options in the
  multiselect.
- Fixed an error in the Browser tests for IE 8.
- Fixed an error in the Browser tests when running on Jenkins.

## 3.0.0-3.0.0 - 2016-02-11

### Added
- Added 'sheer_index' manage.py subcommand, to replace usage of 'sheer index'
- Migrated 'sheerlike' project into this codebase
- Added 'watchserver' manage.py subcommand for running Django dev server
  and gulp watch together.
- Added Acceptance tests for the `activity-log` page.
- Added webpack module loader for per-page JavaScript.
- Added external-site page-specific script.
- Added `config/environment.js` for project JS path configuration.
- Added filesystem helper to gulp utilities for retrieving a binary executable.
- Django Server
- Django related urls to access links
- Django-Sheerlike integration
- Added Acceptance tests for `the-bureau` pages.
- Added test utility to retreive QA elements.
- Added ARIA state utility to enable decorating dom elements with ARIA states.
- Added unit test for `aria-state.js`.
- Wagtail CMS
- Added `gulp test:a11y` accessibility testing using node-wcag.
- Added node 4.1.0 engine requirement in `package.json`.
- Added `commonjs`, `jest`, `protractor` environments.
- Added new ESLint `no-useless-concat`, `global-require`,
  `jsx-quotes`, `no-restricted-syntax`, `block-spacing`, `require-jsdoc`,
  `space-before-keywords`, `no-dupe-class-members`, `prefer-arrow-callback`,
  and `prefer-template` rules.
- Added `properties` attribute of `id-length` rule.
- Added `keywords`, `unnecessary`, and `numbers` attributes
  to `quote-props` rules.
- runserver.sh script to collectstatic files and run the server
- Added testing for web-storage-proxy.js
- Added Acceptance tests for `careers` pages.
- CFPBPage model
- Backend for Staging vs Production publishing
- Django template tags
- Added `block__flush` to cf-enhancements to remove margin from all sides.
- Added Acceptance tests for `blog` pages.
- Added Acceptance tests for `newsroom` pages.
- Added Acceptance tests for `doing-business-with-us` pages.
- Added Acceptance tests for `budget` pages.
- Added atomic landing page template prototypes.
- Added `/organisms/` and `/molecules/` directories to includes directory.
- Added `gulp test:perf` task to test for performance rules.
- MYSQL backend to project settings & a database creation script
- Added `gulp test:unit:server` for running Django unit tests via gulp.
- Added templates and CSS for the Text Introduction molecule.
- Added Unit test for `BreakpointHandler.js`.
- EventPage and EventLandingPage
- Management command to convert Wordpress data into Wagtail based Django models
- Script to convert Event WP data into Wagtail specific POST data for wagtailcore view `create()`
- Added half-width-link-blob macro and styles
- Added templates and CSS for the Image and Text 25/75 molecule.
- Added templates and CSS for the Image and Text 50/50 molecule.
- Added templates and CSS for the Call to Action molecule.
- Added `gulp beep` task for optional alerting when the build process
  has completed.
- Added Molecule/Organism Streamfields.
- Added wagtail specific demoPage only available in development for displaying moleclues/organisms.
- Added `license` field to `package.json`.
- EventArchivePage, EventRequestSpeakerPage, and EventFilterForm.
- Added templates and CSS for the Full Width Text organism.
- Added templates and CSS for the Contact Method molecule.
- Added templates and CSS for the Sidebar Contact Info organism.
- Added `/browse-filterable` template page
- Added templates and CSS for the Main Contact Info organism.
- Added templates and CSS for the Related Posts molecule.
- Added templates for the Hero molecule (CSS is in CF-Layout v1.3.0)
- Added template for post-preview molecule
- Added templates and CSS for the Signup Form organism.
- Added templates and CSS for the Content Sidebar organism.
- Added instruction to create superuser for admin access.
- Adds new file to commands module in the core app called `_helpers.py`
- Adds ability to import snippets
- Added ImageText2575 molecule backend model and template
- Added Call to Action backend and template
- Added Contact snippet and molecule backends
- Added temporary folder for converted Jinja2 Wagtail field template files
- Added WP Import Data Contact processor
- Added templates and CSS for the Adding Sidebar Breakout organism.
- Added cf-tables and tables molecule
- Landing Page Type
- Initial Data json file for preloading pages
- Added `/browse-basic` template page.
- Added templates and CSS for Expandable molecule and ExpandableGroup organism.
- Added `classlist` JS polyfill.
- Added `EventObserver` for adding event broadcaster capability to JS classes.
- Added `atomic-checkers.js` and `validateDomElement`
  utility method for checking atomic element DOM nodes.
- Backend Organisms Full Width Text & Post Preview.
- Added Related Posts molecule to the CFGOVPage
- Add Main Contact Info molecule
- Add Sidefoot Streamfield to CFGOVPage for sidebar/footer content
- Add global context variable `global_dict` for easier prototyping
- Add styleguide app to local settings
- Added templates and CSS for the Filterable-List-Controls organism.
- Add Table organism
- Add Sublanding Page
- Add Hyperlink template
- Add icons to Sidefoot Streamfield blocks
- Add ImageText5050Group and HalfWidthLinkGroup templates and organisms
- S3 Image Upload support for Refresh/Prod
- Dev Landing Page Demo
- Add Image Text 25/75 and Full Width Text into SublandingPage
- Add related_posts_function to the global context in Jinja2 for prototyping of related posts
- Added the featured content module molecule and included it in the landing-page prototype
- Add ImageText2575Group organism
- Add ImageText2575Group to Sublanding and Landing pages
- Add the insets Quote and Related Links.
- Added templates and CSS for the Notification molecule.
- Added prototype data to the form-field-with-button molecule
- Added prototype data to the email-signup organism
- Added the email-signup organism to landing-page template
- Added templates and CSS for the Social-Media molecule.
- Add Heading field to Link Blob group
- Add prototype data to Image Text organisms
- Backend Expandable/Expandable Group Molecule & Organisms
- Added Number Block
- Added Form Field with Button to sublanding page
  ([Fixed 1246](https://github.com/cfpb/cfgov-refresh/issues/1246)).
- Added Backend Feature Content Molecule
- Added get_unique_id context method.
- Added templates and CSS for the Item Introduction organism.
- Added templates and CSS for the Pagination molecule.
- Backend Browse Page
- Added Backend Item Intro Organism
- Added Backend: Notification
- `dom-traverse.js` for dom querying not covered by native dom.
- Added Backend Learn Page model
- Added Related Topics molecule.
- Added full_width_sans setting for correct font face usage.
- Added a new nav-link molecule macro and styles.
- Added Related Links to Sidebar/Footer.
- Added Related Metadata molecule.
- Added custom image and rendition models CFGOVImage and CFGOVRendition
- Added AbstractLearnPage for Learn and Doc Detail pages
- Added preview fields to AbstractLearnPage
- Added relevant date fields to AbstractLearnPage
- Added multi-select atom styles and scripting
- Added Frontend: Global Header CTA.
- Added Frontend: Header.
- Added Frontend: Mega Menu.
- Added Frontend: Global Eyebrow.
- Added Frontend: Global Search molecule.
- Added language dropdown for pages, which defaults to english
- Add BrowseFilterablePage model
- Add BaseExpandable class for expandable controls
- Add FilterControls organism using BaseExpandable
- Add url_parameters macro to handle adding existing get URL parameters into links
- Added new info-unit molecule that combines (but doesn't replace) the half width link blob, image and text 50/50, and 25/75 into one base molecule using modifiers.
- Added new (undocumented) card molecule.
- Add wagtailuserbar to the base.html
- Added unit test for beta-banner.js.

### Changed
- Updated the primary nav to move focus as user enters and leaves nav levels
- Moved handlebars from npm to bower.
- Added jQuery CDN with fallback to head to satisfy GTM requirements.
- Changes the location of the /dist folder to cfgov/v1/jinja2/v1
- Server port is now at 8000
- included with context flag for macros that make a call to request object
- Updated Jinja2 shorthand if statements to include an empty else case.
- Added `binaryDirectory` parameter to `fsHelper.getBinary` helper function.
- Updated jsdom from `3.1.2` to `6.5.1`.
- Updated mocha-jsdom from `0.3.0` to `1.0.0`.
- Updated istanbul from `0.3.13` to `0.3.20`.
- Updated TravisCI node version to `4.1.0`.
- Updated ESLint configuration from `1.0.0` to `1.5.1`.
- Vendor related files now sit at the root project location
- Moved templates to reside in v1 app project jinja2 directory
- Added ability to use django static & url functionality in jinja2 templates.
  [More Information](https://docs.djangoproject.com/en/1.8/topics/templates/#django.template.backends.jinja2.Jinja2)
- Refactored web-storage-proxy.js to be less complex and make it testable
- Updated del from `1.2.0` to `2.0.0`.
- Updated chai from `2.3.0` to `3.3.0`.
- Updated sinon-chai from `2.7.0` to `2.8.0`.
- Settings file and template loaders
- Updated gulp-autoprefixer from `2.3.1` to `3.0.2`.
- Added pixel dimensions to Cordrary corner video image.
- Added JS in `./config` directory to `gulp lint:build` task
  and merged that and gulp config together in `config.build`.
- addressed security concerns about query data validation in calendar filter pdf generation,
  and added an option to filters to allow post requests
- fixed url routing for rendering directory cordrays pdf
- explicitly stated jinja2 to autoescape in templates
- Changes `align: value` attribute in ESLint `key-spacing` rule
  to individual mode with `mode: minimum` option set.
- Changes `quote-props` rule attribute to `consistent-as-needed`.
- Added href URL to primary nav top-level menu link.
- Changed DB backend from sqlite ==> MYSQL.
- Govdelivery subscribe view is now exempt from csrf verification
- Fixed issue w/ gulp watch task not compiling JS on change
- Refactored `BreakpointHandler.js` to remove jQuery dependency and unneeded code.
- Changed from single cf import to individual module imports.
- Move handlebars dependency to npm from bower.
- Change Doing Business With Us email to office email
- Updates `gulp-sitespeedio` from `0.0.6` to `0.0.7`.
- CFGOVPage to include tags and authors
- Event import script to include grabbing tags and authors
- Change templates to move logic to Django backend
- Move Event filter over to a Django form.
- Updates `jsdom` to `7.0.2` from `6.5.1`.
- Move staging hostname variable from django settings to be an environment variable
- Uses globally installed Protractor in setup.sh, if available.
- Updated the existing breakpoint variables and values to the ones released in cf-core v1.2.0
- Excludes 3rd-party JS polyfills from linting.
- Abstracts code into helper class `DataImporter`
- Modifies command line options to allow specifying arguments for importing pages or snippets
- Changes the way the processor module is imported so it imports it using the [app] argument
- Moves the processors module from the core.management.commands module to the v1 app
- Contact molecule templates
- Changes .env Project configuration workon control flow to direct stdout and stderr to /dev/null.
- Upgrade wagtail to 1.2
- Cleaned up and rebuilt the secondary nav to reduce complexity and fix bugs
- Routed landing page type related molecules and organisms
  to use `jinja2/v1/_includes/` template locations.
- Updated protractor from 2.5.1 to 3.0.0.
- Updated gulp-sitespeedio from 0.0.7 to 0.0.8.
- Update runserver script to start MYSQL if it isn't running
- Reduced padding on expandables per direction of design.
- Hide cues on expandables when JS is turned off.
- Updated protractor from 2.5.1 to 3.0.0.
- Change name of Settings tab to Configuration
- Move some Promote fields to Configuration tab
- Change Promote to be Sidebar/Footer
- Move Related Posts and Email Signup to sidefoot Streamfield in the Sidebar/Footer tab in CFGOVPage
- Finalize Sidebar Breakout organism template
- Finalize Sublanding Page template
- Fix related post molecule to be used in multiple places
- Convert Sidefoot paragraph streamfield block to Textblock
- Updated headings for changes in Capital Framework
- Temporarily comment out related posts section of single blog post
  browser test until BlogPage's are in Wagtail.
- Add `show_heading` checkbox to Related Posts organism to toggle the heading
  and icon.
- Merge Streamfields in LandingPage
- Landing and Sublanding content blocks render each atomic structure with `div class="block">`
- Added environments to frontend/backend setup scripts.
- Make Full Width Text organism a StreamBlock and add insets
- Converted `external-site.js` to `ExternalSite.js` class and removed 3rd party dependencies.
- Changed the ImageBasic atom to always include an optional alt by default
- Removed field validation on content creation
  ([Fixed 1252](https://github.com/cfpb/cfgov-refresh/issues/1252)).
- Sets npm install on frontend.sh to warning level.
- Updated Jinja2 environment inlcude flag related methods
- Updated ImageText5050 requirements [Fixed 1269] (https://github.com/cfpb/cfgov-refresh/issues/1269)
- Updated `webpack-stream` to `3.1.0` from `2.1.0`.
- Updated `player` to `0.5.1` from `0.6.1`.
- Updated streamchild render method to use default behavior when using default blocks [Fixed 1268] (https://github.com/cfpb/cfgov-refresh/issues/1268)
- Fixes styling and rendering issues [Fixed 1278] (https://github.com/cfpb/cfgov-refresh/issues/1278)
- Upgrade version of Wagtail to 1.3
- Change method of CFGOVPage called `children` to be called `elements`
- Moved html5shiv into modernizr.
- Updated `gulp-load-plugins` to `1.2.0` from `1.1.0`.
- Included breadcrumb data from page context
- Added development environment data initialization
- Pinned jQuery to `1.11.3` due to changes in `1.12.0` that cause errors in jsdom.
- [Fixed 1320] (https://github.com/cfpb/cfgov-refresh/issues/1320)
- Converted the nav-secondary macro and styles to an organism
- Updated the new secondary-nav organism to use the new nav-link molecule
- Updated the secondary-nav-toggle for new classnames
- Changed expandable.html to be a macro for upcoming Filtered List
- Updated browse-filterable demo
- Updated filterable-list-controls organism to allow for multiple option
- Password Policy & Lockout criteria for login, account password change & forgot my password.
- Updated the project to use Avenir font by default
- Updated `mocha` from `2.2.4` to `2.4.2`.
- Updated `sinon` from `1.14.1` to `1.17.3`.
- Updated `lodash` from `3.10.0` to `4.0.1`.
- Change jinja2 templates to handle Wagtail page
- Fixed [1348](https://github.com/cfpb/cfgov-refresh/issues/1348) and [1354](https://github.com/cfpb/cfgov-refresh/issues/1354)
- Updated brand colors to updates in generator-cf.
- Disabled JavaScript in IE8 and earlier.
- Removed max_length validation until [later review](https://github.com/cfpb/cfgov-refresh/issues/1258) after release
- Refactored beta-banner.js to demonstrate general lifecycle.

### Removed
- Removed unused exportsOverride section,
  which was an artifact of the grunt bower task.
- Removed browserify, watchify, and browserify-shim dependencies.
- Removed src directory
- Removed bad CF Notifier tests.
- Removed unnecessary mobile-only expandables
- Removed link from Cordray's corner image `/the-bureau/about-director/`.
- Removed extra Google Analytics code.
- Removed `istanbul` because it's already a dependencies of `gulp-istanbul`.
- Sidebar from LandingPage
- Removed `map` and `filter` array polyfills.
- Removed `event-listener.js` and `query-selector.js` polyfills for IE8.

### Fixed
- Fixed instructions for gulp watch
- New way to run the server documented in the INSTALL.MD
- New way to define url routing, no longer automatically set by file path
- Fixed heading structure throughout website
- Fixed setup.sh to use argument correctly
- Fixed title for Small & Minority Businesses
- Fix page header rendering for Sublanding page
- Fix related post molecule to be used in multiple places
- Fix failing tests relating to Related Posts organism
- Fix related-posts.html logic
- Minor PEP8 compliance changes
- Fixed the markup for the 25/75 organism.


## 3.0.0-2.4.0 - 2015-09-29

### Added
- Added Favicon
- New and improved primary nav (both look and interaction)
- Added expanded-state utility for getting/setting aria-expanded

### Changed
- Updated Video Code to make it usable on Events pages.
- Changed gulp JS unit testing task from `gulp:unit:js` to `gulp:unit:scripts`
- Updated Meredith Fuchs bio and images.
- Added indent rules for `var`, `let`, and `const` in ESLint config file.
- Replaced old Grunt legaccsy plugin with Gulp mq-remove plugin
- Added ability for acceptance --specs test flag to accept list of test files.
- Changes `big_radio` macro to `radio_big` and `checkbox_bg` to `checkbox_big`.
- Updated Dep Dir title to include "Acting"

### Removed
- Disables tests for landing page events, since we don't currently have events.
- Removed Ombudsman from nav for beta freeze.

### Fixed
- Fixed issue with logic displaying the Event summary state.
- Fixed missing IE only stylesheet for older systems/browsers.
- Fixed skip-navigation link for keyboard navigation.


## 3.0.0-2.3.0 - 2015-08-27

### Added
- Added time macro.
- Added `gulp test:unit` and `gulp test:acceptance` tasks for test stages.
- Added support for link buttons to disabled link utility class.
- Added `breakpoints-config.js` config file to use for responsive JS.
- Added breadcrumbs to blog, newsroom, careers, business, bureau
  and budget pages
- Added Meredith Fuchs to Leadership calendar filter.
- Added unit test for `assign` utility.
- Added `get-breakpoint-state.js` to add support for responsive JS.

### Changed
- Moved `.meta-header`, `.jump-link`,
  and `.list__links` to `cf-enhancements.less`.
- Converted time elements to use time template.
- Broke apart format macros into topical macros.
- Updated legacy code to remove old jQuery dependency and
  unnecessary code.
- Updated copy on `about-us` page
- Added copying of `.env_SAMPLE` to `.env` part of `setup.sh`.
- Moved console output messages to the end of the `setup.sh` `init` method.
- Organized `.env_SAMPLE` and made `.env` executable on its own.
- Added `HTTP_HOST`, `HTTP_PORT`, `SELENIUM_URL`, `SAUCE_USERNAME`,
  `SAUCE_ACCESS_KEY`, `SAUCE_SELENIUM_URL`, and `VIRTUAL_ENV`
  constants to `.env_SAMPLE`.
- Moved aggregate `gulp lint` task to bottom of file to avoid duplicate
  lint task entries in `gulp --tasks`.
- Renamed `gulp lint:src` to `gulp lint:scripts` to future-proof type of linting.
- Renamed `gulp test:macro` to `gulp test:unit:macro`.
- Renamed `gulp test:processor` to `gulp test:unit:processor`.
- Renamed `gulp test:browser` to `gulp test:acceptance:browser`.
- Edited `INSTALL.md` to accommodate changes in `.env_SAMPLE`.
- Edited Protractor configuration to include browser groups,
  which by default only run the essentials locally, but the full suite
  (including legacy browsers) on Sauce Labs when Sauce credentials are present.
- Updated test instructions to use the gulp test subtasks.
- Updated Travis CI settings to use `setup.sh`.
- Updated files to use `breakpoints-config.js`.
- Made `/the-bureau/bureau-structure/role-macro.html` private.
- Updated `gulp clean` to leave the `dist` directory and remove the inner
  contents
- Use `HTTP_PORT` environment variable for port in `gulp watch`, if available.
- Removed "optional" text from privacy complaint form
  and added `*` to designate required fields.
- Updated Deputy Director information to Meredith Fuchs.
- Updated `/about-rich-cordray/` URL to `/about-director/`.
- Updated `/about-meredith-fuchs/` URL to `/about-deputy-director/`.
- Normalized director and deputy director photos to be format `NAME-WxH.jpg`.
- Changed name of `shallow-extend` utility to 'assign'.
- Superscripts `st` in `21st` on About Us page.
- Updated `BreakpointHandler.js` to support usage of `breakpoints-config.js`.

### Removed
- Removed styles from codebase that have already been migrated
  to cf-typography.
- Removed duplicate Privacy Policy
- Removed processor tests due to them being outdated.
- Removed failing bureau tests to be debugged later

### Fixed
- Fixed borders on sub-footers across the website
- Fixed 'Return to top' button width on footer
- Fixed default gulp task
- Fixed icon links to match CFPB Design Manual
- Fixed gulp copy task that was missing copying PDFs in subdirectories.
- Fixed issues with active filter logic.
- Fixed testing issue with single pages reloading for every test
- Fixed testing timeouts the first fix didn't correct by updating timeout time


## 3.0.0-2.2.0 - 2015-08-18

### Added
- Transitioned Capital Framework dependency to v1.0.0 in bower.json.
- Added gulp and the required npm plugins
- Added gulp config file to lay out configs for each task
- Added gulp tasks split up into their own files
- Added acceptance tests for `/offices/*` pages accessible through site's menu.
- Added Accessibility page to footer and adds Accessibility page tests.
- Added acceptance tests for `/sub-pages/*`.
- Added `activities-block` shared template for activity feed
  on offices and sub-pages.
- Added accessibility complaint form.
- Added "File an EEO Issue" form.
- Added `/offices/office-of-civil-rights/` page, tests, and link in footer.

### Changed
- Site's "About" text to "About Us".
- Replaced FOIA Records with Coming Soon heading
- Updated setup.sh to use gulp
- Updated travis to use gulp tasks
- Updated main.less to use the paths option in less compiler.
- Moved and renamed contact-macro to contact-layout in macros directory.
- Moved filters macro from `post-macros.html` to `/macros/filter.html`.
- Made filters macro helpers private.
- Moved getViewportDimensions out of utilities.js and into own module.
- Updated ESLint to v1.0.0.

### Removed
- Removed Grunt plugins from package.json
- Removed the Gruntfile.
- Removed homepage progress charts and related content and JS.
- Removed 80px to 120px sizing for the isocon sizes on the-bureau page.
- Removed cf-pagination and other unused JS.

### Fixed
- Fixed margins on site footer.
- Switched the two forms under Privacy to their correct positions
- Fixed incorrect email href reference on offices contact email link.


## 3.0.0-2.1.0 - 2015-08-05

### Added
- Added `map` and `filter` array polyfills.
- Added `about-us` page and tests
- Added `newsroom` type to Activity Snippets
- Created initial career posting template.
- Created 1/4 and 3/4 layout columns.
- Added DL styles to cf-enhancements.
- Added `offices/project-catalyst`.
- Careers processor/mapping/query.
- Added `office_[office slug]` class to offices template.
- Careers to the lookups.py
- Added `media_image__150` modifier for 150 pixel wide images.
- Added `simple-table-row-links.js` for making tables with linkable rows.
- Added `event-listener.js` and `query-selector.js` polyfills for IE8.
- Added `@tr-border` variable to `cf-enhancements.less`
  for simple-table border color.
- Added tests for events and event archive landing pages

### Changed
- Updated primary navigation to match new mega menu design.
- Changed project architecture to having `/src/` and `/dist/` directory.
- Changed `/_tests/` directory name to `/test/`.
- Changed `/_tests/macro_testing` directory name to `/test/macro_tests`.
- Moved `browserify-shims.js` to `/config/` directory.
- Upgraded Travis to container-based infrastructure
- Updated Offices pages to change activity feed logic.
- Updated block-bg padding in cf-enhancements based on JJames feedback.
- Updated Offices sub pages to display related documents.
- Updated Offices sub pages to always display activity feed.
- Updated Expandable macro to update design and add FAQ options.
- Moved `sub-page_[sub-page slug]` class to main content area of sub_pages template.
- Styled unordered lists as branded lists in the `office_intro-text`,
  `sub-page_content`, and `sub-page_content-markup` class areas.
- Updated all careers images to 2x size and have the same markup structure.
- Updated event macros to use Sheer 'when' function in order to
  display content based on state.
- Tied careers data into single template and renamed to _single.html
- Replaced career pages mock jobs data with data from the jobs API.
- Made jobs list table on /careers/current-openings/ have linkable rows.
- Adds eslint ignore lines for polyfills, which will not be changing.
- Moved CF table color overrides to `cf-theme-overrides.less`.
- Updated the existing missions browser test to be stronger
- Updated the browser test specs in conf.js because the shared spec was being
  fired on the desktop test, even though those tests had already been run in
  Chrome. Now the desktop test only runs the desktop spec.
- Separated `grunt test` task from `grunt build`
  and made default task test + build.

### Removed
- Removed requestAnimationFrame polyfill.
- Removed `_tests/browser_tests/README.md`, `_tests/macro_testing/README.md`, `_tests/processor_tests/README.md`.
- Removed `grunt vendor` from `setup.sh`.
- Removed unused CSS on `office.less`
- Removed `/events/archive/_single.html`

### Fixed
- Fixed issue on IE11 when using the dates to filter caused
  by toString method.
- Event tag filtering on archive page
- Added browser tests to linting task
- Fixed MobileOnlyExpandable error on office page.
- Normalized use of jinja quotes to single quote
- Fixed a large chunk of the existing linting errors and warnings
- Fixed issue with active filters on`/the-bureau/leadership-calendar/print/` page.


## 3.0.0-2.0.0 - 2015-07-24

### Added
- Added `sub-pages/civil-penalty-fund-allocation-schedule/` page.
- Added `sub-pages/sub-pages/consumer-education-financial-literacy-programs/` page.
- Added `u-hidden` utility class for fully hiding an element.
- Added `TEST.md` readme file for testing instructions.
- Added `grunt clean` and `grunt copy` tasks.
- Added `grunt clean` step to `setup.sh`.

### Changed
- Updated primary navigation to match new mega menu design.
- Changed project architecture to having `/src/` and `/dist/` directory.
- Changed `/_tests/` directory name to `/test/`.
- Changed `/_tests/macro_testing` directory name to `/test/macro_tests`.
- Moved `browserify-shims.js` to `/config/` directory.

### Removed
- Removed requestAnimationFrame polyfill.
- Removed `_tests/browser_tests/README.md`,
  `_tests/macro_testing/README.md`, `_tests/processor_tests/README.md`.
- Removed `grunt vendor` from `setup.sh`.

### Fixed
- Fixed issue on IE11 when using the dates to filter caused
  by toString method.
- Event tag filtering on archive page


## 3.0.0-1.3.0 - 2015-07-16

### Added
- Added `block__border-left` and `block__border-right` CF enhancements.
- Added `students-and-graduates` page to careers section.
- Added `short_title` to Office/Subpage.
- Added ordering to the navigation on Office/Subpage.
- Added script to index all links on our site.
- Added initial browser test with instructions for testing and adding more
- Added `media_image__100` and `media_image__130-to-150` classes for responsive
  image sizes on mobile carousel.
- Added `u-link__disabled` utility class for styling disabled links.
- Added `/careers/working-at-cfpb/` page.
- Added block templates for LinkedIn info, provide feedback link,
  and career page summaries.
- Added `MobileCarousel.js` module for instantiating the slick carousel
  and added associated `js-mobile-carousel` class as a hook.
  Also added `mobile-carousel` for CSS.
- Added `the-bureau` page wrapper class.
- Added `media-stack` CSS block for stacked media objects.
- Added fixes for `open-government` pages.
- Added `careers/application-process` page.
- Support in Event processor for ICS file generator
- Added `careers/current-openings` page.
- Added `/transcripts/` folder and transcript for job application video
- Added Google Maps image utility macro
- Added `careers/` landing page.
- Added options for toggling each network icon in share macro
- Added LinkedIn sharing (toggled off by default) in share macro

### Changed
- Fixed background and border on secondary navigation.
- Related Links now disable styles links with empty URLs.
- Updated secondary navigation to use true parent/child relationships.
- Events processor/mapping/queries for new Event type structure.
- Changed the way navigation works for Office/Subpage.
- Updated grunt-eslint to version 16.0.0 and updated ESLint config to latest.
- Moved modules that can be instantiated through the `new` keyword
  to a `classes` subdirectory.
- Moved page-sniffing JS code to page scripts for the-bureau
  and working with the CFPB pages.
- Moved carousel to a macro and implemented on the-bureau
  and working at the CFPB pages.
- Moved MobileOnlyExpandable initialization out of MobileCarousel.
- Converted excerpts HTML to articles from sections in the careers section.
- Breaks `macros.html` apart into files in the /macros/ directory.
- Updated events templates to match new data and processor.
- Updated percentages based on recent updates.
- Updated activities_snippet macro to make column markup dynamic.
- Replaced placeholder images on /careers/working-at-cfpb/
- Updated footer to add offices links.
- Moved the disperate arguments into one main options argument with
  key: val pairs for each option in share macro
- Updated email sharing to use mailto: link instead of addthis network
  (removes need for the external privacy notification and consolidates
  email patterns) in share macro

### Removed
- Removed `list_link__disabled` class.
- Removed is_mobile macro and logic from filter.

### Fixed
- Fixed contact-us templates to make them private.
- Fixed issue displaying grandchild pages on sub-pages.


## 3.0.0-1.2.2 - 2015-07-02

### Added

- Add reverse flag back into post preview snapshot for most recent pages

### Changed

### Removed

### Fixed
- Office/Subpage navigation links on beta
- Ordering of subpages in the nav on Office page

## 3.0.0-1.2.1 - 2015-06-29

### Removed
- Event processor to fix indexing error


## 3.0.0-1.2.0 - 2015-06-19

### Added
- Added `setup.sh` script for bootstrapping the project.
- Added insertTarget and insertLocation options to cf_notifier plugins
- Added `box-sizing-polyfill` to `exportsOverride` as needed for
  `grunt-bower-task` to work correctly. `box-sizing-polyfill`
  is installed by cf-grid.
- Added `grunt watch:js` task for completeness.
- Added vendor directory variable to `main.less`.
- Added warning for concat:cf-less Grunt task when sourcefiles are missing.
- Added form for Submit a request FOIA page
- Added styles, JavaScript for hiding and showing additional fields in forms
- Added toplevel navigation items config file for removing hardcoded
  navigation menu items.
- Added external url redirect page, styles, and JavaScript.
- Added `.nav-secondary_link__disabled` style.
- Added `.nav-secondary_item__child` class to visually distinguish sub-pages
  from sibling pages in the sidenav.
- Added `.nav-secondary_item__parent` class to visually distinguish browse
  pages from the subpages below them in the sidenav.
- Added JavaScript utilities for checking types and primitives.
- Added `primary_nav` jinja block to `base.html` template.
- Added FAQ processor and mapping
- Added `use_form` field to sub_pages
- Added `related_faq` field to sub_pages and offices
- Added `inset-divider` class for providing an inset horizontal rule
  independent of the list or list item widths within the side navigation bar.
- Added `preview_text` and `short_title` fields to sub_pages.
- Added `templates/activities-feed.html` HTML template for the activity feed
  area on the offices and sub_pages.
- Added Plain Writing Feedback form.
- Added `cfpb_report` activity type to activities feed macro.
- Added breadcrumbs macro and temporarily set breadcrumbs for all office sub-pages.
- Added download icons to `privacy-impact-assessments-pias`

### Changed
- Relaxed ESLint `key-spacing` rule to warning.
- Refactored breakpoint-handler module into separate class modules
  and utility function.
- PascalCase ContentSlider module to properly designate class status.
- Reduced complexity of validation and notification plugins
- Changed vendor directory to `src/vendor` and updated paths.
- Changed to using `jit-grunt` in place of `load-grunt-tasks`.
- Updated contact us filter to use new notifications
  (replacing type-and-filter messaging with cf_notifier)
- Replaced placeholder Activity Feed on FOIA faq page with actual Activity Feed
- Sped up notification animations
- Added custom template for FOIA records page.
- Refactored code for Wordpress updates
- Initiatives renamed to Sub-pages
- Relaxed ESLint cyclomatic `complexity` rule to max 4 complexity.
- Updates megamenu bureau title to "The Bureau" to fit with sitemap direction.
- Moved Less files to `/src/static/css/` directory.
- Updated `cf-icons` to 0.6.0.
- Update processors.py for FAQ
- Moved HTML templates to `/templates/` subdirectory.
- Breaks header template apart into `header.html`
  and `primary-nav.html` templates.
- Moved external site page header to its own template
  `header-without-nav.html`.
- Minor codefixes on `show-hide-fields.js` along with changing a class name for hiding fields
- Updated side navigation bar to keep page order at mobile sizes and adds
  "IN THIS SECTION" header text to the navigation bar dropdown menu.
- Updated processors to use Elasticsearch bulk indexing
- Office and sub-pages activity feed title to "Latest Activities"
  and contacts to "Contact Information."
- Moved `activity_snippets` macro from `post-macros.html` to `macros/activity-snippet.html`
  and adds render method.
- Made `activity_snippet` macro private.
- Moved `category_icon` macro from `post-macros.html` to `macros/category-icon.html`
  and adds render method.
- Moved `string_length` macro from `macros.html` to `macros/util/text.html`.

### Fixed
- Fixed an issue where scripts were being initialized out of order
- Fixed most of the warnings in validation and notification plugins
- Fixed processor name bug
- Fixed template/processor bugs while indexing and rendering
- Fixed FOIA pages from the template/processor changes
- Fixed missing states from `.nav-secondary_link__disabled` class for
  visited and active links.
- Fixed missing sidebar

### Removed
- Removed `copy:static-legacy` and `grunt-contrib-copy` package.
- Removed unneeded entries from `exportsOverride` in `bower.json`.
- Gitignored CF fonts, "chosen" images, and other vendor files from repo,
  which are slated for eventual removal.
- Removed unused `nav-secondary.html` template.
- Removed unused `cf_inputSplit.js` js module.


## 3.0.0-1.1.0 - 2015-05-20

### Added
- Added `--quiet` grunt CLI flag for suppressing linter warnings.
- Added JS unit testing and code coverage through Mocha and Istanbul.
- Added cf-notifications stylesheet to style notifications
- Added cf_notifier plugin for sending UI notifications
- Added cf_formValidator plugin for validating form inputs
- Added Grunt `build` task and set it as default.
- Added hero and YouTube video functionality to the '/the-bureau/' page.
- Added ajax subscription submission.
- Initiative folder and files for Initiative pages
- Added custom template for FOIA faqs page

### Changed
- Updated grunt-browserify to `^3.8.0`.
- Updated grunt-eslint to `^13.0.0`.
- Moved eslint config file to home directory.
- Moved jQuery download to package.json.
- Updated grunt-banner to `^0.4.0` and updates banner ascii art and format.
- Changed bower.json authors array field to use `homepage` in place of `url`,
  and adds `email` field.
- Adds path variables to Gruntfile.
- Updated form-validation script to use cf_formValidator and cf_notifier
- Changed Grunt `jsdev` and `cssdev` to `js` and `css`.
- Moved testing to build task.
- Updated 404 image to the latest image provided by the design team.
- Office folder and files for Office pages
- Updated template for office pages

### Fixed
- Fixed macro on offices page template
- Fixed subscribe macro in events archive and archive single, and press resources
- Sheer indexing error when related posts are deleted
- Office and Initiative processors
- Slick carousel site-wide JS error.
- Fixed issue with some contacts not showing phone numbers and email addresses

### Removed
- Removed string-replace:static-legacy Grunt task.
- Alert.js plugin
- alert macro
- Unused index.html file from /initiatives/
- Unnecessary setting of template variables


## 3.0.0-1.0.1 - 2015-05-18

### Fixed
- Replaced missing string_score library for the type-and-filter plugin

## 3.0.0-1.0.0

### Added
- Added labels to the phone/email/fax/mail icons on `/contact-us/` page
- Added ability to scrub plural terms in typeAndFilter jQuery plugin
- `.respond-to-retina` mixin for media queries targeting Retina iOS devices
- Scroll to top functionality on footer
- Added `/modules/util/web-storage-proxy.js` utility module.
- Added `/modules/util/js-loader.js` utility module.
- Adds ESLint check for `@todo` jsdoc syntax.
- Updated ESLint configuration to match version `0.20.0.`
  Adds enforcement of `no-dupe-args` and `no-duplicate-case` rules,
  and warnings for `no-continue` and `operator-linebreak` rules.
- Adding mocha tests to `grunt test`

### Changed

- Updated mailing addresses in `/contact-us/` sidebar
- Added `browserify` package and its dependencies
  and refactored codebase to use Browserify for JS modules.
- Added additional ESLint option flags in `space-in-brackets` rule.
- Changed ESLint indent amount to 2 spaces from 4 to match CFPB front-end standards.
- Turns off ESLint `func-names` setting because it's too verbose for the gain it provides.
- Added ability to scrub plural terms in typeAndFilter jQuery plugin
- Updated `grunt` to `~0.4.5`.
- Updated `grunt-eslint` to version `12.0.0.`
- Updated `jquery` to `^1.11.3`.
- Replaced `grunt-uglify` with `uglifyify`.
- Updated mailing addresses in `/contact-us` sidebar
- Reverted navs from Contact Us redacting
- Updated footer to match new designs
- Refactored email subscribe form

### Fixed
- Improvements and fixes to `/contact-us/` page


### Removed

- Removed demo text suffix from page titles.


## 3.0.0-0.3.0 - 2015-04-23

### Added
- Added Privacy Policy page.
- Added Event Request a Speaker page.
- Added settings to enable the `/blog/` and `/newsroom/` RSS feeds.
- Added `brand-palette.less` and `cf-theme-overrides.less`.
- Added `block__border` to `cf-enhancements.less` to provide borders around blocks.
- Added alert to form validation failure
- Added .env config for easier project setup
- Added Event processor

### Changed
- Added styles to 500 and 404 error pages.
- Updated content on 500 and 404 error pages.
- Added full width button modifier for buttons on smaller screens.
- Updated ESLint configuration to the latest ESLint release (v0.18.0).
- Updated `/newsroom/` and `/blog/` post sidebars to add description
  and date, and to update styles.
- Updated icons to use livestream icon instead of wifi icon.
- Updated blog post spacing to be consistent with overall-project spacing.
- Updated round step-by-step slug icons to central-align numbers.
- The name "Watchroom" to "Featured Topic"
- Updated cf-buttons to 1.4.2.
- Updates cf-layout to 0.3.0.
- Changed block background to 5% gray.
- Updated contact us content
- Improved Elasticsearch mappings
- Improved README and INSTALL docs

### Fixed
- Updated related links module on `/newsroom/`.
- Added small screen styles to helpful terms vertical list
  on `/contact-us/` page.
- Updated multi-line icon list styles.
- Fixed missing `jump-link__right` modifier from `/featured-topic.html`.
- Fixed an issue within `/newsroom/` and `/activity-log/` filters where selecting "Blog"
  and another category would return zero results.
- Fixed issue in filters where an input whitespace would prevent suggestions from showing.
- Fixed HTML, typos, and grammatical errors.
- Fixed line height issue in Chosen select boxes
- Updated Google Tag Manager ID from testing account to production account.
- Fixed whistleblower slug on contact us


## 3.0.0-0.2.3 - 2015-03-23

### Changed
- Updated events to match design
- Updated markup with new Isocons
- Updated email form to remove topics
- Updated footer to match new design
- Updated content throughout site
- Updated less files to cleanup code

### Fixed
- Fixed filtering when partial dates are used
- Updated processors to match WordPress API output
- Added sub-nav for mobile devices in instances where hero is present
- Added breakpoint range for main nav on med sized device screens
- Updated the expandable layout for multiple lines of text
- Updated list icons for multiple lines of text
- Added titles to pages that were missing them
- Updated broken links
- Lots more typos


## 3.0.0-0.2.2 - 2015-03-17

### Added
- New Events Archive landing page (with borrowed post data)
- New Events Archive detail page (with borrowed post data)
- New eslint settings file

### Changed
- Updated archived events landing page to display events, filters and pagination
- Updated the Gruntfile for eslint over jshint
- Switched from ElasticSearch queries to filters
- Updated form macro layout to account for optional content
- Updated macro arguments for clearer conditions
- Updated events list for new CF media block
- Updated static content
- General code cleanup

### Fixed
- Events filter showing no results text while displaying found results
- Settings file for PDFReactor
- JS errors
- General layout issues
- Lots of typos


## 3.0.0-0.2.1 - 2015-03-03

### Added
- New Upcoming Events landing page (with borrowed post data)
- New Upcoming Event detail page (with borrowed post data)
- Created new table modifier for simple small screen tables


## 0.2.0 - 2014-12-29

Apologies for ignoring our versioning for five months.

### Added
- Newsroom, Contact Us, About the Bureau, Offices, Doing Business with Us,
  Activity Log, and Budget sections.
- Many new design patterns.
- Tests

### Changed
- Significant template structure overhaul.

### Fixed
- Tons of stuff.


## 0.1.0 - 2014-07-14

Initial release. Contains fully functioning blog section.<|MERGE_RESOLUTION|>--- conflicted
+++ resolved
@@ -20,12 +20,9 @@
 - Author names are now displayed in alphabetical order by last name, falls back on first name if necessary
 - Ability to output sharing links within an Image and Text 50/50 Group module
 - Google Optimize code on `find-a-housing-counselor` page
-<<<<<<< HEAD
 - Added a test for get_browsefilterable_posts function of the sublanding page 
-=======
 - Data migration sets up site root and careers pages
 - Wagtail User editor now enforces unique email addresses when creating/editing users.
->>>>>>> f41d5641
 
 ### Changed
 - Special characters no longer break the multiselect in the filter form
