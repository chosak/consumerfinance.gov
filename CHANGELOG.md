--- conflicted
+++ resolved
@@ -30,11 +30,8 @@
 - college-costs app updated to: 2.2.6
 - Moved careers page creation from Django data migrations to standalone Python scripts.
 - Use HTTPS when linking to search.consumerfinance.gov.
-<<<<<<< HEAD
+- Update base.html to conditionally include es5 script.
 - Wagtail upgraded to version 1.6.3.
-=======
-- Update base.html to conditionally include es5 script.
->>>>>>> 5efa1ecb
 
 ### Removed
 
