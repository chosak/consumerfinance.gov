All notable changes to this project will be documented in this file.

## How this repo is versioned

We use an adaptation of [Semantic Versioning 2.0.0](http://semver.org).
Given the `MAJOR.MINOR.PATCH` pattern, here is how we decide to increment:

- The MAJOR number will be incremented for major redesigns that require the user
  to relearn how to accomplish tasks on the site.
- The MINOR number will be incremented when new content or features are added.
- The PATCH number will be incremented for all other changes that do not rise
  to the level of a MAJOR or MINOR update.

---------------------------------------

## Unreleased

### Added
- DownStreamCacheControl middleware, which sets the `Edge-Control: no-store` header pages use csrf_token.
- django.middleware.locale.LocaleMiddleware, which controls translation in a current thread context. 

### Changed
- Fixed issue surrounding table link download / external icons not appearing.
- Frontend: replaced `documentation` npm module with `jsdoc`.
- Refactoring email signup to remove validate.js.
- Frontend: update `browser-sync` to version `2.17.5` from `2.11.2`.
- Frontend: update `mkdirp` to version `0.5.1` from `0.3.0`.
- Fixed broken `manage.py check` command when using `cfgov.settings.test`.
- Fixed conference registration form capacity logic.
- Update `snyk` to version `1.19.1` from `1.13.2`.
- Disable logging below CRITICAL when running Python unit tests.
- Fixed empty `heading` value in link blobs
- Picard upgraded to version 1.5.2.
<<<<<<< HEAD
- Eregs/ip updated to version 1.0.3.
=======
- Simplified Akamai cache flushing logic to always flush on publish.
>>>>>>> af2f241e

### Removed
- `tax-time-saving` reference in `base.py` (it moved to Wagtail)
- all references to `django-htmlmin`


## 4.0.0

### Added
- Added smoke-test scripts to check static assets and base page responses.
- new dependency: django-htmlmin, which compresses outgoing HTML
- Added Wagtail StreamField migration utilities
- Tests for `FilterableListForm`

### Changed
- Update base.html to conditionally include es5 script.
- Wagtail upgraded to version 1.6.3.
- Picard upgraded to version 1.5.1.
- Moved site root setup from Django data migration into 'initial_data' script.
- Graduated line lengths feature flag to main stylesheet.
- Unit tests run via tox now include optional app tests, if optional apps are present.
- Frontend: upgrade `gulp-sourcemaps` from `1.6.0` to `2.1.1`.
- Modified org structure to change the Assistant Director to `Stacy Canan`.
- `FilterableListForm` and related code, e.g. `get_page_set`
- Updated "Standing up for you" stats on the homepage.
- Use secure URLs for files stored on S3
- Fixed grade ordering on job listing posts.
- Updating Bureau Structure so Christopher D’Angelo isn't marked as "acting".

### Removed
- Removed Handlebars from `package.json` and `cf_notifier.js`.
- `NewsroomFilterForm` and `ActivityLogFilterForm` and related tests
- Removed `gulp-load-plugins` from `package.json`.
- Removed  Laura Van Dyke from the press resources page.

## 3.11.1

### Changed
- comparisontool updated to 1.2.7

## 3.11.0

### Added
- New unit test checks for missing migrations that need to be generated using `makemigrations`.
- Ability to run using HTTP locally with `./runserver.sh ssl`.
- Load DigitalGov Search JS using HTTPS.

### Changed
- Improved the help text in the Featured Content module in Wagtail.
- JS form validation messages and Conference module validation messages
- complaints app updated to 1.2.5
- retirement app updated to 0.5.3
- knowledgebase app updated to: v2.1.3
- college-costs app updated to: 2.2.6
- Moved careers page creation from Django data migrations to standalone Python scripts.
- Use HTTPS when linking to search.consumerfinance.gov.

## 3.10.10

### Fixed
- incorrectly used static tag on housing counselor page

## 3.10.9

### Added
- robots.txt

### Fixed
- Update links in TableBlocks that reference internal documents or pages & have no href


## 3.10.8

### Added
- enable the `USE_ETAGS` Django setting

## 3.10.7

### Fixes
- Corrected a typo introduced in 3.10.7

## 3.10.6

### Fixes
- replace a few remaining `STATIC_PREFIX` references with the `static` tag

## 3.10.5

### Fixes
- adds missing `{% load staticfiles %}` tags

## 3.10.4

### Added
- Added Prepaid Cards to mega menu. (Requires feature flag for now.)


## 3.10.3

### Removals
- This removes the current version number from built assets, like main.css


## 3.10.2

### Changed
- fixed typo in mission statement


## 3.10.1

### Changed
- retirement app updated 0.5.1
- restored css file 'cr-003-theme.css'


## 3.10.0

### Added
- Created new `WAGTAIL_CAREERS` feature flag to toggle from Django to Wagtail careers pages.
- Production settings now use ManifestStaticFilesStorage
- New environment variable to store the Akamai object ID
- Added a 'run_travis.sh' script to enable separate JS and Python test coverage reporting
- AbstractFormBlock to be used as a base class for modules requiring Django Forms
- wagtail_hooks.py function `form_module_handlers` used by `CFGOVPage.get_context()`
- Feedback module
- `data_research` app to project
- Conference Registration form, block, model, handler, and template
- Added TableBlock definition to organisms and models that use Table
- Added `cfgov/templates/wagtailadmin/js/table-block.js` to override the default form TableBlock inputs. ( This file was copied from Wagtail ).
- Added `cfgov/templates/wagtailadmin/table_input.html` to override the default form TableBlock inputs. ( This file was copied from Wagtail ).

### Changed
- Refactored heroes to support the new "bleeding" format.
- In templates, ALL static file references now use Django's `static` tag/function
- In CSS/Less, references to other assets are now relative
- Optimized Travis build by removing unnecessary steps.
- `flush_akamai` function to call Akamai API endpoint that flushes entire site instead, since this is faster than flushing an individual page
- Only proceed with an Akamai flush if it is an existing page
- Refactored heroes to support the new "bleeding" format.
- `CFGOVPage.get_context()` now uses wagtail hooks to call functions registered with the hook name `cfgovpage_context_handlers`
- `CFGOVPage.serve()` calls `CFGOVPage.serve_post()` to handle POST requests
- Changed label names for the half-width / third-width link blobs.
- Mega menu `Free Brochures` link
- Migrated previous Table data to new TableBlocks
- Modified `cfgov/cfgov/settings/base.py` to add wagtailadmin to the STATICFILES_DIRS path.
- Modified `cfgov/jinja2/v1/_includes/organisms/table.html` to work with the Wagtail TableBlock component.
- Modified `cfgov/v1/__init__.py` to add the linebreaksbr.
- Modified `cfgov/v1/atomic_elements/organisms.py` to create classes which inherit from the TableBlock classes. This allowed us to control which templates where used for rendering the Wagtail admin and table.
- Modified `cfgov/v1/models/browse_page.py`, `cfgov/v1/models/learn_page.py`, and `cfgov/v1/models/sublanding_page.py` to use the new AtomicTableBlock.
- Modified `cfgov/v1/wagtail_hooks.py` to add load new script for the admin.

### Removed
- `max-height` styling on info unit images
- Reference to publish_eccu repo
- `tax-time-saving` rules from `urls.py`
- Removed Owning a Home homepage from urls being pulled from sheersites.
- Removed duplicate caching configuration
- Icon for old Table from admin panel (this field will need to be removed in a future release)


### Fixed
- Corrected Spanish-language label for sharing module
- Typo on success message for form subscription


## 3.9.0

### Added
- Logging configuration to `local.py`
- Author names are now displayed in alphabetical order by last name, falls back on first name if necessary
- Ability to output sharing links within an Image and Text 50/50 Group module
- Added a test for get_browsefilterable_posts function of the sublanding page
- Data migration sets up site root and careers pages
- Wagtail User editor now enforces unique email addresses when creating/editing users.
- Default button text color and spacing overrides to `.m-global-search_trigger` in nemo stylesheet so that search button will be visible on pages that use `base_nonresponsive` template
- New `@flag_required` decorator for Django views


### Changed
- Special characters no longer break the multiselect in the filter form
- Updated gulp-istanbul npm module to version `1.1.1` from `0.10.3`.
- Updated del npm module to version `2.2.2` from `2.2.0`.
- Updated gulp-autoprefixer npm module to version `3.1.1` from `3.1.0`.
- Updated gulp-changed npm module to version `1.3.2` from `1.3.0`.
- Updated gulp-header npm module to version `1.8.8` from `1.7.1`.
- Updated gulp-imagemin npm module to version `3.0.3` from `3.0.2`.
- Updated gulp-less npm module to version `3.1.0` from `3.0.5`.
- Updated gulp-load-plugins npm module to version `1.2.4` from `1.2.0`.
- Updated validate.js npm module to version `0.10.0` from `0.9.0`.
- Updated webpack npm module to version `1.13.2` from `1.12.14`.
- Updated webpack-stream npm module to version `3.2.0` from `3.1.0`.
- Updated es5-shim npm module to version `4.5.9` from `4.5.7`.
- Updated gulp-rename npm module to version `1.2.2` from `1.1.0`.
- Replaces deprecated gulp-cssmin with gulp-clean-css.
- Updated admin page sidefoot 'Related links' label and icon to read 'Related content'
- Feature flag methods now take an explicit `request` object to determine what site to check the flag against



### Removed
- Unused functions `author_name` and `item_author_name` from `v1/feeds.py`
- Unused npm module map-stream.
- Custom method `most_common` since python lib offers similar function


### Fixed
- Post preview organism template used tag/author names instead of slugs that
caused bad link formation
- Fixed an issue w/ the email signup not utilizing the Gov Delivery JSON view for instant error/success feedback.
- Fixed an issue w/ the form validation skipping any validation types other than `required`.


## 3.8.2

### Changed
- Updated copy on Students and Recent Graduates Careers page.


## 3.8.1

### Added
- Google Optimize code on `find-a-housing-counselor` page


## 3.8.0

### Added
- Author names are now displayed in alphabetical order by last name, falls back on first name if necessary
- Ability to output sharing links within an Image and Text 50/50 Group module

### Changed

### Removed
- Unused functions `author_name` and `item_author_name` from `v1/feeds.py`


## 3.7.2

### Changed
- Added support for Spanish-language cue labels to the Expandables organism.
- Added support for Spanish-language heading to the Social Media molecule.
- Removed the leadership calendar print template from the "base.html" inheritence hiearchy
- restores the django logging config we used before cfgov-refresh


## 3.7.1
- always use "localhost" when setting the base URL for PDFReactor


## 3.7.0

### Added
- Added new conference url in the nav

### Changed
- Updated Protractor to version `4.0.2` from `3.2.1`.
- Updated large checkboxes to match the spec.
- Updated Capital Framework to version `3.6.1` from `3.4.0`.
- Updated imagemin to version `3.0.2` from `2.4.0`.
- Updated documentation npm module to version `4.0.0-beta5` from `4.0.0-beta2`.
- Updated gulp-uglify npm module to version `2.0.0` from `1.5.3`.
- Updated eslintrc dot-notation rule to support `catch` block in a Promise.
- Updated `gulp test:perf` task to use a Promise.
- Added `.eslintrc` override for gulp tasks to allow process.exit and console logging.
- Updated mocha npm module to version `3.0.2` from `2.4.5`.
- Updated gulp-mocha npm module to version `3.0.1` from `2.2.0`.

### Removed
- Unused `sinon-chai` npm package.

### Fixed
- Updated banner-footer-webpack-plugin to use git URL instead of `0.0.1`.


## 3.6.0

### Added
- Page revision management: http://docs.wagtail.io/en/v1.4.1/releases/1.4.html#page-revision-management,available at e.g. http://127.0.0.1:8000/admin/pages/64/revisions/
- Redesigned userbar: http://docs.wagtail.io/en/v1.4.1/releases/1.4.html#redesigned-userbar
- Multiple document uploader: http://docs.wagtail.io/en/v1.4.1/releases/1.4.html#multiple-document-uploader
- Improved link handling: http://docs.wagtail.io/en/v1.5/releases/1.5.html#improved-link-handling-in-rich-text
- New users created via the Wagtail admin will automatically receive a password reset email.

### Changed
- Many browser tests have been rewritten as Python unit tests
- A new spec suite "integration" encompasses tests from a few directories that were not named appropriately.
- Gulp test has been updated as there are no longer any browser tests to run by default
- `content_panels` are no longer defined in `AbstractFilterPage`; defined in its subclasses instead
- Upgraded Wagtail from 1.3 to 1.5.2
- Consolidated all environment variables in config/environment.js.
- Ignored `console.log` in tests and enforced `no-process`.
- Updated `STAGING_HOSTNAME` to `DJANGO_STAGING_HOSTNAME` environment var.
- Allows passing of port to `runserver.sh`.
- Updated browse-filterable test suite to properly nest pagination tests.
- Updated pagination to support multiple pagination molecules on a single page.

### Removed
- Unused `SELENIUM_URL` environment variable.
- Removed unused `interactiveTestPort` test variable.
- Squashed all migrations
- `initial_test_data.py` as the tests create the data they need now.

### Fixed
- Added misnamed and unreferenced environment variables to .env.
- Moved pagination tests from /organisms/ to /molecules/ where they belong.


## 3.4.0 2016-07-12

### Added
- leadership calendar Django app
- Frontend: Added ability to auto-fix linter error with the `--fix`
  flag on the linter task.

### Changed
- Updated ESLint to `2.13.1` from `2.7.0`.
- Fixed job ordering on Careers home page to be consistent with Current Openings page.

### Removed

### Fixed
- Fix scheduled publishing

## 3.0.0-3.3.22 – 2016-06-22

### Added

- Added nonresponsive header script for non-v1 sections of the site

### Changed
- Datetimes are now saved in UTC and rendered in Eastern timezone when displayed in templates.
- Django timezone setting changed to America/New_York.
- Updated home page stats and date.
- Rebuilt Nemo Grunt tasks in Gulp and moved built files to static_built directory.

### Removed

### Fixed

- Fixed layout bug in Latest Updates on Home Page.
- Fixed spacing of Home Hero content.
- Fixed spacing issues in the pre-footer.


## 3.0.0-3.3.21-hotfix – 2016-06-10

### Added
- Added "Getting an Auto Loan" to the mega menu

### Changed
- Invalid filterable list input returns empty paginated object instead of empty list in page_sets

### Removed

### Fixed


## 3.0.0-3.3.21 – 2016-06-08

### Added
- Ability to use Social Media molecule as a Wagtail module in the Sidefoot.
- Frontend: Added task for generating JavaScript code docs with `gulp docs`.
- Test for `most_common` util
- Browser tests for most of the organisms generated by Wagtail
- `cfgov/scripts/_atomic_helpers.py` to provide streamfield data
- Test for present, past, and future event states

### Changes
- Use bare value of RichText field if value type is not RichText.
- Check against Activity Log topics when generating View More link.
- Breadcrumb and sidenav link generation gets most appropriate version of page.
- Made Text Introduction's `has_rule` option have an effect.
- Tidied up some of the template logic around using `render_block`.
- Changed class of FCM category slug to remove extra spacing.
- Updated gulp task to write both responsive and non-responsive styles for ondemand needs.
- Updated the test fixture for ondemand includes to allow for the nonresponsive stylesheet to be loaded for visual testing.
- Use bare value of RichText field if value type is not RichText
- Check against Activity Log topics when generating View More link
- initial_test_data script now uses streamfield block data from a new file called `_atomic_helpers.py`
- `when` now compares datetimes against the current time in ET, not UTC
- `when` optionally uses the event stream's start time, if there is one
- Promotes Expandables from molecule to organism
- Changes global banner expandable Less to resolve cascade issue
- Maintain order and uniqueness in JS file lists by using `OrderedDict` instead of `set`
- `user_save_callback` updated to expire a password if it's for a new user

### Removed
- Event RSVP email link button.
- `atomicName` parameter from `checkDom` atomic helper.
- Unused function `get_related_posts_categories`
- Unused gov delivery view function in jobmanager
- PostPreview organism from streamfield block choices since it was unused
- Custom classes `CFGOVUserEditForm`, `CFGOVUserCreationForm` and functions `create_user` and `edit_user`
- Custom redirects for creating a user and resetting the password
- `convert_to_datetime` since it duplicated logic in `_convert_date`

### Fixed


## 3.0.0-3.3.20 - 2016-05-24

### Added

### Changes

### Removed

### Fixed

- get_browsefilterable_posts() call to get_page_set

## 3.0.0-3.3.19 - 2016-05-23

### Changes
- Frontend: Added `destroyInitFlag()` method to `atomic-helpers.js`.
- Frontend: Added `destroy()` method to `Expandables.js` to allow
  reversing calls to `init()`.
- Frontend: Added extra small tests to bureau structure page.

### Fixed
- Frontend: Fixed issue where cloned expandables were not initializing
  on the bureau structure page.
- Frontend: Removed `self` references in ContentSlider.
- Newsroom fixed to render all categories when no filters are selected.

## 3.0.0-3.3.18 - 2016-05-20

## Added
- missing publish_eccu requirements

### Changes
- Frontend: Added `destroyInitFlag()` method to `atomic-helpers.js`.
- Frontend: Added `destroy()` method to `Expandables.js` to allow
  reversing calls to `init()`.
- Frontend: Added extra small tests to bureau structure page.

### Removed

- Removed activities-block.html

### Fixed
- Frontend: Fixed issue where cloned expandables were not initializing
  on the bureau structure page.
- Frontend: Removed `self` references in ContentSlider.


## 3.0.0-3.3.17 - 2016-05-20

### Added
- Missing token provider for forms submitted by JS
- Ability to refresh akamai cache on page publish
- Adding Acceptance tests for the Video Player
- Adding Validation code and url param fix for Ustream player

### Changes
- Rename Events body field => Subheading
- Switch render location of live/future body fields to under the map (new body location)
- Change date used for post preview from date published to actual event date.
- Fixes issue with spacing after the last item in a full-width component
- Adding Validation code and url param fix for Ustream player.

### Removed

### Fixed

## 3.0.0-3.3.16 - 2016-05-19

### Added
- `parse_links` calls on rich text fields on the rest of the fields
- Add unit tests for filterable list functions
- Added browser tests for the multiselect.
- Fix category filtering
- Ability to refresh akamai cache on page publish

### Changes
- filterable_context.py -> filterable_list.py
- Refactored the filterable list logic for modularity and testability
- Rename Events body field => Subheading
- Switch render location of live/future body fields to under the map (new body location)
- Change date used for post preview from date published to actual event date.

### Removed

### Fixed

- Removed wrapping `<p>` tag on a form field's description field output,
  since it's a rich text field that provides its own markup.
- Fixed issue with single careers layout.

## 3.0.0-3.3.15 - 2016-05-16

### Added

### Changes

- Updated Capital Framework to latest.
- Updated stats on homepage to match CCDB landing.

### Removed

- Removed acting Dept Directors from Leadership calendar filter.
- Removed obsolete module kbclick.js.

### Fixed

- Fixed a validation bug in the Multiselect.
- Fixed issue with spacing after the last-child.


## 3.0.0-3.3.14 - 2016-05-11

### Added

### Changes

- Fixed Password Reset Flow
- Fixed saving of Legacy Blog Pages

### Removed

### Fixed


## 3.0.0-3.3.13 - 2016-05-11

### Added
- Added print styles to hide major site features that aren't print applicable.
- Added base pagination browser tests.
- Image Text 50 50 Organism to Blog Page
- Moved django-commons into the project

### Changed

- Updated static version of the org chart.

### Removed

### Fixed

- Fixed an issue where the header only had 15px of spacing instead of 30.
- Fixed the spacing around info-units groups and breadcrumbs.
- Fixed duplicate Protractor tests.
- Fixed issue with page jump form.

## 3.0.0-3.3.12 - 2016-05-05

### Added
- Additional page template tests
- RegComment organism: New option to use a generic link for commenting at
  Regulations.gov or going directly to the specified document's comment form.
- Additional molecule tests

### Changed
- Updated event times to show EDT.
- Frontend: Added init flag when initializing atomic components.


## 3.0.0-3.3.11 - 2016-05-03

### Added
- Front end: Added No Fear Act link to footer.

### Changed
- RSS Feeds for all Filterable Pages
- Animated Gif Support
- Ensure files uploaded as .PDFs get a download icon
- Handle govdelivery job subscriptions via a Django form
- Refactored HousingCounselor form to use USZipCodeField() in order to not strip leading zeros


## 3.3.0-3.3.10 - 2016-04-28

### Fixed
- Typo in reg comment form


## 3.0.0-3.3.9 - 2016-04-28

### Added

- Added tests for the public methods in the Multiselect
- API client for Regulations.gov Comment API
- reg-comment organism and Wagtail module for adding it to a page

### Changed

- Make further reading and list filter results distinct

### Removed

### Fixed


## 3.0.0-3.3.3 - 2016-04-21

### Added

- Added unit test specs for all files to test (excluding config, polyfills and jQuery plugins).
- Added no-js and js classes to the on-demand header.
- Added link to Livestream FAQ.
- Flag for database routing for content.consumerfinance.gov.
- Added the Digital Gov search script.

### Changed

- Hid overflow-x at mobile sizes on document body.
- Added `halt()` and `clearTransitions()` methods to transition behaviors.
- Updated the content on doing-business-with-us and doing-business-with-us/upcoming-procurement-needs based on EA feedback.

### Removed

- Removed resolved TODOs and old macros replaced by atomic components.

### Fixed

- Fixed an issue where the multiselect couldn't be closed.
- Fixed the browser tests for the recent change to wagtail pages.
- Fixed the mobile menu for on-demand django pages.
- Fixed disappearing search close button when swapping device orientation.


## 3.0.0-3.3.2 - 2016-04-11

### Added

- Adds a max-selections checker to the Multiselect.
- Remove inline CSS when running sheer_index.
- Abstracted dom events for easier reuse throughout the project.
- Added npm shrinkwrap and snyk dependency monitoring
- Tests `share_the_page` wagtail hook and associated functions

### Changed

- Updated Global Search to set search trigger to invisible,
  since hidden is overridden.
- Defaulted Related posts slug title to 'Further Reading' and made it a field in wagtail.
- Enabled gov delivery subscriptions to work on wagtail pages
- randomized formfieldWithButton Id and included name field for post requests.
- Update Director's Bio and Deputy Director's Bio
- Update the leadership calendar copy and links
- Updated the placeholders in wagtail filterable list controls.
- Updated footer to atomic footer.
- Pinned our NPM dependencies.
- Updated Capital Framework to 3.3.0
- Changed U.S. flag image paths to be root-relative
- Refactored wagtail hook `share_the_page`

### Removed

- Removed `gulp beep` task for optional alerting when the build process
  has completed.
- Remove Disqus comments from blog pages
- Removed sitespeed.io gulp task

### Fixed

- Fixed paths to templates that were moved in to /about-us.
- Update biographies for director bios.
- Fixed issue with bad values in the multiselect.
- Fixed the missing logon on IE 8.
- Fixed an issue w/ the spacing on the hero.
- Fixed issue where missing images were breaking the hero layout

## 3.0.0-3.2.1 - 2016-03-21

### Added

- Added Featured Menu Content Molecule.
- Added Global Banner Molecule.
- Added Digital Privacy Policy to the footer.
- Added tests for dom-traverse functions
- Added default values for the View more text and URL.
- Dynamically create the View more URL if there are tags
- Add an EXTERNAL_ICON_PATTERN to handle icons and links separately
- Added specific Blog/Newsroom Categories to Related Post options
- base.html now checks for page (seo) title if exists
- Added a space before the external icon
- Added validation for Youtube URLs.

### Changed

- Abstracted create and queryOneout of the multiselect.
- Simplified array searching in the Multiselect.
- Updated the home hero to it’s own molecule.
- Updated the layout for the level 1 menu items to distribute them more evenly
  across the header.
- Abstracted the string utils from the Multiselect.
- .gov links have an external icon
- Updated the Hero Macro for the new overlay hero styles.
- Updated article template to render all categories
- Append bureau title on every template rendered
- Changing the times we receive for calendar events to match our db.
- Updated `external-site/index.html` to use the full params of whatever's being passed in.
- Changed copy on `/the-bureau/`
- Updated titles and names in the Bureau Structure page

### Removed

- Removed Georgia usage for the time being.
- Removed ICS download placeholder from events.

### Fixed

 - Fixed active filter notification on Browse Filterable pages.
 - Corrected the homepage links.
 - Fixed date range searches on blog page.

## 3.0.0-3.1.1 - 2016-03-21

### Added
- Added Backend sidebar contact
- Add Related Metadata molecule to backend
- Added `ClearableInput` class for clearable input behavior
  in `input-contains-label` CF class.
- Added Github specific Issue and PR templates.
- included paragraph rich text field to related links
- Added new content flush sides on small modifier to fix an issue where margin was set on the molecule level instead of the template.
- Added Info Unit Macro.
- URL field to the Post Preview organism
- Frontend: Added overlay atom.
- Signal receiver function to unpublish all revisions for a page when a page is unpublished
- Backend: HomePage Model
- David Silberman's assets
- Frontend: Added JS init scripts for /offices/, /sub-pages/, and /budget/.
- Frontend: Added data-* attribute JS utility class.
- New manager to query for the most appropriate pages (shared and/or live)
- Enabled Demo Page in flapjack
- Included Password Complexity rules for admin user creation/editing flow
- Enabled email backend for Production settings
- Frontend: Added utility classes for translation and opacity CSS transitions.
- Added SublandingFilterablePage class
- Script to semi-automate importing refresh data
- Provided option to exclude sibling pages in secondary navigation
- Added tests for `external-site-redirect.js`
- Frontend: Added JS Tree data structure and traversal algorithms.
- Add text intro and featured content to SublandingFilterablePage
- Add a script `move_reports.py` to move all reports under a given SublandingFilterablePage
- Add a 'careers_preview' query to limit the results to 5
- Added CFGovLinkHandler to convert richtext internal links to relative links
- Frontend: added `u-hidden-overflow` utility class.

### Changed
- Converted the project to Capital Framework v3
- Updated `protractor` from `3.0.0` to `3.1.1`.
- Included Table organism within full width text
- Changed BrowseFilterablePage and related-metadata.html molecule templates to
  account for new backend
- Abstracted info unit into a helper mixin to make it easier to re-use the inline
  version.
- Moved Home page specific layout changes to it's own file.
- Updated jsdom from `7.2.2` to `8.0.4`.
- Updated secondary-nav to use new expandable molecule in place of old CF
  Expandable.
- Updated gulp-eslint from `1.0.0` to `2.0.0`.
- Converted Link Blob Group, 25/75 Group, and 50/50 Group to single Info Unit Group.
- Converted Link Blob Macro to Info Unit Macro.
- Converted 25/75 Macro to Info Unit Macro.
- Converted 50/50 Macro to Info Unit Macro.
- Updated Home Page to Info Unit Macro.
- Included use of wagtail `classname` meta field for block css modifiers
- Breadcrumbs for Wagtail pages now handled by Wagtail
- Changed Wagtail pages extending from `layout-side-nav.html` to use new side
  navigation handling
- Changed FilterableListControls.js to add validation for email, date, and
  checkbox fields.
- Converted references and asset urls from Fuchs to Silberman.
- Fix blog post template to use sheerlike related posts method.
- Restructured mega menu to include submenus recursively to allow for a
  third-level.
- Renamed atomic-checkers `validateDomElement` to atomic-helpers `checkDom`.
- Add two categories to the Implementation Resource group.
- Updated the homepage based on user feedback.
- Renamed preview_link_url/text => secondary_link_url/text
- Updated Categories for Research & Reports.
- Changes to job listing pages.
- included backend support for Video in FCM
- Changed `external-site-redirect.js` to remove jQuery and fix Regex.
- Updated the global search for no-js and IE 8-10 fixes.
- Frontend: Added all launch-state mega menu links.
- Frontend: Added hover-to-show behavior in desktop mega menu.
- Use the added `careers_preview.json` in the careers sublanding page instead
  of `careers.json`
- Wrap prefooter section in Browse pages in a conditional to prevent empty prefooter
- Frontend: Added behaviors for third level mobile mega menu.
- Frontend: Made Expandables collapse under 600px window size.
- Updated the Mega Menu layout to avoid pointer events for older IE.
- Updated the Mega Menu for devices without JS.
- Disabled GTM tracking for links in menu and return to top link.

### Removed
- Removed normalize and normalize-legacy from main less file because CF
  already includes it.
- Removed old branded list mixin (was causing compile errors).
- Removed unnecessary Wagtail streamdata retrieval function from v1/utils/util.py
- Removed old beta styles.
- Removed prototype language, such as instances of setting `value`, `page`,
  and `global_dict`
- Imports of contact info macros that were breaking the page
- Removed Link Blob, 25/75, and 50/50 styles.
- Removed need for negative margin tweaks after groups.
- Removed need for positive margin tweaks aroung group headings.
- Removed heros from old WordPress pages.
- Removed `show-hide-fields.js` script and reference from common.js.
- Meredith Fuch's assets.
- A couple of Implementation Resource group categories.
- Removed Chosen.js library and custom styles/scripts.
- Removed several size=x params passed to query.search(), which don't do anything
- Removed all the pages and associated code that have been ported to wagtail.

### Fixed
- Fix bug where publised pages were showing shared content
- Fixed Contacts import-data script to set phone numbers correctly
- Fixed an issue where heros were not displaying on new Wagtail pages.
- Fixed an error where the secondary nav script was trying to initialize on
  pages it wasn't used.
- Fixed archive_events script to run in production.
- Fixed issue where form validation clashed with filterable list controls.
- Post preview title now links to page link.
- Fixed a bug where the search input and button in the header were misaligned.
- Fixed urls document type for career pages.
- Fixed stacking bug in header search.
- Fixed page saving bug that would prevent the display of a page's tags
- Fixed ordering for Filterable results to be newest => oldest by published_date.
- Fixed a bug where activiating the clear button wasn't clearing filtered
  results on browse filterable pages.
- Fixes the values for author and tag options to remove special characters.
- Fixes layout issues with filters on sheer pages.
- Fixed failing browser tests due to atomic naming updates.
- Fixed a bug in the multi-select script where value was set before input type.
- Fixed positioning bug in global search.
- Fixed issue where categories without a set icon were showing the speach icon.
- Fixed issue where a filtered page wasn’t showing the selected options in the
  multiselect.
- Fixed an error in the Browser tests for IE 8.
- Fixed an error in the Browser tests when running on Jenkins.

## 3.0.0-3.0.0 - 2016-02-11

### Added
- Added 'sheer_index' manage.py subcommand, to replace usage of 'sheer index'
- Migrated 'sheerlike' project into this codebase
- Added 'watchserver' manage.py subcommand for running Django dev server
  and gulp watch together.
- Added Acceptance tests for the `activity-log` page.
- Added webpack module loader for per-page JavaScript.
- Added external-site page-specific script.
- Added `config/environment.js` for project JS path configuration.
- Added filesystem helper to gulp utilities for retrieving a binary executable.
- Django Server
- Django related urls to access links
- Django-Sheerlike integration
- Added Acceptance tests for `the-bureau` pages.
- Added test utility to retreive QA elements.
- Added ARIA state utility to enable decorating dom elements with ARIA states.
- Added unit test for `aria-state.js`.
- Wagtail CMS
- Added `gulp test:a11y` accessibility testing using node-wcag.
- Added node 4.1.0 engine requirement in `package.json`.
- Added `commonjs`, `jest`, `protractor` environments.
- Added new ESLint `no-useless-concat`, `global-require`,
  `jsx-quotes`, `no-restricted-syntax`, `block-spacing`, `require-jsdoc`,
  `space-before-keywords`, `no-dupe-class-members`, `prefer-arrow-callback`,
  and `prefer-template` rules.
- Added `properties` attribute of `id-length` rule.
- Added `keywords`, `unnecessary`, and `numbers` attributes
  to `quote-props` rules.
- runserver.sh script to collectstatic files and run the server
- Added testing for web-storage-proxy.js
- Added Acceptance tests for `careers` pages.
- CFPBPage model
- Backend for Staging vs Production publishing
- Django template tags
- Added `block__flush` to cf-enhancements to remove margin from all sides.
- Added Acceptance tests for `blog` pages.
- Added Acceptance tests for `newsroom` pages.
- Added Acceptance tests for `doing-business-with-us` pages.
- Added Acceptance tests for `budget` pages.
- Added atomic landing page template prototypes.
- Added `/organisms/` and `/molecules/` directories to includes directory.
- Added `gulp test:perf` task to test for performance rules.
- MYSQL backend to project settings & a database creation script
- Added `gulp test:unit:server` for running Django unit tests via gulp.
- Added templates and CSS for the Text Introduction molecule.
- Added Unit test for `BreakpointHandler.js`.
- EventPage and EventLandingPage
- Management command to convert Wordpress data into Wagtail based Django models
- Script to convert Event WP data into Wagtail specific POST data for wagtailcore view `create()`
- Added half-width-link-blob macro and styles
- Added templates and CSS for the Image and Text 25/75 molecule.
- Added templates and CSS for the Image and Text 50/50 molecule.
- Added templates and CSS for the Call to Action molecule.
- Added `gulp beep` task for optional alerting when the build process
  has completed.
- Added Molecule/Organism Streamfields.
- Added wagtail specific demoPage only available in development for displaying moleclues/organisms.
- Added `license` field to `package.json`.
- EventArchivePage, EventRequestSpeakerPage, and EventFilterForm.
- Added templates and CSS for the Full Width Text organism.
- Added templates and CSS for the Contact Method molecule.
- Added templates and CSS for the Sidebar Contact Info organism.
- Added `/browse-filterable` template page
- Added templates and CSS for the Main Contact Info organism.
- Added templates and CSS for the Related Posts molecule.
- Added templates for the Hero molecule (CSS is in CF-Layout v1.3.0)
- Added template for post-preview molecule
- Added templates and CSS for the Signup Form organism.
- Added templates and CSS for the Content Sidebar organism.
- Added instruction to create superuser for admin access.
- Adds new file to commands module in the core app called `_helpers.py`
- Adds ability to import snippets
- Added ImageText2575 molecule backend model and template
- Added Call to Action backend and template
- Added Contact snippet and molecule backends
- Added temporary folder for converted Jinja2 Wagtail field template files
- Added WP Import Data Contact processor
- Added templates and CSS for the Adding Sidebar Breakout organism.
- Added cf-tables and tables molecule
- Landing Page Type
- Initial Data json file for preloading pages
- Added `/browse-basic` template page.
- Added templates and CSS for Expandable molecule and ExpandableGroup organism.
- Added `classlist` JS polyfill.
- Added `EventObserver` for adding event broadcaster capability to JS classes.
- Added `atomic-checkers.js` and `validateDomElement`
  utility method for checking atomic element DOM nodes.
- Backend Organisms Full Width Text & Post Preview.
- Added Related Posts molecule to the CFGOVPage
- Add Main Contact Info molecule
- Add Sidefoot Streamfield to CFGOVPage for sidebar/footer content
- Add global context variable `global_dict` for easier prototyping
- Add styleguide app to local settings
- Added templates and CSS for the Filterable-List-Controls organism.
- Add Table organism
- Add Sublanding Page
- Add Hyperlink template
- Add icons to Sidefoot Streamfield blocks
- Add ImageText5050Group and HalfWidthLinkGroup templates and organisms
- S3 Image Upload support for Refresh/Prod
- Dev Landing Page Demo
- Add Image Text 25/75 and Full Width Text into SublandingPage
- Add related_posts_function to the global context in Jinja2 for prototyping of related posts
- Added the featured content module molecule and included it in the landing-page prototype
- Add ImageText2575Group organism
- Add ImageText2575Group to Sublanding and Landing pages
- Add the insets Quote and Related Links.
- Added templates and CSS for the Notification molecule.
- Added prototype data to the form-field-with-button molecule
- Added prototype data to the email-signup organism
- Added the email-signup organism to landing-page template
- Added templates and CSS for the Social-Media molecule.
- Add Heading field to Link Blob group
- Add prototype data to Image Text organisms
- Backend Expandable/Expandable Group Molecule & Organisms
- Added Number Block
- Added Form Field with Button to sublanding page
  ([Fixed 1246](https://github.com/cfpb/cfgov-refresh/issues/1246)).
- Added Backend Feature Content Molecule
- Added get_unique_id context method.
- Added templates and CSS for the Item Introduction organism.
- Added templates and CSS for the Pagination molecule.
- Backend Browse Page
- Added Backend Item Intro Organism
- Added Backend: Notification
- `dom-traverse.js` for dom querying not covered by native dom.
- Added Backend Learn Page model
- Added Related Topics molecule.
- Added full_width_sans setting for correct font face usage.
- Added a new nav-link molecule macro and styles.
- Added Related Links to Sidebar/Footer.
- Added Related Metadata molecule.
- Added custom image and rendition models CFGOVImage and CFGOVRendition
- Added AbstractLearnPage for Learn and Doc Detail pages
- Added preview fields to AbstractLearnPage
- Added relevant date fields to AbstractLearnPage
- Added multi-select atom styles and scripting
- Added Frontend: Global Header CTA.
- Added Frontend: Header.
- Added Frontend: Mega Menu.
- Added Frontend: Global Eyebrow.
- Added Frontend: Global Search molecule.
- Added language dropdown for pages, which defaults to english
- Add BrowseFilterablePage model
- Add BaseExpandable class for expandable controls
- Add FilterControls organism using BaseExpandable
- Add url_parameters macro to handle adding existing get URL parameters into links
- Added new info-unit molecule that combines (but doesn't replace) the half width link blob, image and text 50/50, and 25/75 into one base molecule using modifiers.
- Added new (undocumented) card molecule.
- Add wagtailuserbar to the base.html
- Added unit test for beta-banner.js.

### Changed
- Updated the primary nav to move focus as user enters and leaves nav levels
- Moved handlebars from npm to bower.
- Added jQuery CDN with fallback to head to satisfy GTM requirements.
- Changes the location of the /dist folder to cfgov/v1/jinja2/v1
- Server port is now at 8000
- included with context flag for macros that make a call to request object
- Updated Jinja2 shorthand if statements to include an empty else case.
- Added `binaryDirectory` parameter to `fsHelper.getBinary` helper function.
- Updated jsdom from `3.1.2` to `6.5.1`.
- Updated mocha-jsdom from `0.3.0` to `1.0.0`.
- Updated istanbul from `0.3.13` to `0.3.20`.
- Updated TravisCI node version to `4.1.0`.
- Updated ESLint configuration from `1.0.0` to `1.5.1`.
- Vendor related files now sit at the root project location
- Moved templates to reside in v1 app project jinja2 directory
- Added ability to use django static & url functionality in jinja2 templates.
  [More Information](https://docs.djangoproject.com/en/1.8/topics/templates/#django.template.backends.jinja2.Jinja2)
- Refactored web-storage-proxy.js to be less complex and make it testable
- Updated del from `1.2.0` to `2.0.0`.
- Updated chai from `2.3.0` to `3.3.0`.
- Updated sinon-chai from `2.7.0` to `2.8.0`.
- Settings file and template loaders
- Updated gulp-autoprefixer from `2.3.1` to `3.0.2`.
- Added pixel dimensions to Cordrary corner video image.
- Added JS in `./config` directory to `gulp lint:build` task
  and merged that and gulp config together in `config.build`.
- addressed security concerns about query data validation in calendar filter pdf generation,
  and added an option to filters to allow post requests
- fixed url routing for rendering directory cordrays pdf
- explicitly stated jinja2 to autoescape in templates
- Changes `align: value` attribute in ESLint `key-spacing` rule
  to individual mode with `mode: minimum` option set.
- Changes `quote-props` rule attribute to `consistent-as-needed`.
- Added href URL to primary nav top-level menu link.
- Changed DB backend from sqlite ==> MYSQL.
- Govdelivery subscribe view is now exempt from csrf verification
- Fixed issue w/ gulp watch task not compiling JS on change
- Refactored `BreakpointHandler.js` to remove jQuery dependency and unneeded code.
- Changed from single cf import to individual module imports.
- Move handlebars dependency to npm from bower.
- Change Doing Business With Us email to office email
- Updates `gulp-sitespeedio` from `0.0.6` to `0.0.7`.
- CFGOVPage to include tags and authors
- Event import script to include grabbing tags and authors
- Change templates to move logic to Django backend
- Move Event filter over to a Django form.
- Updates `jsdom` to `7.0.2` from `6.5.1`.
- Move staging hostname variable from django settings to be an environment variable
- Uses globally installed Protractor in setup.sh, if available.
- Updated the existing breakpoint variables and values to the ones released in cf-core v1.2.0
- Excludes 3rd-party JS polyfills from linting.
- Abstracts code into helper class `DataImporter`
- Modifies command line options to allow specifying arguments for importing pages or snippets
- Changes the way the processor module is imported so it imports it using the [app] argument
- Moves the processors module from the core.management.commands module to the v1 app
- Contact molecule templates
- Changes .env Project configuration workon control flow to direct stdout and stderr to /dev/null.
- Upgrade wagtail to 1.2
- Cleaned up and rebuilt the secondary nav to reduce complexity and fix bugs
- Routed landing page type related molecules and organisms
  to use `jinja2/v1/_includes/` template locations.
- Updated protractor from 2.5.1 to 3.0.0.
- Updated gulp-sitespeedio from 0.0.7 to 0.0.8.
- Update runserver script to start MYSQL if it isn't running
- Reduced padding on expandables per direction of design.
- Hide cues on expandables when JS is turned off.
- Updated protractor from 2.5.1 to 3.0.0.
- Change name of Settings tab to Configuration
- Move some Promote fields to Configuration tab
- Change Promote to be Sidebar/Footer
- Move Related Posts and Email Signup to sidefoot Streamfield in the Sidebar/Footer tab in CFGOVPage
- Finalize Sidebar Breakout organism template
- Finalize Sublanding Page template
- Fix related post molecule to be used in multiple places
- Convert Sidefoot paragraph streamfield block to Textblock
- Updated headings for changes in Capital Framework
- Temporarily comment out related posts section of single blog post
  browser test until BlogPage's are in Wagtail.
- Add `show_heading` checkbox to Related Posts organism to toggle the heading
  and icon.
- Merge Streamfields in LandingPage
- Landing and Sublanding content blocks render each atomic structure with `div class="block">`
- Added environments to frontend/backend setup scripts.
- Make Full Width Text organism a StreamBlock and add insets
- Converted `external-site.js` to `ExternalSite.js` class and removed 3rd party dependencies.
- Changed the ImageBasic atom to always include an optional alt by default
- Removed field validation on content creation
  ([Fixed 1252](https://github.com/cfpb/cfgov-refresh/issues/1252)).
- Sets npm install on frontend.sh to warning level.
- Updated Jinja2 environment inlcude flag related methods
- Updated ImageText5050 requirements [Fixed 1269] (https://github.com/cfpb/cfgov-refresh/issues/1269)
- Updated `webpack-stream` to `3.1.0` from `2.1.0`.
- Updated `player` to `0.5.1` from `0.6.1`.
- Updated streamchild render method to use default behavior when using default blocks [Fixed 1268] (https://github.com/cfpb/cfgov-refresh/issues/1268)
- Fixes styling and rendering issues [Fixed 1278] (https://github.com/cfpb/cfgov-refresh/issues/1278)
- Upgrade version of Wagtail to 1.3
- Change method of CFGOVPage called `children` to be called `elements`
- Moved html5shiv into modernizr.
- Updated `gulp-load-plugins` to `1.2.0` from `1.1.0`.
- Included breadcrumb data from page context
- Added development environment data initialization
- Pinned jQuery to `1.11.3` due to changes in `1.12.0` that cause errors in jsdom.
- [Fixed 1320] (https://github.com/cfpb/cfgov-refresh/issues/1320)
- Converted the nav-secondary macro and styles to an organism
- Updated the new secondary-nav organism to use the new nav-link molecule
- Updated the secondary-nav-toggle for new classnames
- Changed expandable.html to be a macro for upcoming Filtered List
- Updated browse-filterable demo
- Updated filterable-list-controls organism to allow for multiple option
- Password Policy & Lockout criteria for login, account password change & forgot my password.
- Updated the project to use Avenir font by default
- Updated `mocha` from `2.2.4` to `2.4.2`.
- Updated `sinon` from `1.14.1` to `1.17.3`.
- Updated `lodash` from `3.10.0` to `4.0.1`.
- Change jinja2 templates to handle Wagtail page
- Fixed [1348](https://github.com/cfpb/cfgov-refresh/issues/1348) and [1354](https://github.com/cfpb/cfgov-refresh/issues/1354)
- Updated brand colors to updates in generator-cf.
- Disabled JavaScript in IE8 and earlier.
- Removed max_length validation until [later review](https://github.com/cfpb/cfgov-refresh/issues/1258) after release
- Refactored beta-banner.js to demonstrate general lifecycle.

### Removed
- Removed unused exportsOverride section,
  which was an artifact of the grunt bower task.
- Removed browserify, watchify, and browserify-shim dependencies.
- Removed src directory
- Removed bad CF Notifier tests.
- Removed unnecessary mobile-only expandables
- Removed link from Cordray's corner image `/the-bureau/about-director/`.
- Removed extra Google Analytics code.
- Removed `istanbul` because it's already a dependencies of `gulp-istanbul`.
- Sidebar from LandingPage
- Removed `map` and `filter` array polyfills.
- Removed `event-listener.js` and `query-selector.js` polyfills for IE8.

### Fixed
- Fixed instructions for gulp watch
- New way to run the server documented in the INSTALL.MD
- New way to define url routing, no longer automatically set by file path
- Fixed heading structure throughout website
- Fixed setup.sh to use argument correctly
- Fixed title for Small & Minority Businesses
- Fix page header rendering for Sublanding page
- Fix related post molecule to be used in multiple places
- Fix failing tests relating to Related Posts organism
- Fix related-posts.html logic
- Minor PEP8 compliance changes
- Fixed the markup for the 25/75 organism.


## 3.0.0-2.4.0 - 2015-09-29

### Added
- Added Favicon
- New and improved primary nav (both look and interaction)
- Added expanded-state utility for getting/setting aria-expanded

### Changed
- Updated Video Code to make it usable on Events pages.
- Changed gulp JS unit testing task from `gulp:unit:js` to `gulp:unit:scripts`
- Updated Meredith Fuchs bio and images.
- Added indent rules for `var`, `let`, and `const` in ESLint config file.
- Replaced old Grunt legaccsy plugin with Gulp mq-remove plugin
- Added ability for acceptance --specs test flag to accept list of test files.
- Changes `big_radio` macro to `radio_big` and `checkbox_bg` to `checkbox_big`.
- Updated Dep Dir title to include "Acting"

### Removed
- Disables tests for landing page events, since we don't currently have events.
- Removed Ombudsman from nav for beta freeze.

### Fixed
- Fixed issue with logic displaying the Event summary state.
- Fixed missing IE only stylesheet for older systems/browsers.
- Fixed skip-navigation link for keyboard navigation.


## 3.0.0-2.3.0 - 2015-08-27

### Added
- Added time macro.
- Added `gulp test:unit` and `gulp test:acceptance` tasks for test stages.
- Added support for link buttons to disabled link utility class.
- Added `breakpoints-config.js` config file to use for responsive JS.
- Added breadcrumbs to blog, newsroom, careers, business, bureau
  and budget pages
- Added Meredith Fuchs to Leadership calendar filter.
- Added unit test for `assign` utility.
- Added `get-breakpoint-state.js` to add support for responsive JS.

### Changed
- Moved `.meta-header`, `.jump-link`,
  and `.list__links` to `cf-enhancements.less`.
- Converted time elements to use time template.
- Broke apart format macros into topical macros.
- Updated legacy code to remove old jQuery dependency and
  unnecessary code.
- Updated copy on `about-us` page
- Added copying of `.env_SAMPLE` to `.env` part of `setup.sh`.
- Moved console output messages to the end of the `setup.sh` `init` method.
- Organized `.env_SAMPLE` and made `.env` executable on its own.
- Added `HTTP_HOST`, `HTTP_PORT`, `SELENIUM_URL`, `SAUCE_USERNAME`,
  `SAUCE_ACCESS_KEY`, `SAUCE_SELENIUM_URL`, and `VIRTUAL_ENV`
  constants to `.env_SAMPLE`.
- Moved aggregate `gulp lint` task to bottom of file to avoid duplicate
  lint task entries in `gulp --tasks`.
- Renamed `gulp lint:src` to `gulp lint:scripts` to future-proof type of linting.
- Renamed `gulp test:macro` to `gulp test:unit:macro`.
- Renamed `gulp test:processor` to `gulp test:unit:processor`.
- Renamed `gulp test:browser` to `gulp test:acceptance:browser`.
- Edited `INSTALL.md` to accommodate changes in `.env_SAMPLE`.
- Edited Protractor configuration to include browser groups,
  which by default only run the essentials locally, but the full suite
  (including legacy browsers) on Sauce Labs when Sauce credentials are present.
- Updated test instructions to use the gulp test subtasks.
- Updated Travis CI settings to use `setup.sh`.
- Updated files to use `breakpoints-config.js`.
- Made `/the-bureau/bureau-structure/role-macro.html` private.
- Updated `gulp clean` to leave the `dist` directory and remove the inner
  contents
- Use `HTTP_PORT` environment variable for port in `gulp watch`, if available.
- Removed "optional" text from privacy complaint form
  and added `*` to designate required fields.
- Updated Deputy Director information to Meredith Fuchs.
- Updated `/about-rich-cordray/` URL to `/about-director/`.
- Updated `/about-meredith-fuchs/` URL to `/about-deputy-director/`.
- Normalized director and deputy director photos to be format `NAME-WxH.jpg`.
- Changed name of `shallow-extend` utility to 'assign'.
- Superscripts `st` in `21st` on About Us page.
- Updated `BreakpointHandler.js` to support usage of `breakpoints-config.js`.

### Removed
- Removed styles from codebase that have already been migrated
  to cf-typography.
- Removed duplicate Privacy Policy
- Removed processor tests due to them being outdated.
- Removed failing bureau tests to be debugged later

### Fixed
- Fixed borders on sub-footers across the website
- Fixed 'Return to top' button width on footer
- Fixed default gulp task
- Fixed icon links to match CFPB Design Manual
- Fixed gulp copy task that was missing copying PDFs in subdirectories.
- Fixed issues with active filter logic.
- Fixed testing issue with single pages reloading for every test
- Fixed testing timeouts the first fix didn't correct by updating timeout time


## 3.0.0-2.2.0 - 2015-08-18

### Added
- Transitioned Capital Framework dependency to v1.0.0 in bower.json.
- Added gulp and the required npm plugins
- Added gulp config file to lay out configs for each task
- Added gulp tasks split up into their own files
- Added acceptance tests for `/offices/*` pages accessible through site's menu.
- Added Accessibility page to footer and adds Accessibility page tests.
- Added acceptance tests for `/sub-pages/*`.
- Added `activities-block` shared template for activity feed
  on offices and sub-pages.
- Added accessibility complaint form.
- Added "File an EEO Issue" form.
- Added `/offices/office-of-civil-rights/` page, tests, and link in footer.

### Changed
- Site's "About" text to "About Us".
- Replaced FOIA Records with Coming Soon heading
- Updated setup.sh to use gulp
- Updated travis to use gulp tasks
- Updated main.less to use the paths option in less compiler.
- Moved and renamed contact-macro to contact-layout in macros directory.
- Moved filters macro from `post-macros.html` to `/macros/filter.html`.
- Made filters macro helpers private.
- Moved getViewportDimensions out of utilities.js and into own module.
- Updated ESLint to v1.0.0.

### Removed
- Removed Grunt plugins from package.json
- Removed the Gruntfile.
- Removed homepage progress charts and related content and JS.
- Removed 80px to 120px sizing for the isocon sizes on the-bureau page.
- Removed cf-pagination and other unused JS.

### Fixed
- Fixed margins on site footer.
- Switched the two forms under Privacy to their correct positions
- Fixed incorrect email href reference on offices contact email link.


## 3.0.0-2.1.0 - 2015-08-05

### Added
- Added `map` and `filter` array polyfills.
- Added `about-us` page and tests
- Added `newsroom` type to Activity Snippets
- Created initial career posting template.
- Created 1/4 and 3/4 layout columns.
- Added DL styles to cf-enhancements.
- Added `offices/project-catalyst`.
- Careers processor/mapping/query.
- Added `office_[office slug]` class to offices template.
- Careers to the lookups.py
- Added `media_image__150` modifier for 150 pixel wide images.
- Added `simple-table-row-links.js` for making tables with linkable rows.
- Added `event-listener.js` and `query-selector.js` polyfills for IE8.
- Added `@tr-border` variable to `cf-enhancements.less`
  for simple-table border color.
- Added tests for events and event archive landing pages

### Changed
- Updated primary navigation to match new mega menu design.
- Changed project architecture to having `/src/` and `/dist/` directory.
- Changed `/_tests/` directory name to `/test/`.
- Changed `/_tests/macro_testing` directory name to `/test/macro_tests`.
- Moved `browserify-shims.js` to `/config/` directory.
- Upgraded Travis to container-based infrastructure
- Updated Offices pages to change activity feed logic.
- Updated block-bg padding in cf-enhancements based on JJames feedback.
- Updated Offices sub pages to display related documents.
- Updated Offices sub pages to always display activity feed.
- Updated Expandable macro to update design and add FAQ options.
- Moved `sub-page_[sub-page slug]` class to main content area of sub_pages template.
- Styled unordered lists as branded lists in the `office_intro-text`,
  `sub-page_content`, and `sub-page_content-markup` class areas.
- Updated all careers images to 2x size and have the same markup structure.
- Updated event macros to use Sheer 'when' function in order to
  display content based on state.
- Tied careers data into single template and renamed to _single.html
- Replaced career pages mock jobs data with data from the jobs API.
- Made jobs list table on /careers/current-openings/ have linkable rows.
- Adds eslint ignore lines for polyfills, which will not be changing.
- Moved CF table color overrides to `cf-theme-overrides.less`.
- Updated the existing missions browser test to be stronger
- Updated the browser test specs in conf.js because the shared spec was being
  fired on the desktop test, even though those tests had already been run in
  Chrome. Now the desktop test only runs the desktop spec.
- Separated `grunt test` task from `grunt build`
  and made default task test + build.

### Removed
- Removed requestAnimationFrame polyfill.
- Removed `_tests/browser_tests/README.md`, `_tests/macro_testing/README.md`, `_tests/processor_tests/README.md`.
- Removed `grunt vendor` from `setup.sh`.
- Removed unused CSS on `office.less`
- Removed `/events/archive/_single.html`

### Fixed
- Fixed issue on IE11 when using the dates to filter caused
  by toString method.
- Event tag filtering on archive page
- Added browser tests to linting task
- Fixed MobileOnlyExpandable error on office page.
- Normalized use of jinja quotes to single quote
- Fixed a large chunk of the existing linting errors and warnings
- Fixed issue with active filters on`/the-bureau/leadership-calendar/print/` page.


## 3.0.0-2.0.0 - 2015-07-24

### Added
- Added `sub-pages/civil-penalty-fund-allocation-schedule/` page.
- Added `sub-pages/sub-pages/consumer-education-financial-literacy-programs/` page.
- Added `u-hidden` utility class for fully hiding an element.
- Added `TEST.md` readme file for testing instructions.
- Added `grunt clean` and `grunt copy` tasks.
- Added `grunt clean` step to `setup.sh`.

### Changed
- Updated primary navigation to match new mega menu design.
- Changed project architecture to having `/src/` and `/dist/` directory.
- Changed `/_tests/` directory name to `/test/`.
- Changed `/_tests/macro_testing` directory name to `/test/macro_tests`.
- Moved `browserify-shims.js` to `/config/` directory.

### Removed
- Removed requestAnimationFrame polyfill.
- Removed `_tests/browser_tests/README.md`,
  `_tests/macro_testing/README.md`, `_tests/processor_tests/README.md`.
- Removed `grunt vendor` from `setup.sh`.

### Fixed
- Fixed issue on IE11 when using the dates to filter caused
  by toString method.
- Event tag filtering on archive page


## 3.0.0-1.3.0 - 2015-07-16

### Added
- Added `block__border-left` and `block__border-right` CF enhancements.
- Added `students-and-graduates` page to careers section.
- Added `short_title` to Office/Subpage.
- Added ordering to the navigation on Office/Subpage.
- Added script to index all links on our site.
- Added initial browser test with instructions for testing and adding more
- Added `media_image__100` and `media_image__130-to-150` classes for responsive
  image sizes on mobile carousel.
- Added `u-link__disabled` utility class for styling disabled links.
- Added `/careers/working-at-cfpb/` page.
- Added block templates for LinkedIn info, provide feedback link,
  and career page summaries.
- Added `MobileCarousel.js` module for instantiating the slick carousel
  and added associated `js-mobile-carousel` class as a hook.
  Also added `mobile-carousel` for CSS.
- Added `the-bureau` page wrapper class.
- Added `media-stack` CSS block for stacked media objects.
- Added fixes for `open-government` pages.
- Added `careers/application-process` page.
- Support in Event processor for ICS file generator
- Added `careers/current-openings` page.
- Added `/transcripts/` folder and transcript for job application video
- Added Google Maps image utility macro
- Added `careers/` landing page.
- Added options for toggling each network icon in share macro
- Added LinkedIn sharing (toggled off by default) in share macro

### Changed
- Fixed background and border on secondary navigation.
- Related Links now disable styles links with empty URLs.
- Updated secondary navigation to use true parent/child relationships.
- Events processor/mapping/queries for new Event type structure.
- Changed the way navigation works for Office/Subpage.
- Updated grunt-eslint to version 16.0.0 and updated ESLint config to latest.
- Moved modules that can be instantiated through the `new` keyword
  to a `classes` subdirectory.
- Moved page-sniffing JS code to page scripts for the-bureau
  and working with the CFPB pages.
- Moved carousel to a macro and implemented on the-bureau
  and working at the CFPB pages.
- Moved MobileOnlyExpandable initialization out of MobileCarousel.
- Converted excerpts HTML to articles from sections in the careers section.
- Breaks `macros.html` apart into files in the /macros/ directory.
- Updated events templates to match new data and processor.
- Updated percentages based on recent updates.
- Updated activities_snippet macro to make column markup dynamic.
- Replaced placeholder images on /careers/working-at-cfpb/
- Updated footer to add offices links.
- Moved the disperate arguments into one main options argument with
  key: val pairs for each option in share macro
- Updated email sharing to use mailto: link instead of addthis network
  (removes need for the external privacy notification and consolidates
  email patterns) in share macro

### Removed
- Removed `list_link__disabled` class.
- Removed is_mobile macro and logic from filter.

### Fixed
- Fixed contact-us templates to make them private.
- Fixed issue displaying grandchild pages on sub-pages.


## 3.0.0-1.2.2 - 2015-07-02

### Added

- Add reverse flag back into post preview snapshot for most recent pages

### Changed

### Removed

### Fixed
- Office/Subpage navigation links on beta
- Ordering of subpages in the nav on Office page

## 3.0.0-1.2.1 - 2015-06-29

### Removed
- Event processor to fix indexing error


## 3.0.0-1.2.0 - 2015-06-19

### Added
- Added `setup.sh` script for bootstrapping the project.
- Added insertTarget and insertLocation options to cf_notifier plugins
- Added `box-sizing-polyfill` to `exportsOverride` as needed for
  `grunt-bower-task` to work correctly. `box-sizing-polyfill`
  is installed by cf-grid.
- Added `grunt watch:js` task for completeness.
- Added vendor directory variable to `main.less`.
- Added warning for concat:cf-less Grunt task when sourcefiles are missing.
- Added form for Submit a request FOIA page
- Added styles, JavaScript for hiding and showing additional fields in forms
- Added toplevel navigation items config file for removing hardcoded
  navigation menu items.
- Added external url redirect page, styles, and JavaScript.
- Added `.nav-secondary_link__disabled` style.
- Added `.nav-secondary_item__child` class to visually distinguish sub-pages
  from sibling pages in the sidenav.
- Added `.nav-secondary_item__parent` class to visually distinguish browse
  pages from the subpages below them in the sidenav.
- Added JavaScript utilities for checking types and primitives.
- Added `primary_nav` jinja block to `base.html` template.
- Added FAQ processor and mapping
- Added `use_form` field to sub_pages
- Added `related_faq` field to sub_pages and offices
- Added `inset-divider` class for providing an inset horizontal rule
  independent of the list or list item widths within the side navigation bar.
- Added `preview_text` and `short_title` fields to sub_pages.
- Added `templates/activities-feed.html` HTML template for the activity feed
  area on the offices and sub_pages.
- Added Plain Writing Feedback form.
- Added `cfpb_report` activity type to activities feed macro.
- Added breadcrumbs macro and temporarily set breadcrumbs for all office sub-pages.
- Added download icons to `privacy-impact-assessments-pias`

### Changed
- Relaxed ESLint `key-spacing` rule to warning.
- Refactored breakpoint-handler module into separate class modules
  and utility function.
- PascalCase ContentSlider module to properly designate class status.
- Reduced complexity of validation and notification plugins
- Changed vendor directory to `src/vendor` and updated paths.
- Changed to using `jit-grunt` in place of `load-grunt-tasks`.
- Updated contact us filter to use new notifications
  (replacing type-and-filter messaging with cf_notifier)
- Replaced placeholder Activity Feed on FOIA faq page with actual Activity Feed
- Sped up notification animations
- Added custom template for FOIA records page.
- Refactored code for Wordpress updates
- Initiatives renamed to Sub-pages
- Relaxed ESLint cyclomatic `complexity` rule to max 4 complexity.
- Updates megamenu bureau title to "The Bureau" to fit with sitemap direction.
- Moved Less files to `/src/static/css/` directory.
- Updated `cf-icons` to 0.6.0.
- Update processors.py for FAQ
- Moved HTML templates to `/templates/` subdirectory.
- Breaks header template apart into `header.html`
  and `primary-nav.html` templates.
- Moved external site page header to its own template
  `header-without-nav.html`.
- Minor codefixes on `show-hide-fields.js` along with changing a class name for hiding fields
- Updated side navigation bar to keep page order at mobile sizes and adds
  "IN THIS SECTION" header text to the navigation bar dropdown menu.
- Updated processors to use Elasticsearch bulk indexing
- Office and sub-pages activity feed title to "Latest Activities"
  and contacts to "Contact Information."
- Moved `activity_snippets` macro from `post-macros.html` to `macros/activity-snippet.html`
  and adds render method.
- Made `activity_snippet` macro private.
- Moved `category_icon` macro from `post-macros.html` to `macros/category-icon.html`
  and adds render method.
- Moved `string_length` macro from `macros.html` to `macros/util/text.html`.

### Fixed
- Fixed an issue where scripts were being initialized out of order
- Fixed most of the warnings in validation and notification plugins
- Fixed processor name bug
- Fixed template/processor bugs while indexing and rendering
- Fixed FOIA pages from the template/processor changes
- Fixed missing states from `.nav-secondary_link__disabled` class for
  visited and active links.
- Fixed missing sidebar

### Removed
- Removed `copy:static-legacy` and `grunt-contrib-copy` package.
- Removed unneeded entries from `exportsOverride` in `bower.json`.
- Gitignored CF fonts, "chosen" images, and other vendor files from repo,
  which are slated for eventual removal.
- Removed unused `nav-secondary.html` template.
- Removed unused `cf_inputSplit.js` js module.


## 3.0.0-1.1.0 - 2015-05-20

### Added
- Added `--quiet` grunt CLI flag for suppressing linter warnings.
- Added JS unit testing and code coverage through Mocha and Istanbul.
- Added cf-notifications stylesheet to style notifications
- Added cf_notifier plugin for sending UI notifications
- Added cf_formValidator plugin for validating form inputs
- Added Grunt `build` task and set it as default.
- Added hero and YouTube video functionality to the '/the-bureau/' page.
- Added ajax subscription submission.
- Initiative folder and files for Initiative pages
- Added custom template for FOIA faqs page

### Changed
- Updated grunt-browserify to `^3.8.0`.
- Updated grunt-eslint to `^13.0.0`.
- Moved eslint config file to home directory.
- Moved jQuery download to package.json.
- Updated grunt-banner to `^0.4.0` and updates banner ascii art and format.
- Changed bower.json authors array field to use `homepage` in place of `url`,
  and adds `email` field.
- Adds path variables to Gruntfile.
- Updated form-validation script to use cf_formValidator and cf_notifier
- Changed Grunt `jsdev` and `cssdev` to `js` and `css`.
- Moved testing to build task.
- Updated 404 image to the latest image provided by the design team.
- Office folder and files for Office pages
- Updated template for office pages

### Fixed
- Fixed macro on offices page template
- Fixed subscribe macro in events archive and archive single, and press resources
- Sheer indexing error when related posts are deleted
- Office and Initiative processors
- Slick carousel site-wide JS error.
- Fixed issue with some contacts not showing phone numbers and email addresses

### Removed
- Removed string-replace:static-legacy Grunt task.
- Alert.js plugin
- alert macro
- Unused index.html file from /initiatives/
- Unnecessary setting of template variables


## 3.0.0-1.0.1 - 2015-05-18

### Fixed
- Replaced missing string_score library for the type-and-filter plugin

## 3.0.0-1.0.0

### Added
- Added labels to the phone/email/fax/mail icons on `/contact-us/` page
- Added ability to scrub plural terms in typeAndFilter jQuery plugin
- `.respond-to-retina` mixin for media queries targeting Retina iOS devices
- Scroll to top functionality on footer
- Added `/modules/util/web-storage-proxy.js` utility module.
- Added `/modules/util/js-loader.js` utility module.
- Adds ESLint check for `@todo` jsdoc syntax.
- Updated ESLint configuration to match version `0.20.0.`
  Adds enforcement of `no-dupe-args` and `no-duplicate-case` rules,
  and warnings for `no-continue` and `operator-linebreak` rules.
- Adding mocha tests to `grunt test`

### Changed

- Updated mailing addresses in `/contact-us/` sidebar
- Added `browserify` package and its dependencies
  and refactored codebase to use Browserify for JS modules.
- Added additional ESLint option flags in `space-in-brackets` rule.
- Changed ESLint indent amount to 2 spaces from 4 to match CFPB front-end standards.
- Turns off ESLint `func-names` setting because it's too verbose for the gain it provides.
- Added ability to scrub plural terms in typeAndFilter jQuery plugin
- Updated `grunt` to `~0.4.5`.
- Updated `grunt-eslint` to version `12.0.0.`
- Updated `jquery` to `^1.11.3`.
- Replaced `grunt-uglify` with `uglifyify`.
- Updated mailing addresses in `/contact-us` sidebar
- Reverted navs from Contact Us redacting
- Updated footer to match new designs
- Refactored email subscribe form

### Fixed
- Improvements and fixes to `/contact-us/` page


### Removed

- Removed demo text suffix from page titles.


## 3.0.0-0.3.0 - 2015-04-23

### Added
- Added Privacy Policy page.
- Added Event Request a Speaker page.
- Added settings to enable the `/blog/` and `/newsroom/` RSS feeds.
- Added `brand-palette.less` and `cf-theme-overrides.less`.
- Added `block__border` to `cf-enhancements.less` to provide borders around blocks.
- Added alert to form validation failure
- Added .env config for easier project setup
- Added Event processor

### Changed
- Added styles to 500 and 404 error pages.
- Updated content on 500 and 404 error pages.
- Added full width button modifier for buttons on smaller screens.
- Updated ESLint configuration to the latest ESLint release (v0.18.0).
- Updated `/newsroom/` and `/blog/` post sidebars to add description
  and date, and to update styles.
- Updated icons to use livestream icon instead of wifi icon.
- Updated blog post spacing to be consistent with overall-project spacing.
- Updated round step-by-step slug icons to central-align numbers.
- The name "Watchroom" to "Featured Topic"
- Updated cf-buttons to 1.4.2.
- Updates cf-layout to 0.3.0.
- Changed block background to 5% gray.
- Updated contact us content
- Improved Elasticsearch mappings
- Improved README and INSTALL docs

### Fixed
- Updated related links module on `/newsroom/`.
- Added small screen styles to helpful terms vertical list
  on `/contact-us/` page.
- Updated multi-line icon list styles.
- Fixed missing `jump-link__right` modifier from `/featured-topic.html`.
- Fixed an issue within `/newsroom/` and `/activity-log/` filters where selecting "Blog"
  and another category would return zero results.
- Fixed issue in filters where an input whitespace would prevent suggestions from showing.
- Fixed HTML, typos, and grammatical errors.
- Fixed line height issue in Chosen select boxes
- Updated Google Tag Manager ID from testing account to production account.
- Fixed whistleblower slug on contact us


## 3.0.0-0.2.3 - 2015-03-23

### Changed
- Updated events to match design
- Updated markup with new Isocons
- Updated email form to remove topics
- Updated footer to match new design
- Updated content throughout site
- Updated less files to cleanup code

### Fixed
- Fixed filtering when partial dates are used
- Updated processors to match WordPress API output
- Added sub-nav for mobile devices in instances where hero is present
- Added breakpoint range for main nav on med sized device screens
- Updated the expandable layout for multiple lines of text
- Updated list icons for multiple lines of text
- Added titles to pages that were missing them
- Updated broken links
- Lots more typos


## 3.0.0-0.2.2 - 2015-03-17

### Added
- New Events Archive landing page (with borrowed post data)
- New Events Archive detail page (with borrowed post data)
- New eslint settings file

### Changed
- Updated archived events landing page to display events, filters and pagination
- Updated the Gruntfile for eslint over jshint
- Switched from ElasticSearch queries to filters
- Updated form macro layout to account for optional content
- Updated macro arguments for clearer conditions
- Updated events list for new CF media block
- Updated static content
- General code cleanup

### Fixed
- Events filter showing no results text while displaying found results
- Settings file for PDFReactor
- JS errors
- General layout issues
- Lots of typos


## 3.0.0-0.2.1 - 2015-03-03

### Added
- New Upcoming Events landing page (with borrowed post data)
- New Upcoming Event detail page (with borrowed post data)
- Created new table modifier for simple small screen tables


## 0.2.0 - 2014-12-29

Apologies for ignoring our versioning for five months.

### Added
- Newsroom, Contact Us, About the Bureau, Offices, Doing Business with Us,
  Activity Log, and Budget sections.
- Many new design patterns.
- Tests

### Changed
- Significant template structure overhaul.

### Fixed
- Tons of stuff.


## 0.1.0 - 2014-07-14

Initial release. Contains fully functioning blog section.<|MERGE_RESOLUTION|>--- conflicted
+++ resolved
@@ -31,11 +31,8 @@
 - Disable logging below CRITICAL when running Python unit tests.
 - Fixed empty `heading` value in link blobs
 - Picard upgraded to version 1.5.2.
-<<<<<<< HEAD
 - Eregs/ip updated to version 1.0.3.
-=======
 - Simplified Akamai cache flushing logic to always flush on publish.
->>>>>>> af2f241e
 
 ### Removed
 - `tax-time-saving` reference in `base.py` (it moved to Wagtail)
