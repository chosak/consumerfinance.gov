--- conflicted
+++ resolved
@@ -20,11 +20,8 @@
 - Author names are now displayed in alphabetical order by last name, falls back on first name if necessary
 - Ability to output sharing links within an Image and Text 50/50 Group module
 - Google Optimize code on `find-a-housing-counselor` page
-<<<<<<< HEAD
+- Data migration sets up site root and careers pages
 - Wagtail User editor now enforces unique email addresses when creating/editing users.
-=======
-- Data migration sets up site root and careers pages
->>>>>>> c359631f
 
 ### Changed
 - Special characters no longer break the multiselect in the filter form
