All notable changes to this project will be documented in this file.

## How this repo is versioned

We use an adaptation of [Semantic Versioning 2.0.0](http://semver.org).
Given the `MAJOR.MINOR.PATCH` pattern, here is how we decide to increment:

- The MAJOR number will be incremented for major redesigns that require the user
  to relearn how to accomplish tasks on the site.
- The MINOR number will be incremented when new content or features are added.
- The PATCH number will be incremented for all other changes that do not rise
  to the level of a MAJOR or MINOR update.

---------------------------------------

## Unreleased

### Added
- Additional page template tests

- RegComment organism: New option to use a generic link for commenting at
  Regulations.gov or going directly to the specified document's comment form.
- Additional page template tests
- Additional molecule tests

### Changed

<<<<<<< HEAD
- Frontend: Added No Fear Act link to footer.
- Updated event times to show EDT.
=======
### Removed

### Fixed


## 3.0.0-3.3.10 - 2016-05-03

### Added

### Changed
- Frontend: Added No Fear Act link to footer.
- Frontend: Added No Fear Act link to footer.
- RSS Feeds for all Filterable Pages
- Animated Gif Support
- Ensure files uploaded as .PDFs get a download icon
- Handle govdelivery job subscriptions via a Django form
- Refactored HousingCounselor form to use USZipCodeField() inorder to not strip leading zeros
>>>>>>> 96cde02a

### Removed

### Fixed


## 3.0.0-3.3.9 - 2016-04-28

### Added

- Added tests for the public methods in the Multiselect
- API client for Regulations.gov Comment API
- reg-comment organism and Wagtail module for adding it to a page

### Changed

- Make further reading and list filter results distinct

### Removed

### Fixed


## 3.0.0-3.3.3 - 2016-04-21

### Added

- Added unit test specs for all files to test (excluding config, polyfills and jQuery plugins).
- Added no-js and js classes to the on-demand header.
- Added link to Livestream FAQ.
- Flag for database routing for content.consumerfinance.gov.
- Added the Digital Gov search script.

### Changed

- Hid overflow-x at mobile sizes on document body.
- Added `halt()` and `clearTransitions()` methods to transition behaviors.
- Updated the content on doing-business-with-us and doing-business-with-us/upcoming-procurement-needs based on EA feedback.

### Removed

- Removed resolved TODOs and old macros replaced by atomic components.

### Fixed

- Fixed an issue where the multiselect couldn't be closed.
- Fixed the browser tests for the recent change to wagtail pages.
- Fixed the mobile menu for on-demand django pages.
- Fixed disappearing search close button when swapping device orientation.


## 3.0.0-3.3.2 - 2016-04-11

### Added

- Adds a max-selections checker to the Multiselect.
- Remove inline CSS when running sheer_index.
- Abstracted dom events for easier reuse throughout the project.
- Added npm shrinkwrap and snyk dependency monitoring

### Changed

- Updated Global Search to set search trigger to invisible,
  since hidden is overridden.
- Defaulted Related posts slug title to 'Further Reading' and made it a field in wagtail.
- Enabled gov delivery subscriptions to work on wagtail pages
- randomized formfieldWithButton Id and included name field for post requests.
- Update Director's Bio and Deputy Director's Bio
- Update the leadership calendar copy and links
- Updated the placeholders in wagtail filterable list controls.
- Updated footer to atomic footer.
- Pinned our NPM dependencies.
- Updated Capital Framework to 3.3.0
- Changed U.S. flag image paths to be root-relative

### Removed

- Removed `gulp beep` task for optional alerting when the build process
  has completed.
- Remove Disqus comments from blog pages
- Removed sitespeed.io gulp task

### Fixed

- Fixed paths to templates that were moved in to /about-us.
- Update biographies for director bios.
- Fixed issue with bad values in the multiselect.
- Fixed the missing logon on IE 8.
- Fixed an issue w/ the spacing on the hero.
- Fixed issue where missing images were breaking the hero layout

## 3.0.0-3.2.1 - 2016-03-21

### Added

- Added Featured Menu Content Molecule.
- Added Global Banner Molecule.
- Added Digital Privacy Policy to the footer.
- Added tests for dom-traverse functions
- Added default values for the View more text and URL.
- Dynamically create the View more URL if there are tags
- Add an EXTERNAL_ICON_PATTERN to handle icons and links separately
- Added specific Blog/Newsroom Categories to Related Post options
- base.html now checks for page (seo) title if exists
- Added a space before the external icon
- Added validation for Youtube URLs.

### Changed

- Abstracted create and queryOneout of the multiselect.
- Simplified array searching in the Multiselect.
- Updated the home hero to it’s own molecule.
- Updated the layout for the level 1 menu items to distribute them more evenly
  across the header.
- Abstracted the string utils from the Multiselect.
- .gov links have an external icon
- Updated the Hero Macro for the new overlay hero styles.
- Updated article template to render all categories
- Append bureau title on every template rendered
- Changing the times we receive for calendar events to match our db.
- Updated `external-site/index.html` to use the full params of whatever's being passed in.
- Changed copy on `/the-bureau/`
- Updated titles and names in the Bureau Structure page

### Removed

- Removed Georgia usage for the time being.
- Removed ICS download placeholder from events.

### Fixed

 - Fixed active filter notification on Browse Filterable pages.
 - Corrected the homepage links.
 - Fixed date range searches on blog page.

## 3.0.0-3.1.1 - 2016-03-21

### Added
- Added Backend sidebar contact
- Add Related Metadata molecule to backend
- Added `ClearableInput` class for clearable input behavior
  in `input-contains-label` CF class.
- Added Github specific Issue and PR templates.
- included paragraph rich text field to related links
- Added new content flush sides on small modifier to fix an issue where margin was set on the molecule level instead of the template.
- Added Info Unit Macro.
- URL field to the Post Preview organism
- Frontend: Added overlay atom.
- Signal receiver function to unpublish all revisions for a page when a page is unpublished
- Backend: HomePage Model
- David Silberman's assets
- Frontend: Added JS init scripts for /offices/, /sub-pages/, and /budget/.
- Frontend: Added data-* attribute JS utility class.
- New manager to query for the most appropriate pages (shared and/or live)
- Enabled Demo Page in flapjack
- Included Password Complexity rules for admin user creation/editing flow
- Enabled email backend for Production settings
- Frontend: Added utility classes for translation and opacity CSS transitions.
- Added SublandingFilterablePage class
- Script to semi-automate importing refresh data
- Provided option to exclude sibling pages in secondary navigation
- Added tests for `external-site-redirect.js`
- Frontend: Added JS Tree data structure and traversal algorithms.
- Add text intro and featured content to SublandingFilterablePage
- Add a script `move_reports.py` to move all reports under a given SublandingFilterablePage
- Add a 'careers_preview' query to limit the results to 5
- Added CFGovLinkHandler to convert richtext internal links to relative links
- Frontend: added `u-hidden-overflow` utility class.

### Changed
- Converted the project to Capital Framework v3
- Updated `protractor` from `3.0.0` to `3.1.1`.
- Included Table organism within full width text
- Changed BrowseFilterablePage and related-metadata.html molecule templates to
  account for new backend
- Abstracted info unit into a helper mixin to make it easier to re-use the inline
  version.
- Moved Home page specific layout changes to it's own file.
- Updated jsdom from `7.2.2` to `8.0.4`.
- Updated secondary-nav to use new expandable molecule in place of old CF
  Expandable.
- Updated gulp-eslint from `1.0.0` to `2.0.0`.
- Converted Link Blob Group, 25/75 Group, and 50/50 Group to single Info Unit Group.
- Converted Link Blob Macro to Info Unit Macro.
- Converted 25/75 Macro to Info Unit Macro.
- Converted 50/50 Macro to Info Unit Macro.
- Updated Home Page to Info Unit Macro.
- Included use of wagtail `classname` meta field for block css modifiers
- Breadcrumbs for Wagtail pages now handled by Wagtail
- Changed Wagtail pages extending from `layout-side-nav.html` to use new side
  navigation handling
- Changed FilterableListControls.js to add validation for email, date, and
  checkbox fields.
- Converted references and asset urls from Fuchs to Silberman.
- Fix blog post template to use sheerlike related posts method.
- Restructured mega menu to include submenus recursively to allow for a
  third-level.
- Renamed atomic-checkers `validateDomElement` to atomic-helpers `checkDom`.
- Add two categories to the Implementation Resource group.
- Updated the homepage based on user feedback.
- Renamed preview_link_url/text => secondary_link_url/text
- Updated Categories for Research & Reports.
- Changes to job listing pages.
- included backend support for Video in FCM
- Changed `external-site-redirect.js` to remove jQuery and fix Regex.
- Updated the global search for no-js and IE 8-10 fixes.
- Frontend: Added all launch-state mega menu links.
- Frontend: Added hover-to-show behavior in desktop mega menu.
- Use the added `careers_preview.json` in the careers sublanding page instead
  of `careers.json`
- Wrap prefooter section in Browse pages in a conditional to prevent empty prefooter
- Frontend: Added behaviors for third level mobile mega menu.
- Frontend: Made Expandables collapse under 600px window size.
- Updated the Mega Menu layout to avoid pointer events for older IE.
- Updated the Mega Menu for devices without JS.
- Disabled GTM tracking for links in menu and return to top link.

### Removed
- Removed normalize and normalize-legacy from main less file because CF
  already includes it.
- Removed old branded list mixin (was causing compile errors).
- Removed unnecessary Wagtail streamdata retrieval function from v1/utils/util.py
- Removed old beta styles.
- Removed prototype language, such as instances of setting `value`, `page`,
  and `global_dict`
- Imports of contact info macros that were breaking the page
- Removed Link Blob, 25/75, and 50/50 styles.
- Removed need for negative margin tweaks after groups.
- Removed need for positive margin tweaks aroung group headings.
- Removed heros from old WordPress pages.
- Removed `show-hide-fields.js` script and reference from common.js.
- Meredith Fuch's assets.
- A couple of Implementation Resource group categories.
- Removed Chosen.js library and custom styles/scripts.
- Removed several size=x params passed to query.search(), which don't do anything
- Removed all the pages and associated code that have been ported to wagtail.

### Fixed
- Fix bug where publised pages were showing shared content
- Fixed Contacts import-data script to set phone numbers correctly
- Fixed an issue where heros were not displaying on new Wagtail pages.
- Fixed an error where the secondary nav script was trying to initialize on
  pages it wasn't used.
- Fixed archive_events script to run in production.
- Fixed issue where form validation clashed with filterable list controls.
- Post preview title now links to page link.
- Fixed a bug where the search input and button in the header were misaligned.
- Fixed urls document type for career pages.
- Fixed stacking bug in header search.
- Fixed page saving bug that would prevent the display of a page's tags
- Fixed ordering for Filterable results to be newest => oldest by published_date.
- Fixed a bug where activiating the clear button wasn't clearing filtered
  results on browse filterable pages.
- Fixes the values for author and tag options to remove special characters.
- Fixes layout issues with filters on sheer pages.
- Fixed failing browser tests due to atomic naming updates.
- Fixed a bug in the multi-select script where value was set before input type.
- Fixed positioning bug in global search.
- Fixed issue where categories without a set icon were showing the speach icon.
- Fixed issue where a filtered page wasn’t showing the selected options in the
  multiselect.
- Fixed an error in the Browser tests for IE 8.
- Fixed an error in the Browser tests when running on Jenkins.

## 3.0.0-3.0.0 - 2016-02-11

### Added
- Added 'sheer_index' manage.py subcommand, to replace usage of 'sheer index'
- Migrated 'sheerlike' project into this codebase
- Added 'watchserver' manage.py subcommand for running Django dev server
  and gulp watch together.
- Added Acceptance tests for the `activity-log` page.
- Added webpack module loader for per-page JavaScript.
- Added external-site page-specific script.
- Added `config/environment.js` for project JS path configuration.
- Added filesystem helper to gulp utilities for retrieving a binary executable.
- Django Server
- Django related urls to access links
- Django-Sheerlike integration
- Added Acceptance tests for `the-bureau` pages.
- Added test utility to retreive QA elements.
- Added ARIA state utility to enable decorating dom elements with ARIA states.
- Added unit test for `aria-state.js`.
- Wagtail CMS
- Added `gulp test:a11y` accessibility testing using node-wcag.
- Added node 4.1.0 engine requirement in `package.json`.
- Added `commonjs`, `jest`, `protractor` environments.
- Added new ESLint `no-useless-concat`, `global-require`,
  `jsx-quotes`, `no-restricted-syntax`, `block-spacing`, `require-jsdoc`,
  `space-before-keywords`, `no-dupe-class-members`, `prefer-arrow-callback`,
  and `prefer-template` rules.
- Added `properties` attribute of `id-length` rule.
- Added `keywords`, `unnecessary`, and `numbers` attributes
  to `quote-props` rules.
- runserver.sh script to collectstatic files and run the server
- Added testing for web-storage-proxy.js
- Added Acceptance tests for `careers` pages.
- CFPBPage model
- Backend for Staging vs Production publishing
- Django template tags
- Added `block__flush` to cf-enhancements to remove margin from all sides.
- Added Acceptance tests for `blog` pages.
- Added Acceptance tests for `newsroom` pages.
- Added Acceptance tests for `doing-business-with-us` pages.
- Added Acceptance tests for `budget` pages.
- Added atomic landing page template prototypes.
- Added `/organisms/` and `/molecules/` directories to includes directory.
- Added `gulp test:perf` task to test for performance rules.
- MYSQL backend to project settings & a database creation script
- Added `gulp test:unit:server` for running Django unit tests via gulp.
- Added templates and CSS for the Text Introduction molecule.
- Added Unit test for `BreakpointHandler.js`.
- EventPage and EventLandingPage
- Management command to convert Wordpress data into Wagtail based Django models
- Script to convert Event WP data into Wagtail specific POST data for wagtailcore view `create()`
- Added half-width-link-blob macro and styles
- Added templates and CSS for the Image and Text 25/75 molecule.
- Added templates and CSS for the Image and Text 50/50 molecule.
- Added templates and CSS for the Call to Action molecule.
- Added `gulp beep` task for optional alerting when the build process
  has completed.
- Added Molecule/Organism Streamfields.
- Added wagtail specific demoPage only available in development for displaying moleclues/organisms.
- Added `license` field to `package.json`.
- EventArchivePage, EventRequestSpeakerPage, and EventFilterForm.
- Added templates and CSS for the Full Width Text organism.
- Added templates and CSS for the Contact Method molecule.
- Added templates and CSS for the Sidebar Contact Info organism.
- Added `/browse-filterable` template page
- Added templates and CSS for the Main Contact Info organism.
- Added templates and CSS for the Related Posts molecule.
- Added templates for the Hero molecule (CSS is in CF-Layout v1.3.0)
- Added template for post-preview molecule
- Added templates and CSS for the Signup Form organism.
- Added templates and CSS for the Content Sidebar organism.
- Added instruction to create superuser for admin access.
- Adds new file to commands module in the core app called `_helpers.py`
- Adds ability to import snippets
- Added ImageText2575 molecule backend model and template
- Added Call to Action backend and template
- Added Contact snippet and molecule backends
- Added temporary folder for converted Jinja2 Wagtail field template files
- Added WP Import Data Contact processor
- Added templates and CSS for the Adding Sidebar Breakout organism.
- Added cf-tables and tables molecule
- Landing Page Type
- Initial Data json file for preloading pages
- Added `/browse-basic` template page.
- Added templates and CSS for Expandable molecule and ExpandableGroup organism.
- Added `classlist` JS polyfill.
- Added `EventObserver` for adding event broadcaster capability to JS classes.
- Added `atomic-checkers.js` and `validateDomElement`
  utility method for checking atomic element DOM nodes.
- Backend Organisms Full Width Text & Post Preview.
- Added Related Posts molecule to the CFGOVPage
- Add Main Contact Info molecule
- Add Sidefoot Streamfield to CFGOVPage for sidebar/footer content
- Add global context variable `global_dict` for easier prototyping
- Add styleguide app to local settings
- Added templates and CSS for the Filterable-List-Controls organism.
- Add Table organism
- Add Sublanding Page
- Add Hyperlink template
- Add icons to Sidefoot Streamfield blocks
- Add ImageText5050Group and HalfWidthLinkGroup templates and organisms
- S3 Image Upload support for Refresh/Prod
- Dev Landing Page Demo
- Add Image Text 25/75 and Full Width Text into SublandingPage
- Add related_posts_function to the global context in Jinja2 for prototyping of related posts
- Added the featured content module molecule and included it in the landing-page prototype
- Add ImageText2575Group organism
- Add ImageText2575Group to Sublanding and Landing pages
- Add the insets Quote and Related Links.
- Added templates and CSS for the Notification molecule.
- Added prototype data to the form-field-with-button molecule
- Added prototype data to the email-signup organism
- Added the email-signup organism to landing-page template
- Added templates and CSS for the Social-Media molecule.
- Add Heading field to Link Blob group
- Add prototype data to Image Text organisms
- Backend Expandable/Expandable Group Molecule & Organisms
- Added Number Block
- Added Form Field with Button to sublanding page
  ([Fixed 1246](https://github.com/cfpb/cfgov-refresh/issues/1246)).
- Added Backend Feature Content Molecule
- Added get_unique_id context method.
- Added templates and CSS for the Item Introduction organism.
- Added templates and CSS for the Pagination molecule.
- Backend Browse Page
- Added Backend Item Intro Organism
- Added Backend: Notification
- `dom-traverse.js` for dom querying not covered by native dom.
- Added Backend Learn Page model
- Added Related Topics molecule.
- Added full_width_sans setting for correct font face usage.
- Added a new nav-link molecule macro and styles.
- Added Related Links to Sidebar/Footer.
- Added Related Metadata molecule.
- Added custom image and rendition models CFGOVImage and CFGOVRendition
- Added AbstractLearnPage for Learn and Doc Detail pages
- Added preview fields to AbstractLearnPage
- Added relevant date fields to AbstractLearnPage
- Added multi-select atom styles and scripting
- Added Frontend: Global Header CTA.
- Added Frontend: Header.
- Added Frontend: Mega Menu.
- Added Frontend: Global Eyebrow.
- Added Frontend: Global Search molecule.
- Added language dropdown for pages, which defaults to english
- Add BrowseFilterablePage model
- Add BaseExpandable class for expandable controls
- Add FilterControls organism using BaseExpandable
- Add url_parameters macro to handle adding existing get URL parameters into links
- Added new info-unit molecule that combines (but doesn't replace) the half width link blob, image and text 50/50, and 25/75 into one base molecule using modifiers.
- Added new (undocumented) card molecule.
- Add wagtailuserbar to the base.html
- Added unit test for beta-banner.js.

### Changed
- Updated the primary nav to move focus as user enters and leaves nav levels
- Moved handlebars from npm to bower.
- Added jQuery CDN with fallback to head to satisfy GTM requirements.
- Changes the location of the /dist folder to cfgov/v1/jinja2/v1
- Server port is now at 8000
- included with context flag for macros that make a call to request object
- Updated Jinja2 shorthand if statements to include an empty else case.
- Added `binaryDirectory` parameter to `fsHelper.getBinary` helper function.
- Updated jsdom from `3.1.2` to `6.5.1`.
- Updated mocha-jsdom from `0.3.0` to `1.0.0`.
- Updated istanbul from `0.3.13` to `0.3.20`.
- Updated TravisCI node version to `4.1.0`.
- Updated ESLint configuration from `1.0.0` to `1.5.1`.
- Vendor related files now sit at the root project location
- Moved templates to reside in v1 app project jinja2 directory
- Added ability to use django static & url functionality in jinja2 templates.
  [More Information](https://docs.djangoproject.com/en/1.8/topics/templates/#django.template.backends.jinja2.Jinja2)
- Refactored web-storage-proxy.js to be less complex and make it testable
- Updated del from `1.2.0` to `2.0.0`.
- Updated chai from `2.3.0` to `3.3.0`.
- Updated sinon-chai from `2.7.0` to `2.8.0`.
- Settings file and template loaders
- Updated gulp-autoprefixer from `2.3.1` to `3.0.2`.
- Added pixel dimensions to Cordrary corner video image.
- Added JS in `./config` directory to `gulp lint:build` task
  and merged that and gulp config together in `config.build`.
- addressed security concerns about query data validation in calendar filter pdf generation,
  and added an option to filters to allow post requests
- fixed url routing for rendering directory cordrays pdf
- explicitly stated jinja2 to autoescape in templates
- Changes `align: value` attribute in ESLint `key-spacing` rule
  to individual mode with `mode: minimum` option set.
- Changes `quote-props` rule attribute to `consistent-as-needed`.
- Added href URL to primary nav top-level menu link.
- Changed DB backend from sqlite ==> MYSQL.
- Govdelivery subscribe view is now exempt from csrf verification
- Fixed issue w/ gulp watch task not compiling JS on change
- Refactored `BreakpointHandler.js` to remove jQuery dependency and unneeded code.
- Changed from single cf import to individual module imports.
- Move handlebars dependency to npm from bower.
- Change Doing Business With Us email to office email
- Updates `gulp-sitespeedio` from `0.0.6` to `0.0.7`.
- CFGOVPage to include tags and authors
- Event import script to include grabbing tags and authors
- Change templates to move logic to Django backend
- Move Event filter over to a Django form.
- Updates `jsdom` to `7.0.2` from `6.5.1`.
- Move staging hostname variable from django settings to be an environment variable
- Uses globally installed Protractor in setup.sh, if available.
- Updated the existing breakpoint variables and values to the ones released in cf-core v1.2.0
- Excludes 3rd-party JS polyfills from linting.
- Abstracts code into helper class `DataImporter`
- Modifies command line options to allow specifying arguments for importing pages or snippets
- Changes the way the processor module is imported so it imports it using the [app] argument
- Moves the processors module from the core.management.commands module to the v1 app
- Contact molecule templates
- Changes .env Project configuration workon control flow to direct stdout and stderr to /dev/null.
- Upgrade wagtail to 1.2
- Cleaned up and rebuilt the secondary nav to reduce complexity and fix bugs
- Routed landing page type related molecules and organisms
  to use `jinja2/v1/_includes/` template locations.
- Updated protractor from 2.5.1 to 3.0.0.
- Updated gulp-sitespeedio from 0.0.7 to 0.0.8.
- Update runserver script to start MYSQL if it isn't running
- Reduced padding on expandables per direction of design.
- Hide cues on expandables when JS is turned off.
- Updated protractor from 2.5.1 to 3.0.0.
- Change name of Settings tab to Configuration
- Move some Promote fields to Configuration tab
- Change Promote to be Sidebar/Footer
- Move Related Posts and Email Signup to sidefoot Streamfield in the Sidebar/Footer tab in CFGOVPage
- Finalize Sidebar Breakout organism template
- Finalize Sublanding Page template
- Fix related post molecule to be used in multiple places
- Convert Sidefoot paragraph streamfield block to Textblock
- Updated headings for changes in Capital Framework
- Temporarily comment out related posts section of single blog post
  browser test until BlogPage's are in Wagtail.
- Add `show_heading` checkbox to Related Posts organism to toggle the heading
  and icon.
- Merge Streamfields in LandingPage
- Landing and Sublanding content blocks render each atomic structure with `div class="block">`
- Added environments to frontend/backend setup scripts.
- Make Full Width Text organism a StreamBlock and add insets
- Converted `external-site.js` to `ExternalSite.js` class and removed 3rd party dependencies.
- Changed the ImageBasic atom to always include an optional alt by default
- Removed field validation on content creation
  ([Fixed 1252](https://github.com/cfpb/cfgov-refresh/issues/1252)).
- Sets npm install on frontend.sh to warning level.
- Updated Jinja2 environment inlcude flag related methods
- Updated ImageText5050 requirements [Fixed 1269] (https://github.com/cfpb/cfgov-refresh/issues/1269)
- Updated `webpack-stream` to `3.1.0` from `2.1.0`.
- Updated `player` to `0.5.1` from `0.6.1`.
- Updated streamchild render method to use default behavior when using default blocks [Fixed 1268] (https://github.com/cfpb/cfgov-refresh/issues/1268)
- Fixes styling and rendering issues [Fixed 1278] (https://github.com/cfpb/cfgov-refresh/issues/1278)
- Upgrade version of Wagtail to 1.3
- Change method of CFGOVPage called `children` to be called `elements`
- Moved html5shiv into modernizr.
- Updated `gulp-load-plugins` to `1.2.0` from `1.1.0`.
- Included breadcrumb data from page context
- Added development environment data initialization
- Pinned jQuery to `1.11.3` due to changes in `1.12.0` that cause errors in jsdom.
- [Fixed 1320] (https://github.com/cfpb/cfgov-refresh/issues/1320)
- Converted the nav-secondary macro and styles to an organism
- Updated the new secondary-nav organism to use the new nav-link molecule
- Updated the secondary-nav-toggle for new classnames
- Changed expandable.html to be a macro for upcoming Filtered List
- Updated browse-filterable demo
- Updated filterable-list-controls organism to allow for multiple option
- Password Policy & Lockout criteria for login, account password change & forgot my password.
- Updated the project to use Avenir font by default
- Updated `mocha` from `2.2.4` to `2.4.2`.
- Updated `sinon` from `1.14.1` to `1.17.3`.
- Updated `lodash` from `3.10.0` to `4.0.1`.
- Change jinja2 templates to handle Wagtail page
- Fixed [1348](https://github.com/cfpb/cfgov-refresh/issues/1348) and [1354](https://github.com/cfpb/cfgov-refresh/issues/1354)
- Updated brand colors to updates in generator-cf.
- Disabled JavaScript in IE8 and earlier.
- Removed max_length validation until [later review](https://github.com/cfpb/cfgov-refresh/issues/1258) after release
- Refactored beta-banner.js to demonstrate general lifecycle.

### Removed
- Removed unused exportsOverride section,
  which was an artifact of the grunt bower task.
- Removed browserify, watchify, and browserify-shim dependencies.
- Removed src directory
- Removed bad CF Notifier tests.
- Removed unnecessary mobile-only expandables
- Removed link from Cordray's corner image `/the-bureau/about-director/`.
- Removed extra Google Analytics code.
- Removed `istanbul` because it's already a dependencies of `gulp-istanbul`.
- Sidebar from LandingPage
- Removed `map` and `filter` array polyfills.
- Removed `event-listener.js` and `query-selector.js` polyfills for IE8.

### Fixed
- Fixed instructions for gulp watch
- New way to run the server documented in the INSTALL.MD
- New way to define url routing, no longer automatically set by file path
- Fixed heading structure throughout website
- Fixed setup.sh to use argument correctly
- Fixed title for Small & Minority Businesses
- Fix page header rendering for Sublanding page
- Fix related post molecule to be used in multiple places
- Fix failing tests relating to Related Posts organism
- Fix related-posts.html logic
- Minor PEP8 compliance changes
- Fixed the markup for the 25/75 organism.


## 3.0.0-2.4.0 - 2015-09-29

### Added
- Added Favicon
- New and improved primary nav (both look and interaction)
- Added expanded-state utility for getting/setting aria-expanded

### Changed
- Updated Video Code to make it usable on Events pages.
- Changed gulp JS unit testing task from `gulp:unit:js` to `gulp:unit:scripts`
- Updated Meredith Fuchs bio and images.
- Added indent rules for `var`, `let`, and `const` in ESLint config file.
- Replaced old Grunt legaccsy plugin with Gulp mq-remove plugin
- Added ability for acceptance --specs test flag to accept list of test files.
- Changes `big_radio` macro to `radio_big` and `checkbox_bg` to `checkbox_big`.
- Updated Dep Dir title to include "Acting"

### Removed
- Disables tests for landing page events, since we don't currently have events.
- Removed Ombudsman from nav for beta freeze.

### Fixed
- Fixed issue with logic displaying the Event summary state.
- Fixed missing IE only stylesheet for older systems/browsers.
- Fixed skip-navigation link for keyboard navigation.


## 3.0.0-2.3.0 - 2015-08-27

### Added
- Added time macro.
- Added `gulp test:unit` and `gulp test:acceptance` tasks for test stages.
- Added support for link buttons to disabled link utility class.
- Added `breakpoints-config.js` config file to use for responsive JS.
- Added breadcrumbs to blog, newsroom, careers, business, bureau
  and budget pages
- Added Meredith Fuchs to Leadership calendar filter.
- Added unit test for `assign` utility.
- Added `get-breakpoint-state.js` to add support for responsive JS.

### Changed
- Moved `.meta-header`, `.jump-link`,
  and `.list__links` to `cf-enhancements.less`.
- Converted time elements to use time template.
- Broke apart format macros into topical macros.
- Updated legacy code to remove old jQuery dependency and
  unnecessary code.
- Updated copy on `about-us` page
- Added copying of `.env_SAMPLE` to `.env` part of `setup.sh`.
- Moved console output messages to the end of the `setup.sh` `init` method.
- Organized `.env_SAMPLE` and made `.env` executable on its own.
- Added `HTTP_HOST`, `HTTP_PORT`, `SELENIUM_URL`, `SAUCE_USERNAME`,
  `SAUCE_ACCESS_KEY`, `SAUCE_SELENIUM_URL`, and `VIRTUAL_ENV`
  constants to `.env_SAMPLE`.
- Moved aggregate `gulp lint` task to bottom of file to avoid duplicate
  lint task entries in `gulp --tasks`.
- Renamed `gulp lint:src` to `gulp lint:scripts` to future-proof type of linting.
- Renamed `gulp test:macro` to `gulp test:unit:macro`.
- Renamed `gulp test:processor` to `gulp test:unit:processor`.
- Renamed `gulp test:browser` to `gulp test:acceptance:browser`.
- Edited `INSTALL.md` to accommodate changes in `.env_SAMPLE`.
- Edited Protractor configuration to include browser groups,
  which by default only run the essentials locally, but the full suite
  (including legacy browsers) on Sauce Labs when Sauce credentials are present.
- Updated test instructions to use the gulp test subtasks.
- Updated Travis CI settings to use `setup.sh`.
- Updated files to use `breakpoints-config.js`.
- Made `/the-bureau/bureau-structure/role-macro.html` private.
- Updated `gulp clean` to leave the `dist` directory and remove the inner
  contents
- Use `HTTP_PORT` environment variable for port in `gulp watch`, if available.
- Removed "optional" text from privacy complaint form
  and added `*` to designate required fields.
- Updated Deputy Director information to Meredith Fuchs.
- Updated `/about-rich-cordray/` URL to `/about-director/`.
- Updated `/about-meredith-fuchs/` URL to `/about-deputy-director/`.
- Normalized director and deputy director photos to be format `NAME-WxH.jpg`.
- Changed name of `shallow-extend` utility to 'assign'.
- Superscripts `st` in `21st` on About Us page.
- Updated `BreakpointHandler.js` to support usage of `breakpoints-config.js`.

### Removed
- Removed styles from codebase that have already been migrated
  to cf-typography.
- Removed duplicate Privacy Policy
- Removed processor tests due to them being outdated.
- Removed failing bureau tests to be debugged later

### Fixed
- Fixed borders on sub-footers across the website
- Fixed 'Return to top' button width on footer
- Fixed default gulp task
- Fixed icon links to match CFPB Design Manual
- Fixed gulp copy task that was missing copying PDFs in subdirectories.
- Fixed issues with active filter logic.
- Fixed testing issue with single pages reloading for every test
- Fixed testing timeouts the first fix didn't correct by updating timeout time


## 3.0.0-2.2.0 - 2015-08-18

### Added
- Transitioned Capital Framework dependency to v1.0.0 in bower.json.
- Added gulp and the required npm plugins
- Added gulp config file to lay out configs for each task
- Added gulp tasks split up into their own files
- Added acceptance tests for `/offices/*` pages accessible through site's menu.
- Added Accessibility page to footer and adds Accessibility page tests.
- Added acceptance tests for `/sub-pages/*`.
- Added `activities-block` shared template for activity feed
  on offices and sub-pages.
- Added accessibility complaint form.
- Added "File an EEO Issue" form.
- Added `/offices/office-of-civil-rights/` page, tests, and link in footer.

### Changed
- Site's "About" text to "About Us".
- Replaced FOIA Records with Coming Soon heading
- Updated setup.sh to use gulp
- Updated travis to use gulp tasks
- Updated main.less to use the paths option in less compiler.
- Moved and renamed contact-macro to contact-layout in macros directory.
- Moved filters macro from `post-macros.html` to `/macros/filter.html`.
- Made filters macro helpers private.
- Moved getViewportDimensions out of utilities.js and into own module.
- Updated ESLint to v1.0.0.

### Removed
- Removed Grunt plugins from package.json
- Removed the Gruntfile.
- Removed homepage progress charts and related content and JS.
- Removed 80px to 120px sizing for the isocon sizes on the-bureau page.
- Removed cf-pagination and other unused JS.

### Fixed
- Fixed margins on site footer.
- Switched the two forms under Privacy to their correct positions
- Fixed incorrect email href reference on offices contact email link.


## 3.0.0-2.1.0 - 2015-08-05

### Added
- Added `map` and `filter` array polyfills.
- Added `about-us` page and tests
- Added `newsroom` type to Activity Snippets
- Created initial career posting template.
- Created 1/4 and 3/4 layout columns.
- Added DL styles to cf-enhancements.
- Added `offices/project-catalyst`.
- Careers processor/mapping/query.
- Added `office_[office slug]` class to offices template.
- Careers to the lookups.py
- Added `media_image__150` modifier for 150 pixel wide images.
- Added `simple-table-row-links.js` for making tables with linkable rows.
- Added `event-listener.js` and `query-selector.js` polyfills for IE8.
- Added `@tr-border` variable to `cf-enhancements.less`
  for simple-table border color.
- Added tests for events and event archive landing pages

### Changed
- Updated primary navigation to match new mega menu design.
- Changed project architecture to having `/src/` and `/dist/` directory.
- Changed `/_tests/` directory name to `/test/`.
- Changed `/_tests/macro_testing` directory name to `/test/macro_tests`.
- Moved `browserify-shims.js` to `/config/` directory.
- Upgraded Travis to container-based infrastructure
- Updated Offices pages to change activity feed logic.
- Updated block-bg padding in cf-enhancements based on JJames feedback.
- Updated Offices sub pages to display related documents.
- Updated Offices sub pages to always display activity feed.
- Updated Expandable macro to update design and add FAQ options.
- Moved `sub-page_[sub-page slug]` class to main content area of sub_pages template.
- Styled unordered lists as branded lists in the `office_intro-text`,
  `sub-page_content`, and `sub-page_content-markup` class areas.
- Updated all careers images to 2x size and have the same markup structure.
- Updated event macros to use Sheer 'when' function in order to
  display content based on state.
- Tied careers data into single template and renamed to _single.html
- Replaced career pages mock jobs data with data from the jobs API.
- Made jobs list table on /careers/current-openings/ have linkable rows.
- Adds eslint ignore lines for polyfills, which will not be changing.
- Moved CF table color overrides to `cf-theme-overrides.less`.
- Updated the existing missions browser test to be stronger
- Updated the browser test specs in conf.js because the shared spec was being
  fired on the desktop test, even though those tests had already been run in
  Chrome. Now the desktop test only runs the desktop spec.
- Separated `grunt test` task from `grunt build`
  and made default task test + build.

### Removed
- Removed requestAnimationFrame polyfill.
- Removed `_tests/browser_tests/README.md`, `_tests/macro_testing/README.md`, `_tests/processor_tests/README.md`.
- Removed `grunt vendor` from `setup.sh`.
- Removed unused CSS on `office.less`
- Removed `/events/archive/_single.html`

### Fixed
- Fixed issue on IE11 when using the dates to filter caused
  by toString method.
- Event tag filtering on archive page
- Added browser tests to linting task
- Fixed MobileOnlyExpandable error on office page.
- Normalized use of jinja quotes to single quote
- Fixed a large chunk of the existing linting errors and warnings
- Fixed issue with active filters on`/the-bureau/leadership-calendar/print/` page.


## 3.0.0-2.0.0 - 2015-07-24

### Added
- Added `sub-pages/civil-penalty-fund-allocation-schedule/` page.
- Added `sub-pages/sub-pages/consumer-education-financial-literacy-programs/` page.
- Added `u-hidden` utility class for fully hiding an element.
- Added `TEST.md` readme file for testing instructions.
- Added `grunt clean` and `grunt copy` tasks.
- Added `grunt clean` step to `setup.sh`.

### Changed
- Updated primary navigation to match new mega menu design.
- Changed project architecture to having `/src/` and `/dist/` directory.
- Changed `/_tests/` directory name to `/test/`.
- Changed `/_tests/macro_testing` directory name to `/test/macro_tests`.
- Moved `browserify-shims.js` to `/config/` directory.

### Removed
- Removed requestAnimationFrame polyfill.
- Removed `_tests/browser_tests/README.md`,
  `_tests/macro_testing/README.md`, `_tests/processor_tests/README.md`.
- Removed `grunt vendor` from `setup.sh`.

### Fixed
- Fixed issue on IE11 when using the dates to filter caused
  by toString method.
- Event tag filtering on archive page


## 3.0.0-1.3.0 - 2015-07-16

### Added
- Added `block__border-left` and `block__border-right` CF enhancements.
- Added `students-and-graduates` page to careers section.
- Added `short_title` to Office/Subpage.
- Added ordering to the navigation on Office/Subpage.
- Added script to index all links on our site.
- Added initial browser test with instructions for testing and adding more
- Added `media_image__100` and `media_image__130-to-150` classes for responsive
  image sizes on mobile carousel.
- Added `u-link__disabled` utility class for styling disabled links.
- Added `/careers/working-at-cfpb/` page.
- Added block templates for LinkedIn info, provide feedback link,
  and career page summaries.
- Added `MobileCarousel.js` module for instantiating the slick carousel
  and added associated `js-mobile-carousel` class as a hook.
  Also added `mobile-carousel` for CSS.
- Added `the-bureau` page wrapper class.
- Added `media-stack` CSS block for stacked media objects.
- Added fixes for `open-government` pages.
- Added `careers/application-process` page.
- Support in Event processor for ICS file generator
- Added `careers/current-openings` page.
- Added `/transcripts/` folder and transcript for job application video
- Added Google Maps image utility macro
- Added `careers/` landing page.
- Added options for toggling each network icon in share macro
- Added LinkedIn sharing (toggled off by default) in share macro

### Changed
- Fixed background and border on secondary navigation.
- Related Links now disable styles links with empty URLs.
- Updated secondary navigation to use true parent/child relationships.
- Events processor/mapping/queries for new Event type structure.
- Changed the way navigation works for Office/Subpage.
- Updated grunt-eslint to version 16.0.0 and updated ESLint config to latest.
- Moved modules that can be instantiated through the `new` keyword
  to a `classes` subdirectory.
- Moved page-sniffing JS code to page scripts for the-bureau
  and working with the CFPB pages.
- Moved carousel to a macro and implemented on the-bureau
  and working at the CFPB pages.
- Moved MobileOnlyExpandable initialization out of MobileCarousel.
- Converted excerpts HTML to articles from sections in the careers section.
- Breaks `macros.html` apart into files in the /macros/ directory.
- Updated events templates to match new data and processor.
- Updated percentages based on recent updates.
- Updated activities_snippet macro to make column markup dynamic.
- Replaced placeholder images on /careers/working-at-cfpb/
- Updated footer to add offices links.
- Moved the disperate arguments into one main options argument with
  key: val pairs for each option in share macro
- Updated email sharing to use mailto: link instead of addthis network
  (removes need for the external privacy notification and consolidates
  email patterns) in share macro

### Removed
- Removed `list_link__disabled` class.
- Removed is_mobile macro and logic from filter.

### Fixed
- Fixed contact-us templates to make them private.
- Fixed issue displaying grandchild pages on sub-pages.


## 3.0.0-1.2.2 - 2015-07-02

### Added

- Add reverse flag back into post preview snapshot for most recent pages

### Changed

### Removed

### Fixed
- Office/Subpage navigation links on beta
- Ordering of subpages in the nav on Office page

## 3.0.0-1.2.1 - 2015-06-29

### Removed
- Event processor to fix indexing error


## 3.0.0-1.2.0 - 2015-06-19

### Added
- Added `setup.sh` script for bootstrapping the project.
- Added insertTarget and insertLocation options to cf_notifier plugins
- Added `box-sizing-polyfill` to `exportsOverride` as needed for
  `grunt-bower-task` to work correctly. `box-sizing-polyfill`
  is installed by cf-grid.
- Added `grunt watch:js` task for completeness.
- Added vendor directory variable to `main.less`.
- Added warning for concat:cf-less Grunt task when sourcefiles are missing.
- Added form for Submit a request FOIA page
- Added styles, JavaScript for hiding and showing additional fields in forms
- Added toplevel navigation items config file for removing hardcoded
  navigation menu items.
- Added external url redirect page, styles, and JavaScript.
- Added `.nav-secondary_link__disabled` style.
- Added `.nav-secondary_item__child` class to visually distinguish sub-pages
  from sibling pages in the sidenav.
- Added `.nav-secondary_item__parent` class to visually distinguish browse
  pages from the subpages below them in the sidenav.
- Added JavaScript utilities for checking types and primitives.
- Added `primary_nav` jinja block to `base.html` template.
- Added FAQ processor and mapping
- Added `use_form` field to sub_pages
- Added `related_faq` field to sub_pages and offices
- Added `inset-divider` class for providing an inset horizontal rule
  independent of the list or list item widths within the side navigation bar.
- Added `preview_text` and `short_title` fields to sub_pages.
- Added `templates/activities-feed.html` HTML template for the activity feed
  area on the offices and sub_pages.
- Added Plain Writing Feedback form.
- Added `cfpb_report` activity type to activities feed macro.
- Added breadcrumbs macro and temporarily set breadcrumbs for all office sub-pages.
- Added download icons to `privacy-impact-assessments-pias`

### Changed
- Relaxed ESLint `key-spacing` rule to warning.
- Refactored breakpoint-handler module into separate class modules
  and utility function.
- PascalCase ContentSlider module to properly designate class status.
- Reduced complexity of validation and notification plugins
- Changed vendor directory to `src/vendor` and updated paths.
- Changed to using `jit-grunt` in place of `load-grunt-tasks`.
- Updated contact us filter to use new notifications
  (replacing type-and-filter messaging with cf_notifier)
- Replaced placeholder Activity Feed on FOIA faq page with actual Activity Feed
- Sped up notification animations
- Added custom template for FOIA records page.
- Refactored code for Wordpress updates
- Initiatives renamed to Sub-pages
- Relaxed ESLint cyclomatic `complexity` rule to max 4 complexity.
- Updates megamenu bureau title to "The Bureau" to fit with sitemap direction.
- Moved Less files to `/src/static/css/` directory.
- Updated `cf-icons` to 0.6.0.
- Update processors.py for FAQ
- Moved HTML templates to `/templates/` subdirectory.
- Breaks header template apart into `header.html`
  and `primary-nav.html` templates.
- Moved external site page header to its own template
  `header-without-nav.html`.
- Minor codefixes on `show-hide-fields.js` along with changing a class name for hiding fields
- Updated side navigation bar to keep page order at mobile sizes and adds
  "IN THIS SECTION" header text to the navigation bar dropdown menu.
- Updated processors to use Elasticsearch bulk indexing
- Office and sub-pages activity feed title to "Latest Activities"
  and contacts to "Contact Information."
- Moved `activity_snippets` macro from `post-macros.html` to `macros/activity-snippet.html`
  and adds render method.
- Made `activity_snippet` macro private.
- Moved `category_icon` macro from `post-macros.html` to `macros/category-icon.html`
  and adds render method.
- Moved `string_length` macro from `macros.html` to `macros/util/text.html`.

### Fixed
- Fixed an issue where scripts were being initialized out of order
- Fixed most of the warnings in validation and notification plugins
- Fixed processor name bug
- Fixed template/processor bugs while indexing and rendering
- Fixed FOIA pages from the template/processor changes
- Fixed missing states from `.nav-secondary_link__disabled` class for
  visited and active links.
- Fixed missing sidebar

### Removed
- Removed `copy:static-legacy` and `grunt-contrib-copy` package.
- Removed unneeded entries from `exportsOverride` in `bower.json`.
- Gitignored CF fonts, "chosen" images, and other vendor files from repo,
  which are slated for eventual removal.
- Removed unused `nav-secondary.html` template.
- Removed unused `cf_inputSplit.js` js module.


## 3.0.0-1.1.0 - 2015-05-20

### Added
- Added `--quiet` grunt CLI flag for suppressing linter warnings.
- Added JS unit testing and code coverage through Mocha and Istanbul.
- Added cf-notifications stylesheet to style notifications
- Added cf_notifier plugin for sending UI notifications
- Added cf_formValidator plugin for validating form inputs
- Added Grunt `build` task and set it as default.
- Added hero and YouTube video functionality to the '/the-bureau/' page.
- Added ajax subscription submission.
- Initiative folder and files for Initiative pages
- Added custom template for FOIA faqs page

### Changed
- Updated grunt-browserify to `^3.8.0`.
- Updated grunt-eslint to `^13.0.0`.
- Moved eslint config file to home directory.
- Moved jQuery download to package.json.
- Updated grunt-banner to `^0.4.0` and updates banner ascii art and format.
- Changed bower.json authors array field to use `homepage` in place of `url`,
  and adds `email` field.
- Adds path variables to Gruntfile.
- Updated form-validation script to use cf_formValidator and cf_notifier
- Changed Grunt `jsdev` and `cssdev` to `js` and `css`.
- Moved testing to build task.
- Updated 404 image to the latest image provided by the design team.
- Office folder and files for Office pages
- Updated template for office pages

### Fixed
- Fixed macro on offices page template
- Fixed subscribe macro in events archive and archive single, and press resources
- Sheer indexing error when related posts are deleted
- Office and Initiative processors
- Slick carousel site-wide JS error.
- Fixed issue with some contacts not showing phone numbers and email addresses

### Removed
- Removed string-replace:static-legacy Grunt task.
- Alert.js plugin
- alert macro
- Unused index.html file from /initiatives/
- Unnecessary setting of template variables


## 3.0.0-1.0.1 - 2015-05-18

### Fixed
- Replaced missing string_score library for the type-and-filter plugin

## 3.0.0-1.0.0

### Added
- Added labels to the phone/email/fax/mail icons on `/contact-us/` page
- Added ability to scrub plural terms in typeAndFilter jQuery plugin
- `.respond-to-retina` mixin for media queries targeting Retina iOS devices
- Scroll to top functionality on footer
- Added `/modules/util/web-storage-proxy.js` utility module.
- Added `/modules/util/js-loader.js` utility module.
- Adds ESLint check for `@todo` jsdoc syntax.
- Updated ESLint configuration to match version `0.20.0.`
  Adds enforcement of `no-dupe-args` and `no-duplicate-case` rules,
  and warnings for `no-continue` and `operator-linebreak` rules.
- Adding mocha tests to `grunt test`

### Changed

- Updated mailing addresses in `/contact-us/` sidebar
- Added `browserify` package and its dependencies
  and refactored codebase to use Browserify for JS modules.
- Added additional ESLint option flags in `space-in-brackets` rule.
- Changed ESLint indent amount to 2 spaces from 4 to match CFPB front-end standards.
- Turns off ESLint `func-names` setting because it's too verbose for the gain it provides.
- Added ability to scrub plural terms in typeAndFilter jQuery plugin
- Updated `grunt` to `~0.4.5`.
- Updated `grunt-eslint` to version `12.0.0.`
- Updated `jquery` to `^1.11.3`.
- Replaced `grunt-uglify` with `uglifyify`.
- Updated mailing addresses in `/contact-us` sidebar
- Reverted navs from Contact Us redacting
- Updated footer to match new designs
- Refactored email subscribe form

### Fixed
- Improvements and fixes to `/contact-us/` page


### Removed

- Removed demo text suffix from page titles.


## 3.0.0-0.3.0 - 2015-04-23

### Added
- Added Privacy Policy page.
- Added Event Request a Speaker page.
- Added settings to enable the `/blog/` and `/newsroom/` RSS feeds.
- Added `brand-palette.less` and `cf-theme-overrides.less`.
- Added `block__border` to `cf-enhancements.less` to provide borders around blocks.
- Added alert to form validation failure
- Added .env config for easier project setup
- Added Event processor

### Changed
- Added styles to 500 and 404 error pages.
- Updated content on 500 and 404 error pages.
- Added full width button modifier for buttons on smaller screens.
- Updated ESLint configuration to the latest ESLint release (v0.18.0).
- Updated `/newsroom/` and `/blog/` post sidebars to add description
  and date, and to update styles.
- Updated icons to use livestream icon instead of wifi icon.
- Updated blog post spacing to be consistent with overall-project spacing.
- Updated round step-by-step slug icons to central-align numbers.
- The name "Watchroom" to "Featured Topic"
- Updated cf-buttons to 1.4.2.
- Updates cf-layout to 0.3.0.
- Changed block background to 5% gray.
- Updated contact us content
- Improved Elasticsearch mappings
- Improved README and INSTALL docs

### Fixed
- Updated related links module on `/newsroom/`.
- Added small screen styles to helpful terms vertical list
  on `/contact-us/` page.
- Updated multi-line icon list styles.
- Fixed missing `jump-link__right` modifier from `/featured-topic.html`.
- Fixed an issue within `/newsroom/` and `/activity-log/` filters where selecting "Blog"
  and another category would return zero results.
- Fixed issue in filters where an input whitespace would prevent suggestions from showing.
- Fixed HTML, typos, and grammatical errors.
- Fixed line height issue in Chosen select boxes
- Updated Google Tag Manager ID from testing account to production account.
- Fixed whistleblower slug on contact us


## 3.0.0-0.2.3 - 2015-03-23

### Changed
- Updated events to match design
- Updated markup with new Isocons
- Updated email form to remove topics
- Updated footer to match new design
- Updated content throughout site
- Updated less files to cleanup code

### Fixed
- Fixed filtering when partial dates are used
- Updated processors to match WordPress API output
- Added sub-nav for mobile devices in instances where hero is present
- Added breakpoint range for main nav on med sized device screens
- Updated the expandable layout for multiple lines of text
- Updated list icons for multiple lines of text
- Added titles to pages that were missing them
- Updated broken links
- Lots more typos


## 3.0.0-0.2.2 - 2015-03-17

### Added
- New Events Archive landing page (with borrowed post data)
- New Events Archive detail page (with borrowed post data)
- New eslint settings file

### Changed
- Updated archived events landing page to display events, filters and pagination
- Updated the Gruntfile for eslint over jshint
- Switched from ElasticSearch queries to filters
- Updated form macro layout to account for optional content
- Updated macro arguments for clearer conditions
- Updated events list for new CF media block
- Updated static content
- General code cleanup

### Fixed
- Events filter showing no results text while displaying found results
- Settings file for PDFReactor
- JS errors
- General layout issues
- Lots of typos


## 3.0.0-0.2.1 - 2015-03-03

### Added
- New Upcoming Events landing page (with borrowed post data)
- New Upcoming Event detail page (with borrowed post data)
- Created new table modifier for simple small screen tables


## 0.2.0 - 2014-12-29

Apologies for ignoring our versioning for five months.

### Added
- Newsroom, Contact Us, About the Bureau, Offices, Doing Business with Us,
  Activity Log, and Budget sections.
- Many new design patterns.
- Tests

### Changed
- Significant template structure overhaul.

### Fixed
- Tons of stuff.


## 0.1.0 - 2014-07-14

Initial release. Contains fully functioning blog section.<|MERGE_RESOLUTION|>--- conflicted
+++ resolved
@@ -17,18 +17,14 @@
 
 ### Added
 - Additional page template tests
-
 - RegComment organism: New option to use a generic link for commenting at
   Regulations.gov or going directly to the specified document's comment form.
 - Additional page template tests
 - Additional molecule tests
 
 ### Changed
-
-<<<<<<< HEAD
-- Frontend: Added No Fear Act link to footer.
 - Updated event times to show EDT.
-=======
+
 ### Removed
 
 ### Fixed
@@ -37,20 +33,14 @@
 ## 3.0.0-3.3.10 - 2016-05-03
 
 ### Added
-
-### Changed
-- Frontend: Added No Fear Act link to footer.
-- Frontend: Added No Fear Act link to footer.
+- Front end: Added No Fear Act link to footer.
+
+### Changed
 - RSS Feeds for all Filterable Pages
 - Animated Gif Support
 - Ensure files uploaded as .PDFs get a download icon
 - Handle govdelivery job subscriptions via a Django form
-- Refactored HousingCounselor form to use USZipCodeField() inorder to not strip leading zeros
->>>>>>> 96cde02a
-
-### Removed
-
-### Fixed
+- Refactored HousingCounselor form to use USZipCodeField() in order to not strip leading zeros
 
 
 ## 3.0.0-3.3.9 - 2016-04-28
