All notable changes to this project will be documented in this file.

## How this repo is versioned

We use an adaptation of [Semantic Versioning 2.0.0](http://semver.org).
Given the `MAJOR.MINOR.PATCH` pattern, here is how we decide to increment:

- The MAJOR number will be incremented for major redesigns that require the user
  to relearn how to accomplish tasks on the site.
- The MINOR number will be incremented when new content or features are added.
- The PATCH number will be incremented for all other changes that do not rise
  to the level of a MAJOR or MINOR update.

---------------------------------------

## Unreleased

### Added
- DownStreamCacheControl middleware, which sets the `Edge-Control: no-store` header pages use csrf_token.

### Changed
- Fixed issue surrounding table link download / external icons not appearing.
- Frontend: replaced `documentation` npm module with `jsdoc`.
- Refactoring email signup to remove validate.js.
- Frontend: update `browser-sync` to version `2.17.5` from `2.11.2`.
- Frontend: update `mkdirp` to version `0.5.1` from `0.3.0`.
- Fixed broken `manage.py check` command when using `cfgov.settings.test`.
- Fixed conference registration form capacity logic.
- Update `snyk` to version `1.19.1` from `1.13.2`.
<<<<<<< HEAD
- Disable logging below CRITICAL when running Python unit tests.
=======
- Fixed empty `heading` value in link blobs
>>>>>>> af11dbb6

### Removed
- `tax-time-saving` reference in `base.py` (it moved to Wagtail)
- all references to `django-htmlmin`


## 4.0.0

### Added
- Added smoke-test scripts to check static assets and base page responses.
- new dependency: django-htmlmin, which compresses outgoing HTML
- Added Wagtail StreamField migration utilities
- Tests for `FilterableListForm`

### Changed
- Update base.html to conditionally include es5 script.
- Wagtail upgraded to version 1.6.3.
- Picard upgraded to version 1.5.1.
- Moved site root setup from Django data migration into 'initial_data' script.
- Graduated line lengths feature flag to main stylesheet.
- Unit tests run via tox now include optional app tests, if optional apps are present.
- Frontend: upgrade `gulp-sourcemaps` from `1.6.0` to `2.1.1`.
- Modified org structure to change the Assistant Director to `Stacy Canan`.
- `FilterableListForm` and related code, e.g. `get_page_set`
- Updated "Standing up for you" stats on the homepage.
- Use secure URLs for files stored on S3
- Fixed grade ordering on job listing posts.

### Removed
- Removed Handlebars from `package.json` and `cf_notifier.js`.
- `NewsroomFilterForm` and `ActivityLogFilterForm` and related tests
- Removed `gulp-load-plugins` from `package.json`.

## 3.11.1

### Changed
- comparisontool updated to 1.2.7

## 3.11.0

### Added
- New unit test checks for missing migrations that need to be generated using `makemigrations`.
- Ability to run using HTTP locally with `./runserver.sh ssl`.
- Load DigitalGov Search JS using HTTPS.

### Changed
- Improved the help text in the Featured Content module in Wagtail.
- JS form validation messages and Conference module validation messages
- complaints app updated to 1.2.5
- retirement app updated to 0.5.3
- knowledgebase app updated to: v2.1.3
- college-costs app updated to: 2.2.6
- Moved careers page creation from Django data migrations to standalone Python scripts.
- Use HTTPS when linking to search.consumerfinance.gov.

## 3.10.10

### Fixed
- incorrectly used static tag on housing counselor page

## 3.10.9

### Added
- robots.txt

### Fixed
- Update links in TableBlocks that reference internal documents or pages & have no href


## 3.10.8

### Added
- enable the `USE_ETAGS` Django setting

## 3.10.7

### Fixes
- Corrected a typo introduced in 3.10.7

## 3.10.6

### Fixes
- replace a few remaining `STATIC_PREFIX` references with the `static` tag

## 3.10.5

### Fixes
- adds missing `{% load staticfiles %}` tags

## 3.10.4

### Added
- Added Prepaid Cards to mega menu. (Requires feature flag for now.)


## 3.10.3

### Removals
- This removes the current version number from built assets, like main.css


## 3.10.2

### Changed
- fixed typo in mission statement


## 3.10.1

### Changed
- retirement app updated 0.5.1
- restored css file 'cr-003-theme.css'


## 3.10.0

### Added
- Created new `WAGTAIL_CAREERS` feature flag to toggle from Django to Wagtail careers pages.
- Production settings now use ManifestStaticFilesStorage
- New environment variable to store the Akamai object ID
- Added a 'run_travis.sh' script to enable separate JS and Python test coverage reporting
- AbstractFormBlock to be used as a base class for modules requiring Django Forms
- wagtail_hooks.py function `form_module_handlers` used by `CFGOVPage.get_context()`
- Feedback module
- `data_research` app to project
- Conference Registration form, block, model, handler, and template
- Added TableBlock definition to organisms and models that use Table
- Added `cfgov/templates/wagtailadmin/js/table-block.js` to override the default form TableBlock inputs. ( This file was copied from Wagtail ).
- Added `cfgov/templates/wagtailadmin/table_input.html` to override the default form TableBlock inputs. ( This file was copied from Wagtail ).

### Changed
- Refactored heroes to support the new "bleeding" format.
- In templates, ALL static file references now use Django's `static` tag/function
- In CSS/Less, references to other assets are now relative
- Optimized Travis build by removing unnecessary steps.
- `flush_akamai` function to call Akamai API endpoint that flushes entire site instead, since this is faster than flushing an individual page
- Only proceed with an Akamai flush if it is an existing page
- Refactored heroes to support the new "bleeding" format.
- `CFGOVPage.get_context()` now uses wagtail hooks to call functions registered with the hook name `cfgovpage_context_handlers`
- `CFGOVPage.serve()` calls `CFGOVPage.serve_post()` to handle POST requests
- Changed label names for the half-width / third-width link blobs.
- Mega menu `Free Brochures` link
- Migrated previous Table data to new TableBlocks
- Modified `cfgov/cfgov/settings/base.py` to add wagtailadmin to the STATICFILES_DIRS path.
- Modified `cfgov/jinja2/v1/_includes/organisms/table.html` to work with the Wagtail TableBlock component.
- Modified `cfgov/v1/__init__.py` to add the linebreaksbr.
- Modified `cfgov/v1/atomic_elements/organisms.py` to create classes which inherit from the TableBlock classes. This allowed us to control which templates where used for rendering the Wagtail admin and table.
- Modified `cfgov/v1/models/browse_page.py`, `cfgov/v1/models/learn_page.py`, and `cfgov/v1/models/sublanding_page.py` to use the new AtomicTableBlock.
- Modified `cfgov/v1/wagtail_hooks.py` to add load new script for the admin.

### Removed
- `max-height` styling on info unit images
- Reference to publish_eccu repo
- `tax-time-saving` rules from `urls.py`
- Removed Owning a Home homepage from urls being pulled from sheersites.
- Removed duplicate caching configuration
- Icon for old Table from admin panel (this field will need to be removed in a future release)


### Fixed
- Corrected Spanish-language label for sharing module
- Typo on success message for form subscription


## 3.9.0

### Added
- Logging configuration to `local.py`
- Author names are now displayed in alphabetical order by last name, falls back on first name if necessary
- Ability to output sharing links within an Image and Text 50/50 Group module
- Added a test for get_browsefilterable_posts function of the sublanding page
- Data migration sets up site root and careers pages
- Wagtail User editor now enforces unique email addresses when creating/editing users.
- Default button text color and spacing overrides to `.m-global-search_trigger` in nemo stylesheet so that search button will be visible on pages that use `base_nonresponsive` template
- New `@flag_required` decorator for Django views


### Changed
- Special characters no longer break the multiselect in the filter form
- Updated gulp-istanbul npm module to version `1.1.1` from `0.10.3`.
- Updated del npm module to version `2.2.2` from `2.2.0`.
- Updated gulp-autoprefixer npm module to version `3.1.1` from `3.1.0`.
- Updated gulp-changed npm module to version `1.3.2` from `1.3.0`.
- Updated gulp-header npm module to version `1.8.8` from `1.7.1`.
- Updated gulp-imagemin npm module to version `3.0.3` from `3.0.2`.
- Updated gulp-less npm module to version `3.1.0` from `3.0.5`.
- Updated gulp-load-plugins npm module to version `1.2.4` from `1.2.0`.
- Updated validate.js npm module to version `0.10.0` from `0.9.0`.
- Updated webpack npm module to version `1.13.2` from `1.12.14`.
- Updated webpack-stream npm module to version `3.2.0` from `3.1.0`.
- Updated es5-shim npm module to version `4.5.9` from `4.5.7`.
- Updated gulp-rename npm module to version `1.2.2` from `1.1.0`.
- Replaces deprecated gulp-cssmin with gulp-clean-css.
- Updated admin page sidefoot 'Related links' label and icon to read 'Related content'
- Feature flag methods now take an explicit `request` object to determine what site to check the flag against



### Removed
- Unused functions `author_name` and `item_author_name` from `v1/feeds.py`
- Unused npm module map-stream.
- Custom method `most_common` since python lib offers similar function


### Fixed
- Post preview organism template used tag/author names instead of slugs that
caused bad link formation
- Fixed an issue w/ the email signup not utilizing the Gov Delivery JSON view for instant error/success feedback.
- Fixed an issue w/ the form validation skipping any validation types other than `required`.


## 3.8.2

### Changed
- Updated copy on Students and Recent Graduates Careers page.


## 3.8.1

### Added
- Google Optimize code on `find-a-housing-counselor` page


## 3.8.0

### Added
- Author names are now displayed in alphabetical order by last name, falls back on first name if necessary
- Ability to output sharing links within an Image and Text 50/50 Group module

### Changed

### Removed
- Unused functions `author_name` and `item_author_name` from `v1/feeds.py`


## 3.7.2

### Changed
- Added support for Spanish-language cue labels to the Expandables organism.
- Added support for Spanish-language heading to the Social Media molecule.
- Removed the leadership calendar print template from the "base.html" inheritence hiearchy
- restores the django logging config we used before cfgov-refresh


## 3.7.1
- always use "localhost" when setting the base URL for PDFReactor


## 3.7.0

### Added
- Added new conference url in the nav

### Changed
- Updated Protractor to version `4.0.2` from `3.2.1`.
- Updated large checkboxes to match the spec.
- Updated Capital Framework to version `3.6.1` from `3.4.0`.
- Updated imagemin to version `3.0.2` from `2.4.0`.
- Updated documentation npm module to version `4.0.0-beta5` from `4.0.0-beta2`.
- Updated gulp-uglify npm module to version `2.0.0` from `1.5.3`.
- Updated eslintrc dot-notation rule to support `catch` block in a Promise.
- Updated `gulp test:perf` task to use a Promise.
- Added `.eslintrc` override for gulp tasks to allow process.exit and console logging.
- Updated mocha npm module to version `3.0.2` from `2.4.5`.
- Updated gulp-mocha npm module to version `3.0.1` from `2.2.0`.

### Removed
- Unused `sinon-chai` npm package.

### Fixed
- Updated banner-footer-webpack-plugin to use git URL instead of `0.0.1`.


## 3.6.0

### Added
- Page revision management: http://docs.wagtail.io/en/v1.4.1/releases/1.4.html#page-revision-management,available at e.g. http://127.0.0.1:8000/admin/pages/64/revisions/
- Redesigned userbar: http://docs.wagtail.io/en/v1.4.1/releases/1.4.html#redesigned-userbar
- Multiple document uploader: http://docs.wagtail.io/en/v1.4.1/releases/1.4.html#multiple-document-uploader
- Improved link handling: http://docs.wagtail.io/en/v1.5/releases/1.5.html#improved-link-handling-in-rich-text
- New users created via the Wagtail admin will automatically receive a password reset email.

### Changed
- Many browser tests have been rewritten as Python unit tests
- A new spec suite "integration" encompasses tests from a few directories that were not named appropriately.
- Gulp test has been updated as there are no longer any browser tests to run by default
- `content_panels` are no longer defined in `AbstractFilterPage`; defined in its subclasses instead
- Upgraded Wagtail from 1.3 to 1.5.2
- Consolidated all environment variables in config/environment.js.
- Ignored `console.log` in tests and enforced `no-process`.
- Updated `STAGING_HOSTNAME` to `DJANGO_STAGING_HOSTNAME` environment var.
- Allows passing of port to `runserver.sh`.
- Updated browse-filterable test suite to properly nest pagination tests.
- Updated pagination to support multiple pagination molecules on a single page.

### Removed
- Unused `SELENIUM_URL` environment variable.
- Removed unused `interactiveTestPort` test variable.
- Squashed all migrations
- `initial_test_data.py` as the tests create the data they need now.

### Fixed
- Added misnamed and unreferenced environment variables to .env.
- Moved pagination tests from /organisms/ to /molecules/ where they belong.


## 3.4.0 2016-07-12

### Added
- leadership calendar Django app
- Frontend: Added ability to auto-fix linter error with the `--fix`
  flag on the linter task.

### Changed
- Updated ESLint to `2.13.1` from `2.7.0`.
- Fixed job ordering on Careers home page to be consistent with Current Openings page.

### Removed

### Fixed
- Fix scheduled publishing

## 3.0.0-3.3.22 – 2016-06-22

### Added

- Added nonresponsive header script for non-v1 sections of the site

### Changed
- Datetimes are now saved in UTC and rendered in Eastern timezone when displayed in templates.
- Django timezone setting changed to America/New_York.
- Updated home page stats and date.
- Rebuilt Nemo Grunt tasks in Gulp and moved built files to static_built directory.

### Removed

### Fixed

- Fixed layout bug in Latest Updates on Home Page.
- Fixed spacing of Home Hero content.
- Fixed spacing issues in the pre-footer.


## 3.0.0-3.3.21-hotfix – 2016-06-10

### Added
- Added "Getting an Auto Loan" to the mega menu

### Changed
- Invalid filterable list input returns empty paginated object instead of empty list in page_sets

### Removed

### Fixed


## 3.0.0-3.3.21 – 2016-06-08

### Added
- Ability to use Social Media molecule as a Wagtail module in the Sidefoot.
- Frontend: Added task for generating JavaScript code docs with `gulp docs`.
- Test for `most_common` util
- Browser tests for most of the organisms generated by Wagtail
- `cfgov/scripts/_atomic_helpers.py` to provide streamfield data
- Test for present, past, and future event states

### Changes
- Use bare value of RichText field if value type is not RichText.
- Check against Activity Log topics when generating View More link.
- Breadcrumb and sidenav link generation gets most appropriate version of page.
- Made Text Introduction's `has_rule` option have an effect.
- Tidied up some of the template logic around using `render_block`.
- Changed class of FCM category slug to remove extra spacing.
- Updated gulp task to write both responsive and non-responsive styles for ondemand needs.
- Updated the test fixture for ondemand includes to allow for the nonresponsive stylesheet to be loaded for visual testing.
- Use bare value of RichText field if value type is not RichText
- Check against Activity Log topics when generating View More link
- initial_test_data script now uses streamfield block data from a new file called `_atomic_helpers.py`
- `when` now compares datetimes against the current time in ET, not UTC
- `when` optionally uses the event stream's start time, if there is one
- Promotes Expandables from molecule to organism
- Changes global banner expandable Less to resolve cascade issue
- Maintain order and uniqueness in JS file lists by using `OrderedDict` instead of `set`
- `user_save_callback` updated to expire a password if it's for a new user

### Removed
- Event RSVP email link button.
- `atomicName` parameter from `checkDom` atomic helper.
- Unused function `get_related_posts_categories`
- Unused gov delivery view function in jobmanager
- PostPreview organism from streamfield block choices since it was unused
- Custom classes `CFGOVUserEditForm`, `CFGOVUserCreationForm` and functions `create_user` and `edit_user`
- Custom redirects for creating a user and resetting the password
- `convert_to_datetime` since it duplicated logic in `_convert_date`

### Fixed


## 3.0.0-3.3.20 - 2016-05-24

### Added

### Changes

### Removed

### Fixed

- get_browsefilterable_posts() call to get_page_set

## 3.0.0-3.3.19 - 2016-05-23

### Changes
- Frontend: Added `destroyInitFlag()` method to `atomic-helpers.js`.
- Frontend: Added `destroy()` method to `Expandables.js` to allow
  reversing calls to `init()`.
- Frontend: Added extra small tests to bureau structure page.

### Fixed
- Frontend: Fixed issue where cloned expandables were not initializing
  on the bureau structure page.
- Frontend: Removed `self` references in ContentSlider.
- Newsroom fixed to render all categories when no filters are selected.

## 3.0.0-3.3.18 - 2016-05-20

## Added
- missing publish_eccu requirements

### Changes
- Frontend: Added `destroyInitFlag()` method to `atomic-helpers.js`.
- Frontend: Added `destroy()` method to `Expandables.js` to allow
  reversing calls to `init()`.
- Frontend: Added extra small tests to bureau structure page.

### Removed

- Removed activities-block.html

### Fixed
- Frontend: Fixed issue where cloned expandables were not initializing
  on the bureau structure page.
- Frontend: Removed `self` references in ContentSlider.


## 3.0.0-3.3.17 - 2016-05-20

### Added
- Missing token provider for forms submitted by JS
- Ability to refresh akamai cache on page publish
- Adding Acceptance tests for the Video Player
- Adding Validation code and url param fix for Ustream player

### Changes
- Rename Events body field => Subheading
- Switch render location of live/future body fields to under the map (new body location)
- Change date used for post preview from date published to actual event date.
- Fixes issue with spacing after the last item in a full-width component
- Adding Validation code and url param fix for Ustream player.

### Removed

### Fixed

## 3.0.0-3.3.16 - 2016-05-19

### Added
- `parse_links` calls on rich text fields on the rest of the fields
- Add unit tests for filterable list functions
- Added browser tests for the multiselect.
- Fix category filtering
- Ability to refresh akamai cache on page publish

### Changes
- filterable_context.py -> filterable_list.py
- Refactored the filterable list logic for modularity and testability
- Rename Events body field => Subheading
- Switch render location of live/future body fields to under the map (new body location)
- Change date used for post preview from date published to actual event date.

### Removed

### Fixed

- Removed wrapping `<p>` tag on a form field's description field output,
  since it's a rich text field that provides its own markup.
- Fixed issue with single careers layout.

## 3.0.0-3.3.15 - 2016-05-16

### Added

### Changes

- Updated Capital Framework to latest.
- Updated stats on homepage to match CCDB landing.

### Removed

- Removed acting Dept Directors from Leadership calendar filter.
- Removed obsolete module kbclick.js.

### Fixed

- Fixed a validation bug in the Multiselect.
- Fixed issue with spacing after the last-child.


## 3.0.0-3.3.14 - 2016-05-11

### Added

### Changes

- Fixed Password Reset Flow
- Fixed saving of Legacy Blog Pages

### Removed

### Fixed


## 3.0.0-3.3.13 - 2016-05-11

### Added
- Added print styles to hide major site features that aren't print applicable.
- Added base pagination browser tests.
- Image Text 50 50 Organism to Blog Page
- Moved django-commons into the project

### Changed

- Updated static version of the org chart.

### Removed

### Fixed

- Fixed an issue where the header only had 15px of spacing instead of 30.
- Fixed the spacing around info-units groups and breadcrumbs.
- Fixed duplicate Protractor tests.
- Fixed issue with page jump form.

## 3.0.0-3.3.12 - 2016-05-05

### Added
- Additional page template tests
- RegComment organism: New option to use a generic link for commenting at
  Regulations.gov or going directly to the specified document's comment form.
- Additional molecule tests

### Changed
- Updated event times to show EDT.
- Frontend: Added init flag when initializing atomic components.


## 3.0.0-3.3.11 - 2016-05-03

### Added
- Front end: Added No Fear Act link to footer.

### Changed
- RSS Feeds for all Filterable Pages
- Animated Gif Support
- Ensure files uploaded as .PDFs get a download icon
- Handle govdelivery job subscriptions via a Django form
- Refactored HousingCounselor form to use USZipCodeField() in order to not strip leading zeros


## 3.3.0-3.3.10 - 2016-04-28

### Fixed
- Typo in reg comment form


## 3.0.0-3.3.9 - 2016-04-28

### Added

- Added tests for the public methods in the Multiselect
- API client for Regulations.gov Comment API
- reg-comment organism and Wagtail module for adding it to a page

### Changed

- Make further reading and list filter results distinct

### Removed

### Fixed


## 3.0.0-3.3.3 - 2016-04-21

### Added

- Added unit test specs for all files to test (excluding config, polyfills and jQuery plugins).
- Added no-js and js classes to the on-demand header.
- Added link to Livestream FAQ.
- Flag for database routing for content.consumerfinance.gov.
- Added the Digital Gov search script.

### Changed

- Hid overflow-x at mobile sizes on document body.
- Added `halt()` and `clearTransitions()` methods to transition behaviors.
- Updated the content on doing-business-with-us and doing-business-with-us/upcoming-procurement-needs based on EA feedback.

### Removed

- Removed resolved TODOs and old macros replaced by atomic components.

### Fixed

- Fixed an issue where the multiselect couldn't be closed.
- Fixed the browser tests for the recent change to wagtail pages.
- Fixed the mobile menu for on-demand django pages.
- Fixed disappearing search close button when swapping device orientation.


## 3.0.0-3.3.2 - 2016-04-11

### Added

- Adds a max-selections checker to the Multiselect.
- Remove inline CSS when running sheer_index.
- Abstracted dom events for easier reuse throughout the project.
- Added npm shrinkwrap and snyk dependency monitoring
- Tests `share_the_page` wagtail hook and associated functions

### Changed

- Updated Global Search to set search trigger to invisible,
  since hidden is overridden.
- Defaulted Related posts slug title to 'Further Reading' and made it a field in wagtail.
- Enabled gov delivery subscriptions to work on wagtail pages
- randomized formfieldWithButton Id and included name field for post requests.
- Update Director's Bio and Deputy Director's Bio
- Update the leadership calendar copy and links
- Updated the placeholders in wagtail filterable list controls.
- Updated footer to atomic footer.
- Pinned our NPM dependencies.
- Updated Capital Framework to 3.3.0
- Changed U.S. flag image paths to be root-relative
- Refactored wagtail hook `share_the_page`

### Removed

- Removed `gulp beep` task for optional alerting when the build process
  has completed.
- Remove Disqus comments from blog pages
- Removed sitespeed.io gulp task

### Fixed

- Fixed paths to templates that were moved in to /about-us.
- Update biographies for director bios.
- Fixed issue with bad values in the multiselect.
- Fixed the missing logon on IE 8.
- Fixed an issue w/ the spacing on the hero.
- Fixed issue where missing images were breaking the hero layout

## 3.0.0-3.2.1 - 2016-03-21

### Added

- Added Featured Menu Content Molecule.
- Added Global Banner Molecule.
- Added Digital Privacy Policy to the footer.
- Added tests for dom-traverse functions
- Added default values for the View more text and URL.
- Dynamically create the View more URL if there are tags
- Add an EXTERNAL_ICON_PATTERN to handle icons and links separately
- Added specific Blog/Newsroom Categories to Related Post options
- base.html now checks for page (seo) title if exists
- Added a space before the external icon
- Added validation for Youtube URLs.

### Changed

- Abstracted create and queryOneout of the multiselect.
- Simplified array searching in the Multiselect.
- Updated the home hero to it’s own molecule.
- Updated the layout for the level 1 menu items to distribute them more evenly
  across the header.
- Abstracted the string utils from the Multiselect.
- .gov links have an external icon
- Updated the Hero Macro for the new overlay hero styles.
- Updated article template to render all categories
- Append bureau title on every template rendered
- Changing the times we receive for calendar events to match our db.
- Updated `external-site/index.html` to use the full params of whatever's being passed in.
- Changed copy on `/the-bureau/`
- Updated titles and names in the Bureau Structure page

### Removed

- Removed Georgia usage for the time being.
- Removed ICS download placeholder from events.

### Fixed

 - Fixed active filter notification on Browse Filterable pages.
 - Corrected the homepage links.
 - Fixed date range searches on blog page.

## 3.0.0-3.1.1 - 2016-03-21

### Added
- Added Backend sidebar contact
- Add Related Metadata molecule to backend
- Added `ClearableInput` class for clearable input behavior
  in `input-contains-label` CF class.
- Added Github specific Issue and PR templates.
- included paragraph rich text field to related links
- Added new content flush sides on small modifier to fix an issue where margin was set on the molecule level instead of the template.
- Added Info Unit Macro.
- URL field to the Post Preview organism
- Frontend: Added overlay atom.
- Signal receiver function to unpublish all revisions for a page when a page is unpublished
- Backend: HomePage Model
- David Silberman's assets
- Frontend: Added JS init scripts for /offices/, /sub-pages/, and /budget/.
- Frontend: Added data-* attribute JS utility class.
- New manager to query for the most appropriate pages (shared and/or live)
- Enabled Demo Page in flapjack
- Included Password Complexity rules for admin user creation/editing flow
- Enabled email backend for Production settings
- Frontend: Added utility classes for translation and opacity CSS transitions.
- Added SublandingFilterablePage class
- Script to semi-automate importing refresh data
- Provided option to exclude sibling pages in secondary navigation
- Added tests for `external-site-redirect.js`
- Frontend: Added JS Tree data structure and traversal algorithms.
- Add text intro and featured content to SublandingFilterablePage
- Add a script `move_reports.py` to move all reports under a given SublandingFilterablePage
- Add a 'careers_preview' query to limit the results to 5
- Added CFGovLinkHandler to convert richtext internal links to relative links
- Frontend: added `u-hidden-overflow` utility class.

### Changed
- Converted the project to Capital Framework v3
- Updated `protractor` from `3.0.0` to `3.1.1`.
- Included Table organism within full width text
- Changed BrowseFilterablePage and related-metadata.html molecule templates to
  account for new backend
- Abstracted info unit into a helper mixin to make it easier to re-use the inline
  version.
- Moved Home page specific layout changes to it's own file.
- Updated jsdom from `7.2.2` to `8.0.4`.
- Updated secondary-nav to use new expandable molecule in place of old CF
  Expandable.
- Updated gulp-eslint from `1.0.0` to `2.0.0`.
- Converted Link Blob Group, 25/75 Group, and 50/50 Group to single Info Unit Group.
- Converted Link Blob Macro to Info Unit Macro.
- Converted 25/75 Macro to Info Unit Macro.
- Converted 50/50 Macro to Info Unit Macro.
- Updated Home Page to Info Unit Macro.
- Included use of wagtail `classname` meta field for block css modifiers
- Breadcrumbs for Wagtail pages now handled by Wagtail
- Changed Wagtail pages extending from `layout-side-nav.html` to use new side
  navigation handling
- Changed FilterableListControls.js to add validation for email, date, and
  checkbox fields.
- Converted references and asset urls from Fuchs to Silberman.
- Fix blog post template to use sheerlike related posts method.
- Restructured mega menu to include submenus recursively to allow for a
  third-level.
- Renamed atomic-checkers `validateDomElement` to atomic-helpers `checkDom`.
- Add two categories to the Implementation Resource group.
- Updated the homepage based on user feedback.
- Renamed preview_link_url/text => secondary_link_url/text
- Updated Categories for Research & Reports.
- Changes to job listing pages.
- included backend support for Video in FCM
- Changed `external-site-redirect.js` to remove jQuery and fix Regex.
- Updated the global search for no-js and IE 8-10 fixes.
- Frontend: Added all launch-state mega menu links.
- Frontend: Added hover-to-show behavior in desktop mega menu.
- Use the added `careers_preview.json` in the careers sublanding page instead
  of `careers.json`
- Wrap prefooter section in Browse pages in a conditional to prevent empty prefooter
- Frontend: Added behaviors for third level mobile mega menu.
- Frontend: Made Expandables collapse under 600px window size.
- Updated the Mega Menu layout to avoid pointer events for older IE.
- Updated the Mega Menu for devices without JS.
- Disabled GTM tracking for links in menu and return to top link.

### Removed
- Removed normalize and normalize-legacy from main less file because CF
  already includes it.
- Removed old branded list mixin (was causing compile errors).
- Removed unnecessary Wagtail streamdata retrieval function from v1/utils/util.py
- Removed old beta styles.
- Removed prototype language, such as instances of setting `value`, `page`,
  and `global_dict`
- Imports of contact info macros that were breaking the page
- Removed Link Blob, 25/75, and 50/50 styles.
- Removed need for negative margin tweaks after groups.
- Removed need for positive margin tweaks aroung group headings.
- Removed heros from old WordPress pages.
- Removed `show-hide-fields.js` script and reference from common.js.
- Meredith Fuch's assets.
- A couple of Implementation Resource group categories.
- Removed Chosen.js library and custom styles/scripts.
- Removed several size=x params passed to query.search(), which don't do anything
- Removed all the pages and associated code that have been ported to wagtail.

### Fixed
- Fix bug where publised pages were showing shared content
- Fixed Contacts import-data script to set phone numbers correctly
- Fixed an issue where heros were not displaying on new Wagtail pages.
- Fixed an error where the secondary nav script was trying to initialize on
  pages it wasn't used.
- Fixed archive_events script to run in production.
- Fixed issue where form validation clashed with filterable list controls.
- Post preview title now links to page link.
- Fixed a bug where the search input and button in the header were misaligned.
- Fixed urls document type for career pages.
- Fixed stacking bug in header search.
- Fixed page saving bug that would prevent the display of a page's tags
- Fixed ordering for Filterable results to be newest => oldest by published_date.
- Fixed a bug where activiating the clear button wasn't clearing filtered
  results on browse filterable pages.
- Fixes the values for author and tag options to remove special characters.
- Fixes layout issues with filters on sheer pages.
- Fixed failing browser tests due to atomic naming updates.
- Fixed a bug in the multi-select script where value was set before input type.
- Fixed positioning bug in global search.
- Fixed issue where categories without a set icon were showing the speach icon.
- Fixed issue where a filtered page wasn’t showing the selected options in the
  multiselect.
- Fixed an error in the Browser tests for IE 8.
- Fixed an error in the Browser tests when running on Jenkins.

## 3.0.0-3.0.0 - 2016-02-11

### Added
- Added 'sheer_index' manage.py subcommand, to replace usage of 'sheer index'
- Migrated 'sheerlike' project into this codebase
- Added 'watchserver' manage.py subcommand for running Django dev server
  and gulp watch together.
- Added Acceptance tests for the `activity-log` page.
- Added webpack module loader for per-page JavaScript.
- Added external-site page-specific script.
- Added `config/environment.js` for project JS path configuration.
- Added filesystem helper to gulp utilities for retrieving a binary executable.
- Django Server
- Django related urls to access links
- Django-Sheerlike integration
- Added Acceptance tests for `the-bureau` pages.
- Added test utility to retreive QA elements.
- Added ARIA state utility to enable decorating dom elements with ARIA states.
- Added unit test for `aria-state.js`.
- Wagtail CMS
- Added `gulp test:a11y` accessibility testing using node-wcag.
- Added node 4.1.0 engine requirement in `package.json`.
- Added `commonjs`, `jest`, `protractor` environments.
- Added new ESLint `no-useless-concat`, `global-require`,
  `jsx-quotes`, `no-restricted-syntax`, `block-spacing`, `require-jsdoc`,
  `space-before-keywords`, `no-dupe-class-members`, `prefer-arrow-callback`,
  and `prefer-template` rules.
- Added `properties` attribute of `id-length` rule.
- Added `keywords`, `unnecessary`, and `numbers` attributes
  to `quote-props` rules.
- runserver.sh script to collectstatic files and run the server
- Added testing for web-storage-proxy.js
- Added Acceptance tests for `careers` pages.
- CFPBPage model
- Backend for Staging vs Production publishing
- Django template tags
- Added `block__flush` to cf-enhancements to remove margin from all sides.
- Added Acceptance tests for `blog` pages.
- Added Acceptance tests for `newsroom` pages.
- Added Acceptance tests for `doing-business-with-us` pages.
- Added Acceptance tests for `budget` pages.
- Added atomic landing page template prototypes.
- Added `/organisms/` and `/molecules/` directories to includes directory.
- Added `gulp test:perf` task to test for performance rules.
- MYSQL backend to project settings & a database creation script
- Added `gulp test:unit:server` for running Django unit tests via gulp.
- Added templates and CSS for the Text Introduction molecule.
- Added Unit test for `BreakpointHandler.js`.
- EventPage and EventLandingPage
- Management command to convert Wordpress data into Wagtail based Django models
- Script to convert Event WP data into Wagtail specific POST data for wagtailcore view `create()`
- Added half-width-link-blob macro and styles
- Added templates and CSS for the Image and Text 25/75 molecule.
- Added templates and CSS for the Image and Text 50/50 molecule.
- Added templates and CSS for the Call to Action molecule.
- Added `gulp beep` task for optional alerting when the build process
  has completed.
- Added Molecule/Organism Streamfields.
- Added wagtail specific demoPage only available in development for displaying moleclues/organisms.
- Added `license` field to `package.json`.
- EventArchivePage, EventRequestSpeakerPage, and EventFilterForm.
- Added templates and CSS for the Full Width Text organism.
- Added templates and CSS for the Contact Method molecule.
- Added templates and CSS for the Sidebar Contact Info organism.
- Added `/browse-filterable` template page
- Added templates and CSS for the Main Contact Info organism.
- Added templates and CSS for the Related Posts molecule.
- Added templates for the Hero molecule (CSS is in CF-Layout v1.3.0)
- Added template for post-preview molecule
- Added templates and CSS for the Signup Form organism.
- Added templates and CSS for the Content Sidebar organism.
- Added instruction to create superuser for admin access.
- Adds new file to commands module in the core app called `_helpers.py`
- Adds ability to import snippets
- Added ImageText2575 molecule backend model and template
- Added Call to Action backend and template
- Added Contact snippet and molecule backends
- Added temporary folder for converted Jinja2 Wagtail field template files
- Added WP Import Data Contact processor
- Added templates and CSS for the Adding Sidebar Breakout organism.
- Added cf-tables and tables molecule
- Landing Page Type
- Initial Data json file for preloading pages
- Added `/browse-basic` template page.
- Added templates and CSS for Expandable molecule and ExpandableGroup organism.
- Added `classlist` JS polyfill.
- Added `EventObserver` for adding event broadcaster capability to JS classes.
- Added `atomic-checkers.js` and `validateDomElement`
  utility method for checking atomic element DOM nodes.
- Backend Organisms Full Width Text & Post Preview.
- Added Related Posts molecule to the CFGOVPage
- Add Main Contact Info molecule
- Add Sidefoot Streamfield to CFGOVPage for sidebar/footer content
- Add global context variable `global_dict` for easier prototyping
- Add styleguide app to local settings
- Added templates and CSS for the Filterable-List-Controls organism.
- Add Table organism
- Add Sublanding Page
- Add Hyperlink template
- Add icons to Sidefoot Streamfield blocks
- Add ImageText5050Group and HalfWidthLinkGroup templates and organisms
- S3 Image Upload support for Refresh/Prod
- Dev Landing Page Demo
- Add Image Text 25/75 and Full Width Text into SublandingPage
- Add related_posts_function to the global context in Jinja2 for prototyping of related posts
- Added the featured content module molecule and included it in the landing-page prototype
- Add ImageText2575Group organism
- Add ImageText2575Group to Sublanding and Landing pages
- Add the insets Quote and Related Links.
- Added templates and CSS for the Notification molecule.
- Added prototype data to the form-field-with-button molecule
- Added prototype data to the email-signup organism
- Added the email-signup organism to landing-page template
- Added templates and CSS for the Social-Media molecule.
- Add Heading field to Link Blob group
- Add prototype data to Image Text organisms
- Backend Expandable/Expandable Group Molecule & Organisms
- Added Number Block
- Added Form Field with Button to sublanding page
  ([Fixed 1246](https://github.com/cfpb/cfgov-refresh/issues/1246)).
- Added Backend Feature Content Molecule
- Added get_unique_id context method.
- Added templates and CSS for the Item Introduction organism.
- Added templates and CSS for the Pagination molecule.
- Backend Browse Page
- Added Backend Item Intro Organism
- Added Backend: Notification
- `dom-traverse.js` for dom querying not covered by native dom.
- Added Backend Learn Page model
- Added Related Topics molecule.
- Added full_width_sans setting for correct font face usage.
- Added a new nav-link molecule macro and styles.
- Added Related Links to Sidebar/Footer.
- Added Related Metadata molecule.
- Added custom image and rendition models CFGOVImage and CFGOVRendition
- Added AbstractLearnPage for Learn and Doc Detail pages
- Added preview fields to AbstractLearnPage
- Added relevant date fields to AbstractLearnPage
- Added multi-select atom styles and scripting
- Added Frontend: Global Header CTA.
- Added Frontend: Header.
- Added Frontend: Mega Menu.
- Added Frontend: Global Eyebrow.
- Added Frontend: Global Search molecule.
- Added language dropdown for pages, which defaults to english
- Add BrowseFilterablePage model
- Add BaseExpandable class for expandable controls
- Add FilterControls organism using BaseExpandable
- Add url_parameters macro to handle adding existing get URL parameters into links
- Added new info-unit molecule that combines (but doesn't replace) the half width link blob, image and text 50/50, and 25/75 into one base molecule using modifiers.
- Added new (undocumented) card molecule.
- Add wagtailuserbar to the base.html
- Added unit test for beta-banner.js.

### Changed
- Updated the primary nav to move focus as user enters and leaves nav levels
- Moved handlebars from npm to bower.
- Added jQuery CDN with fallback to head to satisfy GTM requirements.
- Changes the location of the /dist folder to cfgov/v1/jinja2/v1
- Server port is now at 8000
- included with context flag for macros that make a call to request object
- Updated Jinja2 shorthand if statements to include an empty else case.
- Added `binaryDirectory` parameter to `fsHelper.getBinary` helper function.
- Updated jsdom from `3.1.2` to `6.5.1`.
- Updated mocha-jsdom from `0.3.0` to `1.0.0`.
- Updated istanbul from `0.3.13` to `0.3.20`.
- Updated TravisCI node version to `4.1.0`.
- Updated ESLint configuration from `1.0.0` to `1.5.1`.
- Vendor related files now sit at the root project location
- Moved templates to reside in v1 app project jinja2 directory
- Added ability to use django static & url functionality in jinja2 templates.
  [More Information](https://docs.djangoproject.com/en/1.8/topics/templates/#django.template.backends.jinja2.Jinja2)
- Refactored web-storage-proxy.js to be less complex and make it testable
- Updated del from `1.2.0` to `2.0.0`.
- Updated chai from `2.3.0` to `3.3.0`.
- Updated sinon-chai from `2.7.0` to `2.8.0`.
- Settings file and template loaders
- Updated gulp-autoprefixer from `2.3.1` to `3.0.2`.
- Added pixel dimensions to Cordrary corner video image.
- Added JS in `./config` directory to `gulp lint:build` task
  and merged that and gulp config together in `config.build`.
- addressed security concerns about query data validation in calendar filter pdf generation,
  and added an option to filters to allow post requests
- fixed url routing for rendering directory cordrays pdf
- explicitly stated jinja2 to autoescape in templates
- Changes `align: value` attribute in ESLint `key-spacing` rule
  to individual mode with `mode: minimum` option set.
- Changes `quote-props` rule attribute to `consistent-as-needed`.
- Added href URL to primary nav top-level menu link.
- Changed DB backend from sqlite ==> MYSQL.
- Govdelivery subscribe view is now exempt from csrf verification
- Fixed issue w/ gulp watch task not compiling JS on change
- Refactored `BreakpointHandler.js` to remove jQuery dependency and unneeded code.
- Changed from single cf import to individual module imports.
- Move handlebars dependency to npm from bower.
- Change Doing Business With Us email to office email
- Updates `gulp-sitespeedio` from `0.0.6` to `0.0.7`.
- CFGOVPage to include tags and authors
- Event import script to include grabbing tags and authors
- Change templates to move logic to Django backend
- Move Event filter over to a Django form.
- Updates `jsdom` to `7.0.2` from `6.5.1`.
- Move staging hostname variable from django settings to be an environment variable
- Uses globally installed Protractor in setup.sh, if available.
- Updated the existing breakpoint variables and values to the ones released in cf-core v1.2.0
- Excludes 3rd-party JS polyfills from linting.
- Abstracts code into helper class `DataImporter`
- Modifies command line options to allow specifying arguments for importing pages or snippets
- Changes the way the processor module is imported so it imports it using the [app] argument
- Moves the processors module from the core.management.commands module to the v1 app
- Contact molecule templates
- Changes .env Project configuration workon control flow to direct stdout and stderr to /dev/null.
- Upgrade wagtail to 1.2
- Cleaned up and rebuilt the secondary nav to reduce complexity and fix bugs
- Routed landing page type related molecules and organisms
  to use `jinja2/v1/_includes/` template locations.
- Updated protractor from 2.5.1 to 3.0.0.
- Updated gulp-sitespeedio from 0.0.7 to 0.0.8.
- Update runserver script to start MYSQL if it isn't running
- Reduced padding on expandables per direction of design.
- Hide cues on expandables when JS is turned off.
- Updated protractor from 2.5.1 to 3.0.0.
- Change name of Settings tab to Configuration
- Move some Promote fields to Configuration tab
- Change Promote to be Sidebar/Footer
- Move Related Posts and Email Signup to sidefoot Streamfield in the Sidebar/Footer tab in CFGOVPage
- Finalize Sidebar Breakout organism template
- Finalize Sublanding Page template
- Fix related post molecule to be used in multiple places
- Convert Sidefoot paragraph streamfield block to Textblock
- Updated headings for changes in Capital Framework
- Temporarily comment out related posts section of single blog post
  browser test until BlogPage's are in Wagtail.
- Add `show_heading` checkbox to Related Posts organism to toggle the heading
  and icon.
- Merge Streamfields in LandingPage
- Landing and Sublanding content blocks render each atomic structure with `div class="block">`
- Added environments to frontend/backend setup scripts.
- Make Full Width Text organism a StreamBlock and add insets
- Converted `external-site.js` to `ExternalSite.js` class and removed 3rd party dependencies.
- Changed the ImageBasic atom to always include an optional alt by default
- Removed field validation on content creation
  ([Fixed 1252](https://github.com/cfpb/cfgov-refresh/issues/1252)).
- Sets npm install on frontend.sh to warning level.
- Updated Jinja2 environment inlcude flag related methods
- Updated ImageText5050 requirements [Fixed 1269] (https://github.com/cfpb/cfgov-refresh/issues/1269)
- Updated `webpack-stream` to `3.1.0` from `2.1.0`.
- Updated `player` to `0.5.1` from `0.6.1`.
- Updated streamchild render method to use default behavior when using default blocks [Fixed 1268] (https://github.com/cfpb/cfgov-refresh/issues/1268)
- Fixes styling and rendering issues [Fixed 1278] (https://github.com/cfpb/cfgov-refresh/issues/1278)
- Upgrade version of Wagtail to 1.3
- Change method of CFGOVPage called `children` to be called `elements`
- Moved html5shiv into modernizr.
- Updated `gulp-load-plugins` to `1.2.0` from `1.1.0`.
- Included breadcrumb data from page context
- Added development environment data initialization
- Pinned jQuery to `1.11.3` due to changes in `1.12.0` that cause errors in jsdom.
- [Fixed 1320] (https://github.com/cfpb/cfgov-refresh/issues/1320)
- Converted the nav-secondary macro and styles to an organism
- Updated the new secondary-nav organism to use the new nav-link molecule
- Updated the secondary-nav-toggle for new classnames
- Changed expandable.html to be a macro for upcoming Filtered List
- Updated browse-filterable demo
- Updated filterable-list-controls organism to allow for multiple option
- Password Policy & Lockout criteria for login, account password change & forgot my password.
- Updated the project to use Avenir font by default
- Updated `mocha` from `2.2.4` to `2.4.2`.
- Updated `sinon` from `1.14.1` to `1.17.3`.
- Updated `lodash` from `3.10.0` to `4.0.1`.
- Change jinja2 templates to handle Wagtail page
- Fixed [1348](https://github.com/cfpb/cfgov-refresh/issues/1348) and [1354](https://github.com/cfpb/cfgov-refresh/issues/1354)
- Updated brand colors to updates in generator-cf.
- Disabled JavaScript in IE8 and earlier.
- Removed max_length validation until [later review](https://github.com/cfpb/cfgov-refresh/issues/1258) after release
- Refactored beta-banner.js to demonstrate general lifecycle.

### Removed
- Removed unused exportsOverride section,
  which was an artifact of the grunt bower task.
- Removed browserify, watchify, and browserify-shim dependencies.
- Removed src directory
- Removed bad CF Notifier tests.
- Removed unnecessary mobile-only expandables
- Removed link from Cordray's corner image `/the-bureau/about-director/`.
- Removed extra Google Analytics code.
- Removed `istanbul` because it's already a dependencies of `gulp-istanbul`.
- Sidebar from LandingPage
- Removed `map` and `filter` array polyfills.
- Removed `event-listener.js` and `query-selector.js` polyfills for IE8.

### Fixed
- Fixed instructions for gulp watch
- New way to run the server documented in the INSTALL.MD
- New way to define url routing, no longer automatically set by file path
- Fixed heading structure throughout website
- Fixed setup.sh to use argument correctly
- Fixed title for Small & Minority Businesses
- Fix page header rendering for Sublanding page
- Fix related post molecule to be used in multiple places
- Fix failing tests relating to Related Posts organism
- Fix related-posts.html logic
- Minor PEP8 compliance changes
- Fixed the markup for the 25/75 organism.


## 3.0.0-2.4.0 - 2015-09-29

### Added
- Added Favicon
- New and improved primary nav (both look and interaction)
- Added expanded-state utility for getting/setting aria-expanded

### Changed
- Updated Video Code to make it usable on Events pages.
- Changed gulp JS unit testing task from `gulp:unit:js` to `gulp:unit:scripts`
- Updated Meredith Fuchs bio and images.
- Added indent rules for `var`, `let`, and `const` in ESLint config file.
- Replaced old Grunt legaccsy plugin with Gulp mq-remove plugin
- Added ability for acceptance --specs test flag to accept list of test files.
- Changes `big_radio` macro to `radio_big` and `checkbox_bg` to `checkbox_big`.
- Updated Dep Dir title to include "Acting"

### Removed
- Disables tests for landing page events, since we don't currently have events.
- Removed Ombudsman from nav for beta freeze.

### Fixed
- Fixed issue with logic displaying the Event summary state.
- Fixed missing IE only stylesheet for older systems/browsers.
- Fixed skip-navigation link for keyboard navigation.


## 3.0.0-2.3.0 - 2015-08-27

### Added
- Added time macro.
- Added `gulp test:unit` and `gulp test:acceptance` tasks for test stages.
- Added support for link buttons to disabled link utility class.
- Added `breakpoints-config.js` config file to use for responsive JS.
- Added breadcrumbs to blog, newsroom, careers, business, bureau
  and budget pages
- Added Meredith Fuchs to Leadership calendar filter.
- Added unit test for `assign` utility.
- Added `get-breakpoint-state.js` to add support for responsive JS.

### Changed
- Moved `.meta-header`, `.jump-link`,
  and `.list__links` to `cf-enhancements.less`.
- Converted time elements to use time template.
- Broke apart format macros into topical macros.
- Updated legacy code to remove old jQuery dependency and
  unnecessary code.
- Updated copy on `about-us` page
- Added copying of `.env_SAMPLE` to `.env` part of `setup.sh`.
- Moved console output messages to the end of the `setup.sh` `init` method.
- Organized `.env_SAMPLE` and made `.env` executable on its own.
- Added `HTTP_HOST`, `HTTP_PORT`, `SELENIUM_URL`, `SAUCE_USERNAME`,
  `SAUCE_ACCESS_KEY`, `SAUCE_SELENIUM_URL`, and `VIRTUAL_ENV`
  constants to `.env_SAMPLE`.
- Moved aggregate `gulp lint` task to bottom of file to avoid duplicate
  lint task entries in `gulp --tasks`.
- Renamed `gulp lint:src` to `gulp lint:scripts` to future-proof type of linting.
- Renamed `gulp test:macro` to `gulp test:unit:macro`.
- Renamed `gulp test:processor` to `gulp test:unit:processor`.
- Renamed `gulp test:browser` to `gulp test:acceptance:browser`.
- Edited `INSTALL.md` to accommodate changes in `.env_SAMPLE`.
- Edited Protractor configuration to include browser groups,
  which by default only run the essentials locally, but the full suite
  (including legacy browsers) on Sauce Labs when Sauce credentials are present.
- Updated test instructions to use the gulp test subtasks.
- Updated Travis CI settings to use `setup.sh`.
- Updated files to use `breakpoints-config.js`.
- Made `/the-bureau/bureau-structure/role-macro.html` private.
- Updated `gulp clean` to leave the `dist` directory and remove the inner
  contents
- Use `HTTP_PORT` environment variable for port in `gulp watch`, if available.
- Removed "optional" text from privacy complaint form
  and added `*` to designate required fields.
- Updated Deputy Director information to Meredith Fuchs.
- Updated `/about-rich-cordray/` URL to `/about-director/`.
- Updated `/about-meredith-fuchs/` URL to `/about-deputy-director/`.
- Normalized director and deputy director photos to be format `NAME-WxH.jpg`.
- Changed name of `shallow-extend` utility to 'assign'.
- Superscripts `st` in `21st` on About Us page.
- Updated `BreakpointHandler.js` to support usage of `breakpoints-config.js`.

### Removed
- Removed styles from codebase that have already been migrated
  to cf-typography.
- Removed duplicate Privacy Policy
- Removed processor tests due to them being outdated.
- Removed failing bureau tests to be debugged later

### Fixed
- Fixed borders on sub-footers across the website
- Fixed 'Return to top' button width on footer
- Fixed default gulp task
- Fixed icon links to match CFPB Design Manual
- Fixed gulp copy task that was missing copying PDFs in subdirectories.
- Fixed issues with active filter logic.
- Fixed testing issue with single pages reloading for every test
- Fixed testing timeouts the first fix didn't correct by updating timeout time


## 3.0.0-2.2.0 - 2015-08-18

### Added
- Transitioned Capital Framework dependency to v1.0.0 in bower.json.
- Added gulp and the required npm plugins
- Added gulp config file to lay out configs for each task
- Added gulp tasks split up into their own files
- Added acceptance tests for `/offices/*` pages accessible through site's menu.
- Added Accessibility page to footer and adds Accessibility page tests.
- Added acceptance tests for `/sub-pages/*`.
- Added `activities-block` shared template for activity feed
  on offices and sub-pages.
- Added accessibility complaint form.
- Added "File an EEO Issue" form.
- Added `/offices/office-of-civil-rights/` page, tests, and link in footer.

### Changed
- Site's "About" text to "About Us".
- Replaced FOIA Records with Coming Soon heading
- Updated setup.sh to use gulp
- Updated travis to use gulp tasks
- Updated main.less to use the paths option in less compiler.
- Moved and renamed contact-macro to contact-layout in macros directory.
- Moved filters macro from `post-macros.html` to `/macros/filter.html`.
- Made filters macro helpers private.
- Moved getViewportDimensions out of utilities.js and into own module.
- Updated ESLint to v1.0.0.

### Removed
- Removed Grunt plugins from package.json
- Removed the Gruntfile.
- Removed homepage progress charts and related content and JS.
- Removed 80px to 120px sizing for the isocon sizes on the-bureau page.
- Removed cf-pagination and other unused JS.

### Fixed
- Fixed margins on site footer.
- Switched the two forms under Privacy to their correct positions
- Fixed incorrect email href reference on offices contact email link.


## 3.0.0-2.1.0 - 2015-08-05

### Added
- Added `map` and `filter` array polyfills.
- Added `about-us` page and tests
- Added `newsroom` type to Activity Snippets
- Created initial career posting template.
- Created 1/4 and 3/4 layout columns.
- Added DL styles to cf-enhancements.
- Added `offices/project-catalyst`.
- Careers processor/mapping/query.
- Added `office_[office slug]` class to offices template.
- Careers to the lookups.py
- Added `media_image__150` modifier for 150 pixel wide images.
- Added `simple-table-row-links.js` for making tables with linkable rows.
- Added `event-listener.js` and `query-selector.js` polyfills for IE8.
- Added `@tr-border` variable to `cf-enhancements.less`
  for simple-table border color.
- Added tests for events and event archive landing pages

### Changed
- Updated primary navigation to match new mega menu design.
- Changed project architecture to having `/src/` and `/dist/` directory.
- Changed `/_tests/` directory name to `/test/`.
- Changed `/_tests/macro_testing` directory name to `/test/macro_tests`.
- Moved `browserify-shims.js` to `/config/` directory.
- Upgraded Travis to container-based infrastructure
- Updated Offices pages to change activity feed logic.
- Updated block-bg padding in cf-enhancements based on JJames feedback.
- Updated Offices sub pages to display related documents.
- Updated Offices sub pages to always display activity feed.
- Updated Expandable macro to update design and add FAQ options.
- Moved `sub-page_[sub-page slug]` class to main content area of sub_pages template.
- Styled unordered lists as branded lists in the `office_intro-text`,
  `sub-page_content`, and `sub-page_content-markup` class areas.
- Updated all careers images to 2x size and have the same markup structure.
- Updated event macros to use Sheer 'when' function in order to
  display content based on state.
- Tied careers data into single template and renamed to _single.html
- Replaced career pages mock jobs data with data from the jobs API.
- Made jobs list table on /careers/current-openings/ have linkable rows.
- Adds eslint ignore lines for polyfills, which will not be changing.
- Moved CF table color overrides to `cf-theme-overrides.less`.
- Updated the existing missions browser test to be stronger
- Updated the browser test specs in conf.js because the shared spec was being
  fired on the desktop test, even though those tests had already been run in
  Chrome. Now the desktop test only runs the desktop spec.
- Separated `grunt test` task from `grunt build`
  and made default task test + build.

### Removed
- Removed requestAnimationFrame polyfill.
- Removed `_tests/browser_tests/README.md`, `_tests/macro_testing/README.md`, `_tests/processor_tests/README.md`.
- Removed `grunt vendor` from `setup.sh`.
- Removed unused CSS on `office.less`
- Removed `/events/archive/_single.html`

### Fixed
- Fixed issue on IE11 when using the dates to filter caused
  by toString method.
- Event tag filtering on archive page
- Added browser tests to linting task
- Fixed MobileOnlyExpandable error on office page.
- Normalized use of jinja quotes to single quote
- Fixed a large chunk of the existing linting errors and warnings
- Fixed issue with active filters on`/the-bureau/leadership-calendar/print/` page.


## 3.0.0-2.0.0 - 2015-07-24

### Added
- Added `sub-pages/civil-penalty-fund-allocation-schedule/` page.
- Added `sub-pages/sub-pages/consumer-education-financial-literacy-programs/` page.
- Added `u-hidden` utility class for fully hiding an element.
- Added `TEST.md` readme file for testing instructions.
- Added `grunt clean` and `grunt copy` tasks.
- Added `grunt clean` step to `setup.sh`.

### Changed
- Updated primary navigation to match new mega menu design.
- Changed project architecture to having `/src/` and `/dist/` directory.
- Changed `/_tests/` directory name to `/test/`.
- Changed `/_tests/macro_testing` directory name to `/test/macro_tests`.
- Moved `browserify-shims.js` to `/config/` directory.

### Removed
- Removed requestAnimationFrame polyfill.
- Removed `_tests/browser_tests/README.md`,
  `_tests/macro_testing/README.md`, `_tests/processor_tests/README.md`.
- Removed `grunt vendor` from `setup.sh`.

### Fixed
- Fixed issue on IE11 when using the dates to filter caused
  by toString method.
- Event tag filtering on archive page


## 3.0.0-1.3.0 - 2015-07-16

### Added
- Added `block__border-left` and `block__border-right` CF enhancements.
- Added `students-and-graduates` page to careers section.
- Added `short_title` to Office/Subpage.
- Added ordering to the navigation on Office/Subpage.
- Added script to index all links on our site.
- Added initial browser test with instructions for testing and adding more
- Added `media_image__100` and `media_image__130-to-150` classes for responsive
  image sizes on mobile carousel.
- Added `u-link__disabled` utility class for styling disabled links.
- Added `/careers/working-at-cfpb/` page.
- Added block templates for LinkedIn info, provide feedback link,
  and career page summaries.
- Added `MobileCarousel.js` module for instantiating the slick carousel
  and added associated `js-mobile-carousel` class as a hook.
  Also added `mobile-carousel` for CSS.
- Added `the-bureau` page wrapper class.
- Added `media-stack` CSS block for stacked media objects.
- Added fixes for `open-government` pages.
- Added `careers/application-process` page.
- Support in Event processor for ICS file generator
- Added `careers/current-openings` page.
- Added `/transcripts/` folder and transcript for job application video
- Added Google Maps image utility macro
- Added `careers/` landing page.
- Added options for toggling each network icon in share macro
- Added LinkedIn sharing (toggled off by default) in share macro

### Changed
- Fixed background and border on secondary navigation.
- Related Links now disable styles links with empty URLs.
- Updated secondary navigation to use true parent/child relationships.
- Events processor/mapping/queries for new Event type structure.
- Changed the way navigation works for Office/Subpage.
- Updated grunt-eslint to version 16.0.0 and updated ESLint config to latest.
- Moved modules that can be instantiated through the `new` keyword
  to a `classes` subdirectory.
- Moved page-sniffing JS code to page scripts for the-bureau
  and working with the CFPB pages.
- Moved carousel to a macro and implemented on the-bureau
  and working at the CFPB pages.
- Moved MobileOnlyExpandable initialization out of MobileCarousel.
- Converted excerpts HTML to articles from sections in the careers section.
- Breaks `macros.html` apart into files in the /macros/ directory.
- Updated events templates to match new data and processor.
- Updated percentages based on recent updates.
- Updated activities_snippet macro to make column markup dynamic.
- Replaced placeholder images on /careers/working-at-cfpb/
- Updated footer to add offices links.
- Moved the disperate arguments into one main options argument with
  key: val pairs for each option in share macro
- Updated email sharing to use mailto: link instead of addthis network
  (removes need for the external privacy notification and consolidates
  email patterns) in share macro

### Removed
- Removed `list_link__disabled` class.
- Removed is_mobile macro and logic from filter.

### Fixed
- Fixed contact-us templates to make them private.
- Fixed issue displaying grandchild pages on sub-pages.


## 3.0.0-1.2.2 - 2015-07-02

### Added

- Add reverse flag back into post preview snapshot for most recent pages

### Changed

### Removed

### Fixed
- Office/Subpage navigation links on beta
- Ordering of subpages in the nav on Office page

## 3.0.0-1.2.1 - 2015-06-29

### Removed
- Event processor to fix indexing error


## 3.0.0-1.2.0 - 2015-06-19

### Added
- Added `setup.sh` script for bootstrapping the project.
- Added insertTarget and insertLocation options to cf_notifier plugins
- Added `box-sizing-polyfill` to `exportsOverride` as needed for
  `grunt-bower-task` to work correctly. `box-sizing-polyfill`
  is installed by cf-grid.
- Added `grunt watch:js` task for completeness.
- Added vendor directory variable to `main.less`.
- Added warning for concat:cf-less Grunt task when sourcefiles are missing.
- Added form for Submit a request FOIA page
- Added styles, JavaScript for hiding and showing additional fields in forms
- Added toplevel navigation items config file for removing hardcoded
  navigation menu items.
- Added external url redirect page, styles, and JavaScript.
- Added `.nav-secondary_link__disabled` style.
- Added `.nav-secondary_item__child` class to visually distinguish sub-pages
  from sibling pages in the sidenav.
- Added `.nav-secondary_item__parent` class to visually distinguish browse
  pages from the subpages below them in the sidenav.
- Added JavaScript utilities for checking types and primitives.
- Added `primary_nav` jinja block to `base.html` template.
- Added FAQ processor and mapping
- Added `use_form` field to sub_pages
- Added `related_faq` field to sub_pages and offices
- Added `inset-divider` class for providing an inset horizontal rule
  independent of the list or list item widths within the side navigation bar.
- Added `preview_text` and `short_title` fields to sub_pages.
- Added `templates/activities-feed.html` HTML template for the activity feed
  area on the offices and sub_pages.
- Added Plain Writing Feedback form.
- Added `cfpb_report` activity type to activities feed macro.
- Added breadcrumbs macro and temporarily set breadcrumbs for all office sub-pages.
- Added download icons to `privacy-impact-assessments-pias`

### Changed
- Relaxed ESLint `key-spacing` rule to warning.
- Refactored breakpoint-handler module into separate class modules
  and utility function.
- PascalCase ContentSlider module to properly designate class status.
- Reduced complexity of validation and notification plugins
- Changed vendor directory to `src/vendor` and updated paths.
- Changed to using `jit-grunt` in place of `load-grunt-tasks`.
- Updated contact us filter to use new notifications
  (replacing type-and-filter messaging with cf_notifier)
- Replaced placeholder Activity Feed on FOIA faq page with actual Activity Feed
- Sped up notification animations
- Added custom template for FOIA records page.
- Refactored code for Wordpress updates
- Initiatives renamed to Sub-pages
- Relaxed ESLint cyclomatic `complexity` rule to max 4 complexity.
- Updates megamenu bureau title to "The Bureau" to fit with sitemap direction.
- Moved Less files to `/src/static/css/` directory.
- Updated `cf-icons` to 0.6.0.
- Update processors.py for FAQ
- Moved HTML templates to `/templates/` subdirectory.
- Breaks header template apart into `header.html`
  and `primary-nav.html` templates.
- Moved external site page header to its own template
  `header-without-nav.html`.
- Minor codefixes on `show-hide-fields.js` along with changing a class name for hiding fields
- Updated side navigation bar to keep page order at mobile sizes and adds
  "IN THIS SECTION" header text to the navigation bar dropdown menu.
- Updated processors to use Elasticsearch bulk indexing
- Office and sub-pages activity feed title to "Latest Activities"
  and contacts to "Contact Information."
- Moved `activity_snippets` macro from `post-macros.html` to `macros/activity-snippet.html`
  and adds render method.
- Made `activity_snippet` macro private.
- Moved `category_icon` macro from `post-macros.html` to `macros/category-icon.html`
  and adds render method.
- Moved `string_length` macro from `macros.html` to `macros/util/text.html`.

### Fixed
- Fixed an issue where scripts were being initialized out of order
- Fixed most of the warnings in validation and notification plugins
- Fixed processor name bug
- Fixed template/processor bugs while indexing and rendering
- Fixed FOIA pages from the template/processor changes
- Fixed missing states from `.nav-secondary_link__disabled` class for
  visited and active links.
- Fixed missing sidebar

### Removed
- Removed `copy:static-legacy` and `grunt-contrib-copy` package.
- Removed unneeded entries from `exportsOverride` in `bower.json`.
- Gitignored CF fonts, "chosen" images, and other vendor files from repo,
  which are slated for eventual removal.
- Removed unused `nav-secondary.html` template.
- Removed unused `cf_inputSplit.js` js module.


## 3.0.0-1.1.0 - 2015-05-20

### Added
- Added `--quiet` grunt CLI flag for suppressing linter warnings.
- Added JS unit testing and code coverage through Mocha and Istanbul.
- Added cf-notifications stylesheet to style notifications
- Added cf_notifier plugin for sending UI notifications
- Added cf_formValidator plugin for validating form inputs
- Added Grunt `build` task and set it as default.
- Added hero and YouTube video functionality to the '/the-bureau/' page.
- Added ajax subscription submission.
- Initiative folder and files for Initiative pages
- Added custom template for FOIA faqs page

### Changed
- Updated grunt-browserify to `^3.8.0`.
- Updated grunt-eslint to `^13.0.0`.
- Moved eslint config file to home directory.
- Moved jQuery download to package.json.
- Updated grunt-banner to `^0.4.0` and updates banner ascii art and format.
- Changed bower.json authors array field to use `homepage` in place of `url`,
  and adds `email` field.
- Adds path variables to Gruntfile.
- Updated form-validation script to use cf_formValidator and cf_notifier
- Changed Grunt `jsdev` and `cssdev` to `js` and `css`.
- Moved testing to build task.
- Updated 404 image to the latest image provided by the design team.
- Office folder and files for Office pages
- Updated template for office pages

### Fixed
- Fixed macro on offices page template
- Fixed subscribe macro in events archive and archive single, and press resources
- Sheer indexing error when related posts are deleted
- Office and Initiative processors
- Slick carousel site-wide JS error.
- Fixed issue with some contacts not showing phone numbers and email addresses

### Removed
- Removed string-replace:static-legacy Grunt task.
- Alert.js plugin
- alert macro
- Unused index.html file from /initiatives/
- Unnecessary setting of template variables


## 3.0.0-1.0.1 - 2015-05-18

### Fixed
- Replaced missing string_score library for the type-and-filter plugin

## 3.0.0-1.0.0

### Added
- Added labels to the phone/email/fax/mail icons on `/contact-us/` page
- Added ability to scrub plural terms in typeAndFilter jQuery plugin
- `.respond-to-retina` mixin for media queries targeting Retina iOS devices
- Scroll to top functionality on footer
- Added `/modules/util/web-storage-proxy.js` utility module.
- Added `/modules/util/js-loader.js` utility module.
- Adds ESLint check for `@todo` jsdoc syntax.
- Updated ESLint configuration to match version `0.20.0.`
  Adds enforcement of `no-dupe-args` and `no-duplicate-case` rules,
  and warnings for `no-continue` and `operator-linebreak` rules.
- Adding mocha tests to `grunt test`

### Changed

- Updated mailing addresses in `/contact-us/` sidebar
- Added `browserify` package and its dependencies
  and refactored codebase to use Browserify for JS modules.
- Added additional ESLint option flags in `space-in-brackets` rule.
- Changed ESLint indent amount to 2 spaces from 4 to match CFPB front-end standards.
- Turns off ESLint `func-names` setting because it's too verbose for the gain it provides.
- Added ability to scrub plural terms in typeAndFilter jQuery plugin
- Updated `grunt` to `~0.4.5`.
- Updated `grunt-eslint` to version `12.0.0.`
- Updated `jquery` to `^1.11.3`.
- Replaced `grunt-uglify` with `uglifyify`.
- Updated mailing addresses in `/contact-us` sidebar
- Reverted navs from Contact Us redacting
- Updated footer to match new designs
- Refactored email subscribe form

### Fixed
- Improvements and fixes to `/contact-us/` page


### Removed

- Removed demo text suffix from page titles.


## 3.0.0-0.3.0 - 2015-04-23

### Added
- Added Privacy Policy page.
- Added Event Request a Speaker page.
- Added settings to enable the `/blog/` and `/newsroom/` RSS feeds.
- Added `brand-palette.less` and `cf-theme-overrides.less`.
- Added `block__border` to `cf-enhancements.less` to provide borders around blocks.
- Added alert to form validation failure
- Added .env config for easier project setup
- Added Event processor

### Changed
- Added styles to 500 and 404 error pages.
- Updated content on 500 and 404 error pages.
- Added full width button modifier for buttons on smaller screens.
- Updated ESLint configuration to the latest ESLint release (v0.18.0).
- Updated `/newsroom/` and `/blog/` post sidebars to add description
  and date, and to update styles.
- Updated icons to use livestream icon instead of wifi icon.
- Updated blog post spacing to be consistent with overall-project spacing.
- Updated round step-by-step slug icons to central-align numbers.
- The name "Watchroom" to "Featured Topic"
- Updated cf-buttons to 1.4.2.
- Updates cf-layout to 0.3.0.
- Changed block background to 5% gray.
- Updated contact us content
- Improved Elasticsearch mappings
- Improved README and INSTALL docs

### Fixed
- Updated related links module on `/newsroom/`.
- Added small screen styles to helpful terms vertical list
  on `/contact-us/` page.
- Updated multi-line icon list styles.
- Fixed missing `jump-link__right` modifier from `/featured-topic.html`.
- Fixed an issue within `/newsroom/` and `/activity-log/` filters where selecting "Blog"
  and another category would return zero results.
- Fixed issue in filters where an input whitespace would prevent suggestions from showing.
- Fixed HTML, typos, and grammatical errors.
- Fixed line height issue in Chosen select boxes
- Updated Google Tag Manager ID from testing account to production account.
- Fixed whistleblower slug on contact us


## 3.0.0-0.2.3 - 2015-03-23

### Changed
- Updated events to match design
- Updated markup with new Isocons
- Updated email form to remove topics
- Updated footer to match new design
- Updated content throughout site
- Updated less files to cleanup code

### Fixed
- Fixed filtering when partial dates are used
- Updated processors to match WordPress API output
- Added sub-nav for mobile devices in instances where hero is present
- Added breakpoint range for main nav on med sized device screens
- Updated the expandable layout for multiple lines of text
- Updated list icons for multiple lines of text
- Added titles to pages that were missing them
- Updated broken links
- Lots more typos


## 3.0.0-0.2.2 - 2015-03-17

### Added
- New Events Archive landing page (with borrowed post data)
- New Events Archive detail page (with borrowed post data)
- New eslint settings file

### Changed
- Updated archived events landing page to display events, filters and pagination
- Updated the Gruntfile for eslint over jshint
- Switched from ElasticSearch queries to filters
- Updated form macro layout to account for optional content
- Updated macro arguments for clearer conditions
- Updated events list for new CF media block
- Updated static content
- General code cleanup

### Fixed
- Events filter showing no results text while displaying found results
- Settings file for PDFReactor
- JS errors
- General layout issues
- Lots of typos


## 3.0.0-0.2.1 - 2015-03-03

### Added
- New Upcoming Events landing page (with borrowed post data)
- New Upcoming Event detail page (with borrowed post data)
- Created new table modifier for simple small screen tables


## 0.2.0 - 2014-12-29

Apologies for ignoring our versioning for five months.

### Added
- Newsroom, Contact Us, About the Bureau, Offices, Doing Business with Us,
  Activity Log, and Budget sections.
- Many new design patterns.
- Tests

### Changed
- Significant template structure overhaul.

### Fixed
- Tons of stuff.


## 0.1.0 - 2014-07-14

Initial release. Contains fully functioning blog section.<|MERGE_RESOLUTION|>--- conflicted
+++ resolved
@@ -27,11 +27,8 @@
 - Fixed broken `manage.py check` command when using `cfgov.settings.test`.
 - Fixed conference registration form capacity logic.
 - Update `snyk` to version `1.19.1` from `1.13.2`.
-<<<<<<< HEAD
 - Disable logging below CRITICAL when running Python unit tests.
-=======
 - Fixed empty `heading` value in link blobs
->>>>>>> af11dbb6
 
 ### Removed
 - `tax-time-saving` reference in `base.py` (it moved to Wagtail)
