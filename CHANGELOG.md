--- conflicted
+++ resolved
@@ -91,11 +91,8 @@
 - Added Call to Action backend and template
 - Added Contact snippet and molecule backends
 - Added temporary folder for converted Jinja2 Wagtail field template files
-<<<<<<< HEAD
 - Added WP Import Data Contact processor
-=======
 - Added templates and CSS for the Adding Sidebar Breakout organism.
->>>>>>> 52bca111
 
 ### Changed
 - Updated the primary nav to move focus as user enters and leaves nav levels
