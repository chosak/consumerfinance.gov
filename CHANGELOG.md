--- conflicted
+++ resolved
@@ -45,10 +45,7 @@
 - Added `templates/activities-feed.html` HTML template for the activity feed
   area on the offices and sub_pages.
 - Added `cfpb_report` activity type to activities feed macro.
-<<<<<<< HEAD
 - Added breadcrumbs macro and temporarily set breadcrumbs for all office sub-pages.
-=======
->>>>>>> 0edac481
 
 ### Changed
 - Relaxed ESLint `key-spacing` rule to warning.
