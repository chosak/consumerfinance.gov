--- conflicted
+++ resolved
@@ -30,11 +30,8 @@
 - Unit tests run via tox now include optional app tests, if optional apps are present.
 - Frontend: upgrade `gulp-sourcemaps` from `1.6.0` to `2.1.1`.
 - Modified org structure to change the Assistant Director to `Stacy Canan`.
-<<<<<<< HEAD
 - `FilterableListForm` and related code, e.g. `get_page_set`
-=======
 - Updated "Standing up for you" stats on the homepage.
->>>>>>> 1209d43b
 
 ### Removed
 - Removed Handlebars from `package.json` and `cf_notifier.js`.
