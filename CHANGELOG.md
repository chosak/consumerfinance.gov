--- conflicted
+++ resolved
@@ -26,12 +26,9 @@
 - Fixed bug stopping videos in HTTPS pages.
 - bug that wasn't signing links already coded to /external-site.
 - Sort activity snippets by latest date
-<<<<<<< HEAD
+- Added missing uniqueness constraint on CFGOVRendition.
 - Fix for Youtube API failures
-=======
-- Added missing uniqueness constraint on CFGOVRendition.
-
->>>>>>> 0dc11e7f
+
 
 ## 4.3.1
 
