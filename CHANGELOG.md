All notable changes to this project will be documented in this file.

## How this repo is versioned

We use an adaptation of [Semantic Versioning 2.0.0](http://semver.org).
Given the `MAJOR.MINOR.PATCH` pattern, here is how we decide to increment:

- The MAJOR number will be incremented for major redesigns that require the user
  to relearn how to accomplish tasks on the site.
- The MINOR number will be incremented when new content or features are added.
- The PATCH number will be incremented for all other changes that do not rise
  to the level of a MAJOR or MINOR update.

---------------------------------------

## Unreleased

### Added

- New block 'ChartBlock' to support rendering of charts for Consumer Credit Trends
- Django management command to delete Wagtail pages by their slug or ID
- Consumer Tools Featured Menu Content

### Changed

<<<<<<< HEAD
- Updated agreements database to 2.2.5
=======
- Navigation FMC logic to allow verticals without an overview url to include an FMC

>>>>>>> 1651f11b

### Removed


### Fixed
- Fix filter categories on the `enforcement/actions/` page.
- Fix for missing breadcrumb on Press Resources `about-us/newsroom/press-resources/` page.


## 4.5.1

### Added
- Add debt collection menu item behind feature flag

### Changed
- Updated regulations-site requirement to version `2.1.5`.


## 4.4.0 - 4.5.0

### Added
- Add RSS subscription button to newsroom posts.
- New `validate_page_html` command for checking/fixing HTTP image links in legacy pages.
- New block `HTMLBlock` that allows rendering of arbitrary HTML. Enabled on browse pages.
- OAH-api upgraded to v0.9.92

### Changed
- Upgrade to Wagtail 1.7
- Added redirect for `Leadership Calendar` Wagtail Page.
- Moved CSS npm dev modules to devDependencies in `package.json`.
- Updated `gulp-clean-css` from `2.0.6` to `2.3.2`.
- Updated `gulp-imagemin` from `3.0.3` to `3.1.1`.
- Updated `gulp-less` from `3.1.0` to `3.3.0`.

### Removed
- Removed layout.less enhancements that have been moved to Capital Framework.
- Wagtail pages from the Django admin
- Delete option from Wagtail templates
- Removed deprecated fellowship view/model.
- Removed deprecated fellowship notification sign up form.
- Spokesperson who is no longer with the Bureau from the press page.
- Removed legacy calendar app.
- cleaned up unusued, legacy code
- Removed legacy demo code.

### Fixed
- Now correctly allows for hyphens in the video ID of a Video Player's `video_url` field.
- Fix blog post RSS subscription links
- Fix for Wagtail admin page status string when live but not shared.
- Fixed legacy supervision jobs page.
- Fix for External Redirect proceed button and jQuery reference.
- Fixed use of `moto.mock_s3` in unit tests.
- Fixed handling of invalid date query string parameters for filterable list forms.
- Added missing `block` class from a block on the about the director page.
- Fixed issue with erroneously removed bureau stylesheet.


## 4.3.2

### Changed
- external-site redirector now requires URLs to either be whitelisted or signed
- Move logic for activity snippets out of template
- Update privacy policy URL
- Upgrade npm shrinkwrap endpoints to HTTPS
- Updated Owning-a-home feedback modules to use Ajax form submission

### Added
- New PlaceholderFieldBlock and PlaceholderCharBlock to set block placeholder text.
- New AWS_S3_ROOT setting to specify root S3 path.

## Removed
- Removed deprecated Django careers-related models, views, and templates.

### Fixed
- Fixed bug stopping videos in HTTPS pages.
- bug that wasn't signing links already coded to /external-site.
- Sort activity snippets by latest date
- Added missing uniqueness constraint on CFGOVRendition.
- Fix for YouTube API failures

## 4.3.1

### Changed
- Fix incorrect django settings for picard
- Bump picard to 1.5.5 to fix false positive error report

## 4.3.0

### Added
- Add ability to individually customize the content of social media share links
- Code to convert S3 HTTP image links to HTTPS during sheerlike imports
- New Wagtail video player module that can be added to Learn pages
- Add settings to settings/base.py enabling picard to integrate with Jenkins
- Credit Market Trends to mega menu with a feature flag
- New category support for stories (categorized by type of financial product)
- Ability to output filterable list items as 50/50 info units
- New `add_images` management command to programmaticaly add images to Wagtail.

### Changed
- Removed feedback-form default text and clarified help_text
- Adjusted Django admin page for v1_feedback objects
- Updated owning-a-home-api dependency to v0.9.91 for security update
- Modified 25 / 75 Organisms to add Boolean `should_link_image` flag.
- Credit card agreements database updated to 2.2.4
- Picard upgraded to version 1.5.4.
- CFGOVImage renditions behavior changed to always return original source image for GIFs.
- Change table organism to be in line with design manual
- Split Google Tag Manager code between page head and body

### Fixed
- Fixed file type link icons within info-units
- Wordpress page processor properly uses WORDPRESS environment variable.


## 4.2.1

### Changed
- Limit Activity Log posts to appropriate page categories.
- Flush Akamai when unpublishing or unsharing a page so those changes propagate immediately


## 4.2.0

### Added
- Forms and other bits for two new Owning a Home feedback modules
- django.middleware.locale.LocaleMiddleware, which controls translation in a current thread context.
- `conference_export` management command added to export conference registrations.
- Add ability to individually customize the content of social media share links
- Added CSV download option to v1_feedback django_admin page

### Changed
- Eregs/ip updated to version 1.0.3.
- Simplified Akamai cache flushing logic to always flush on publish.
- Conference Registration Form display element improvements.
- Conference Registration Form submission success message replaced.
- Improved job listings view in Wagtail admin.
- college-costs updated to version 2.2.8 for new URL field
- Updated the analytics code to send events on form submission.
- Fixed issue surrounding event venue not displaying on event page.
- Limit Activity Log posts to appropriate page categories.
- Flush Akamai when unpublishing or unsharing a page so those changes propagate immediately


## 4.1.9

### Changed
- Bumping version of College Comparison Tool to 1.2.9


## 4.1.8

### Changed
- roll complaints back to 1.2.6


## 4.1.7

### Changed
- moved data_research into the db_router.py whitelist


## 4.1.6

### Changed
- Fixed broken static assets on Technology and Innovation Fellowship page.
- Conference Registration Form configurable error and success messages.


## 4.1.5

### Changed
- update complaints to 1.2.7


## 4.1.4

### Fixed
- an improved fix for the newsroom issue (see 4.1.2 and 4.1.3)


## 4.1.3

### Fixed
- backed-out 4.1.2's newsroom fix


## 4.1.2

### Fixed
- exclude reports from newsroom

### Changed
- Conference Registration Form display element improvements.
- Conference Registration Form submission success message replaced.


## 4.1.0

### Added
- DownStreamCacheControl middleware, which sets the `Edge-Control: no-store` header pages use csrf_token.
- django.middleware.locale.LocaleMiddleware, which controls translation in a current thread context.

### Changed
- Fixed issue surrounding table link download / external icons not appearing.
- Frontend: replaced `documentation` npm module with `jsdoc`.
- Refactoring email signup to remove validate.js.
- Frontend: update `browser-sync` to version `2.17.5` from `2.11.2`.
- Frontend: update `mkdirp` to version `0.5.1` from `0.3.0`.
- Fixed broken `manage.py check` command when using `cfgov.settings.test`.
- Fixed conference registration form capacity logic.
- Update `snyk` to version `1.19.1` from `1.13.2`.
- Disable logging below CRITICAL when running Python unit tests.
- Fixed empty `heading` value in link blobs
- Picard upgraded to version 1.5.2.
- Eregs/ip updated to version 1.0.3.
- Simplified Akamai cache flushing logic to always flush on publish.
- Conference Registration Form display element improvements.
- Conference Registration Form submission success message replaced.
- Conference Registration Form configurable error and success messages.
- Fixed broken static assets on Technology and Innovation Fellowship page.
- Updated the analytics code to send events on form submission.
- Fixed issue surrounding event venue not displaying on event page.
- Limit Newsroom posts to appropriate page categories.

### Removed
- `tax-time-saving` reference in `base.py` (it moved to Wagtail)
- all references to `django-htmlmin`


## 4.0.0

### Added
- Added smoke-test scripts to check static assets and base page responses.
- new dependency: django-htmlmin, which compresses outgoing HTML
- Added Wagtail StreamField migration utilities
- Tests for `FilterableListForm`

### Changed
- Update base.html to conditionally include es5 script.
- Wagtail upgraded to version 1.6.3.
- Picard upgraded to version 1.5.1.
- Moved site root setup from Django data migration into 'initial_data' script.
- Graduated line lengths feature flag to main stylesheet.
- Unit tests run via tox now include optional app tests, if optional apps are present.
- Frontend: upgrade `gulp-sourcemaps` from `1.6.0` to `2.1.1`.
- Modified org structure to change the Assistant Director to `Stacy Canan`.
- `FilterableListForm` and related code, e.g. `get_page_set`
- Updated "Standing up for you" stats on the homepage.
- Use secure URLs for files stored on S3
- Fixed grade ordering on job listing posts.
- Updating Bureau Structure so Christopher D’Angelo isn't marked as "acting".

### Removed
- Removed Handlebars from `package.json` and `cf_notifier.js`.
- `NewsroomFilterForm` and `ActivityLogFilterForm` and related tests
- Removed `gulp-load-plugins` from `package.json`.
- Removed  Laura Van Dyke from the press resources page.

## 3.11.1

### Changed
- comparisontool updated to 1.2.7

## 3.11.0

### Added
- New unit test checks for missing migrations that need to be generated using `makemigrations`.
- Ability to run using HTTP locally with `./runserver.sh ssl`.
- Load DigitalGov Search JS using HTTPS.

### Changed
- Improved the help text in the Featured Content module in Wagtail.
- JS form validation messages and Conference module validation messages
- complaints app updated to 1.2.5
- retirement app updated to 0.5.3
- knowledgebase app updated to: v2.1.3
- college-costs app updated to: 2.2.6
- Moved careers page creation from Django data migrations to standalone Python scripts.
- Use HTTPS when linking to search.consumerfinance.gov.

## 3.10.10

### Fixed
- incorrectly used static tag on housing counselor page

## 3.10.9

### Added
- robots.txt

### Fixed
- Update links in TableBlocks that reference internal documents or pages & have no href


## 3.10.8

### Added
- enable the `USE_ETAGS` Django setting

## 3.10.7

### Fixes
- Corrected a typo introduced in 3.10.7

## 3.10.6

### Fixes
- replace a few remaining `STATIC_PREFIX` references with the `static` tag

## 3.10.5

### Fixes
- adds missing `{% load staticfiles %}` tags

## 3.10.4

### Added
- Added Prepaid Cards to mega menu. (Requires feature flag for now.)


## 3.10.3

### Removals
- This removes the current version number from built assets, like main.css


## 3.10.2

### Changed
- fixed typo in mission statement


## 3.10.1

### Changed
- retirement app updated 0.5.1
- restored css file 'cr-003-theme.css'


## 3.10.0

### Added
- Created new `WAGTAIL_CAREERS` feature flag to toggle from Django to Wagtail careers pages.
- Production settings now use ManifestStaticFilesStorage
- New environment variable to store the Akamai object ID
- Added a 'run_travis.sh' script to enable separate JS and Python test coverage reporting
- AbstractFormBlock to be used as a base class for modules requiring Django Forms
- wagtail_hooks.py function `form_module_handlers` used by `CFGOVPage.get_context()`
- Feedback module
- `data_research` app to project
- Conference Registration form, block, model, handler, and template
- Added TableBlock definition to organisms and models that use Table
- Added `cfgov/templates/wagtailadmin/js/table-block.js` to override the default form TableBlock inputs. ( This file was copied from Wagtail ).
- Added `cfgov/templates/wagtailadmin/table_input.html` to override the default form TableBlock inputs. ( This file was copied from Wagtail ).

### Changed
- Refactored heroes to support the new "bleeding" format.
- In templates, ALL static file references now use Django's `static` tag/function
- In CSS/Less, references to other assets are now relative
- Optimized Travis build by removing unnecessary steps.
- `flush_akamai` function to call Akamai API endpoint that flushes entire site instead, since this is faster than flushing an individual page
- Only proceed with an Akamai flush if it is an existing page
- Refactored heroes to support the new "bleeding" format.
- `CFGOVPage.get_context()` now uses wagtail hooks to call functions registered with the hook name `cfgovpage_context_handlers`
- `CFGOVPage.serve()` calls `CFGOVPage.serve_post()` to handle POST requests
- Changed label names for the half-width / third-width link blobs.
- Mega menu `Free Brochures` link
- Migrated previous Table data to new TableBlocks
- Modified `cfgov/cfgov/settings/base.py` to add wagtailadmin to the STATICFILES_DIRS path.
- Modified `cfgov/jinja2/v1/_includes/organisms/table.html` to work with the Wagtail TableBlock component.
- Modified `cfgov/v1/__init__.py` to add the linebreaksbr.
- Modified `cfgov/v1/atomic_elements/organisms.py` to create classes which inherit from the TableBlock classes. This allowed us to control which templates where used for rendering the Wagtail admin and table.
- Modified `cfgov/v1/models/browse_page.py`, `cfgov/v1/models/learn_page.py`, and `cfgov/v1/models/sublanding_page.py` to use the new AtomicTableBlock.
- Modified `cfgov/v1/wagtail_hooks.py` to add load new script for the admin.

### Removed
- `max-height` styling on info unit images
- Reference to publish_eccu repo
- `tax-time-saving` rules from `urls.py`
- Removed Owning a Home homepage from urls being pulled from sheersites.
- Removed duplicate caching configuration
- Icon for old Table from admin panel (this field will need to be removed in a future release)


### Fixed
- Corrected Spanish-language label for sharing module
- Typo on success message for form subscription


## 3.9.0

### Added
- Logging configuration to `local.py`
- Author names are now displayed in alphabetical order by last name, falls back on first name if necessary
- Ability to output sharing links within an Image and Text 50/50 Group module
- Added a test for get_browsefilterable_posts function of the sublanding page
- Data migration sets up site root and careers pages
- Wagtail User editor now enforces unique email addresses when creating/editing users.
- Default button text color and spacing overrides to `.m-global-search_trigger` in nemo stylesheet so that search button will be visible on pages that use `base_nonresponsive` template
- New `@flag_required` decorator for Django views


### Changed
- Special characters no longer break the multiselect in the filter form
- Updated gulp-istanbul npm module to version `1.1.1` from `0.10.3`.
- Updated del npm module to version `2.2.2` from `2.2.0`.
- Updated gulp-autoprefixer npm module to version `3.1.1` from `3.1.0`.
- Updated gulp-changed npm module to version `1.3.2` from `1.3.0`.
- Updated gulp-header npm module to version `1.8.8` from `1.7.1`.
- Updated gulp-imagemin npm module to version `3.0.3` from `3.0.2`.
- Updated gulp-less npm module to version `3.1.0` from `3.0.5`.
- Updated gulp-load-plugins npm module to version `1.2.4` from `1.2.0`.
- Updated validate.js npm module to version `0.10.0` from `0.9.0`.
- Updated webpack npm module to version `1.13.2` from `1.12.14`.
- Updated webpack-stream npm module to version `3.2.0` from `3.1.0`.
- Updated es5-shim npm module to version `4.5.9` from `4.5.7`.
- Updated gulp-rename npm module to version `1.2.2` from `1.1.0`.
- Replaces deprecated gulp-cssmin with gulp-clean-css.
- Updated admin page sidefoot 'Related links' label and icon to read 'Related content'
- Feature flag methods now take an explicit `request` object to determine what site to check the flag against



### Removed
- Unused functions `author_name` and `item_author_name` from `v1/feeds.py`
- Unused npm module map-stream.
- Custom method `most_common` since python lib offers similar function


### Fixed
- Post preview organism template used tag/author names instead of slugs that
caused bad link formation
- Fixed an issue w/ the email signup not utilizing the Gov Delivery JSON view for instant error/success feedback.
- Fixed an issue w/ the form validation skipping any validation types other than `required`.


## 3.8.2

### Changed
- Updated copy on Students and Recent Graduates Careers page.


## 3.8.1

### Added
- Google Optimize code on `find-a-housing-counselor` page


## 3.8.0

### Added
- Author names are now displayed in alphabetical order by last name, falls back on first name if necessary
- Ability to output sharing links within an Image and Text 50/50 Group module

### Changed

### Removed
- Unused functions `author_name` and `item_author_name` from `v1/feeds.py`


## 3.7.2

### Changed
- Added support for Spanish-language cue labels to the Expandables organism.
- Added support for Spanish-language heading to the Social Media molecule.
- Removed the leadership calendar print template from the "base.html" inheritence hiearchy
- restores the django logging config we used before cfgov-refresh


## 3.7.1
- always use "localhost" when setting the base URL for PDFReactor


## 3.7.0

### Added
- Added new conference url in the nav

### Changed
- Updated Protractor to version `4.0.2` from `3.2.1`.
- Updated large checkboxes to match the spec.
- Updated Capital Framework to version `3.6.1` from `3.4.0`.
- Updated imagemin to version `3.0.2` from `2.4.0`.
- Updated documentation npm module to version `4.0.0-beta5` from `4.0.0-beta2`.
- Updated gulp-uglify npm module to version `2.0.0` from `1.5.3`.
- Updated eslintrc dot-notation rule to support `catch` block in a Promise.
- Updated `gulp test:perf` task to use a Promise.
- Added `.eslintrc` override for gulp tasks to allow process.exit and console logging.
- Updated mocha npm module to version `3.0.2` from `2.4.5`.
- Updated gulp-mocha npm module to version `3.0.1` from `2.2.0`.

### Removed
- Unused `sinon-chai` npm package.

### Fixed
- Updated banner-footer-webpack-plugin to use git URL instead of `0.0.1`.


## 3.6.0

### Added
- Page revision management: http://docs.wagtail.io/en/v1.4.1/releases/1.4.html#page-revision-management,available at e.g. http://127.0.0.1:8000/admin/pages/64/revisions/
- Redesigned userbar: http://docs.wagtail.io/en/v1.4.1/releases/1.4.html#redesigned-userbar
- Multiple document uploader: http://docs.wagtail.io/en/v1.4.1/releases/1.4.html#multiple-document-uploader
- Improved link handling: http://docs.wagtail.io/en/v1.5/releases/1.5.html#improved-link-handling-in-rich-text
- New users created via the Wagtail admin will automatically receive a password reset email.

### Changed
- Many browser tests have been rewritten as Python unit tests
- A new spec suite "integration" encompasses tests from a few directories that were not named appropriately.
- Gulp test has been updated as there are no longer any browser tests to run by default
- `content_panels` are no longer defined in `AbstractFilterPage`; defined in its subclasses instead
- Upgraded Wagtail from 1.3 to 1.5.2
- Consolidated all environment variables in config/environment.js.
- Ignored `console.log` in tests and enforced `no-process`.
- Updated `STAGING_HOSTNAME` to `DJANGO_STAGING_HOSTNAME` environment var.
- Allows passing of port to `runserver.sh`.
- Updated browse-filterable test suite to properly nest pagination tests.
- Updated pagination to support multiple pagination molecules on a single page.

### Removed
- Unused `SELENIUM_URL` environment variable.
- Removed unused `interactiveTestPort` test variable.
- Squashed all migrations
- `initial_test_data.py` as the tests create the data they need now.

### Fixed
- Added misnamed and unreferenced environment variables to .env.
- Moved pagination tests from /organisms/ to /molecules/ where they belong.


## 3.4.0 2016-07-12

### Added
- leadership calendar Django app
- Frontend: Added ability to auto-fix linter error with the `--fix`
  flag on the linter task.

### Changed
- Updated ESLint to `2.13.1` from `2.7.0`.
- Fixed job ordering on Careers home page to be consistent with Current Openings page.

### Removed

### Fixed
- Fix scheduled publishing

## 3.0.0-3.3.22 – 2016-06-22

### Added

- Added nonresponsive header script for non-v1 sections of the site

### Changed
- Datetimes are now saved in UTC and rendered in Eastern timezone when displayed in templates.
- Django timezone setting changed to America/New_York.
- Updated home page stats and date.
- Rebuilt Nemo Grunt tasks in Gulp and moved built files to static_built directory.

### Removed

### Fixed

- Fixed layout bug in Latest Updates on Home Page.
- Fixed spacing of Home Hero content.
- Fixed spacing issues in the pre-footer.


## 3.0.0-3.3.21-hotfix – 2016-06-10

### Added
- Added "Getting an Auto Loan" to the mega menu

### Changed
- Invalid filterable list input returns empty paginated object instead of empty list in page_sets

### Removed

### Fixed


## 3.0.0-3.3.21 – 2016-06-08

### Added
- Ability to use Social Media molecule as a Wagtail module in the Sidefoot.
- Frontend: Added task for generating JavaScript code docs with `gulp docs`.
- Test for `most_common` util
- Browser tests for most of the organisms generated by Wagtail
- `cfgov/scripts/_atomic_helpers.py` to provide streamfield data
- Test for present, past, and future event states

### Changes
- Use bare value of RichText field if value type is not RichText.
- Check against Activity Log topics when generating View More link.
- Breadcrumb and sidenav link generation gets most appropriate version of page.
- Made Text Introduction's `has_rule` option have an effect.
- Tidied up some of the template logic around using `render_block`.
- Changed class of FCM category slug to remove extra spacing.
- Updated gulp task to write both responsive and non-responsive styles for ondemand needs.
- Updated the test fixture for ondemand includes to allow for the nonresponsive stylesheet to be loaded for visual testing.
- Use bare value of RichText field if value type is not RichText
- Check against Activity Log topics when generating View More link
- initial_test_data script now uses streamfield block data from a new file called `_atomic_helpers.py`
- `when` now compares datetimes against the current time in ET, not UTC
- `when` optionally uses the event stream's start time, if there is one
- Promotes Expandables from molecule to organism
- Changes global banner expandable Less to resolve cascade issue
- Maintain order and uniqueness in JS file lists by using `OrderedDict` instead of `set`
- `user_save_callback` updated to expire a password if it's for a new user

### Removed
- Event RSVP email link button.
- `atomicName` parameter from `checkDom` atomic helper.
- Unused function `get_related_posts_categories`
- Unused gov delivery view function in jobmanager
- PostPreview organism from streamfield block choices since it was unused
- Custom classes `CFGOVUserEditForm`, `CFGOVUserCreationForm` and functions `create_user` and `edit_user`
- Custom redirects for creating a user and resetting the password
- `convert_to_datetime` since it duplicated logic in `_convert_date`

### Fixed


## 3.0.0-3.3.20 - 2016-05-24

### Added

### Changes

### Removed

### Fixed

- get_browsefilterable_posts() call to get_page_set

## 3.0.0-3.3.19 - 2016-05-23

### Changes
- Frontend: Added `destroyInitFlag()` method to `atomic-helpers.js`.
- Frontend: Added `destroy()` method to `Expandables.js` to allow
  reversing calls to `init()`.
- Frontend: Added extra small tests to bureau structure page.

### Fixed
- Frontend: Fixed issue where cloned expandables were not initializing
  on the bureau structure page.
- Frontend: Removed `self` references in ContentSlider.
- Newsroom fixed to render all categories when no filters are selected.

## 3.0.0-3.3.18 - 2016-05-20

## Added
- missing publish_eccu requirements

### Changes
- Frontend: Added `destroyInitFlag()` method to `atomic-helpers.js`.
- Frontend: Added `destroy()` method to `Expandables.js` to allow
  reversing calls to `init()`.
- Frontend: Added extra small tests to bureau structure page.

### Removed

- Removed activities-block.html

### Fixed
- Frontend: Fixed issue where cloned expandables were not initializing
  on the bureau structure page.
- Frontend: Removed `self` references in ContentSlider.


## 3.0.0-3.3.17 - 2016-05-20

### Added
- Missing token provider for forms submitted by JS
- Ability to refresh akamai cache on page publish
- Adding Acceptance tests for the Video Player
- Adding Validation code and url param fix for Ustream player

### Changes
- Rename Events body field => Subheading
- Switch render location of live/future body fields to under the map (new body location)
- Change date used for post preview from date published to actual event date.
- Fixes issue with spacing after the last item in a full-width component
- Adding Validation code and url param fix for Ustream player.

### Removed

### Fixed

## 3.0.0-3.3.16 - 2016-05-19

### Added
- `parse_links` calls on rich text fields on the rest of the fields
- Add unit tests for filterable list functions
- Added browser tests for the multiselect.
- Fix category filtering
- Ability to refresh akamai cache on page publish

### Changes
- filterable_context.py -> filterable_list.py
- Refactored the filterable list logic for modularity and testability
- Rename Events body field => Subheading
- Switch render location of live/future body fields to under the map (new body location)
- Change date used for post preview from date published to actual event date.

### Removed

### Fixed

- Removed wrapping `<p>` tag on a form field's description field output,
  since it's a rich text field that provides its own markup.
- Fixed issue with single careers layout.

## 3.0.0-3.3.15 - 2016-05-16

### Added

### Changes

- Updated Capital Framework to latest.
- Updated stats on homepage to match CCDB landing.

### Removed

- Removed acting Dept Directors from Leadership calendar filter.
- Removed obsolete module kbclick.js.

### Fixed

- Fixed a validation bug in the Multiselect.
- Fixed issue with spacing after the last-child.


## 3.0.0-3.3.14 - 2016-05-11

### Added

### Changes

- Fixed Password Reset Flow
- Fixed saving of Legacy Blog Pages

### Removed

### Fixed


## 3.0.0-3.3.13 - 2016-05-11

### Added
- Added print styles to hide major site features that aren't print applicable.
- Added base pagination browser tests.
- Image Text 50 50 Organism to Blog Page
- Moved django-commons into the project

### Changed

- Updated static version of the org chart.

### Removed

### Fixed

- Fixed an issue where the header only had 15px of spacing instead of 30.
- Fixed the spacing around info-units groups and breadcrumbs.
- Fixed duplicate Protractor tests.
- Fixed issue with page jump form.

## 3.0.0-3.3.12 - 2016-05-05

### Added
- Additional page template tests
- RegComment organism: New option to use a generic link for commenting at
  Regulations.gov or going directly to the specified document's comment form.
- Additional molecule tests

### Changed
- Updated event times to show EDT.
- Frontend: Added init flag when initializing atomic components.


## 3.0.0-3.3.11 - 2016-05-03

### Added
- Front end: Added No Fear Act link to footer.

### Changed
- RSS Feeds for all Filterable Pages
- Animated Gif Support
- Ensure files uploaded as .PDFs get a download icon
- Handle govdelivery job subscriptions via a Django form
- Refactored HousingCounselor form to use USZipCodeField() in order to not strip leading zeros


## 3.3.0-3.3.10 - 2016-04-28

### Fixed
- Typo in reg comment form


## 3.0.0-3.3.9 - 2016-04-28

### Added

- Added tests for the public methods in the Multiselect
- API client for Regulations.gov Comment API
- reg-comment organism and Wagtail module for adding it to a page

### Changed

- Make further reading and list filter results distinct

### Removed

### Fixed


## 3.0.0-3.3.3 - 2016-04-21

### Added

- Added unit test specs for all files to test (excluding config, polyfills and jQuery plugins).
- Added no-js and js classes to the on-demand header.
- Added link to Livestream FAQ.
- Flag for database routing for content.consumerfinance.gov.
- Added the Digital Gov search script.

### Changed

- Hid overflow-x at mobile sizes on document body.
- Added `halt()` and `clearTransitions()` methods to transition behaviors.
- Updated the content on doing-business-with-us and doing-business-with-us/upcoming-procurement-needs based on EA feedback.

### Removed

- Removed resolved TODOs and old macros replaced by atomic components.

### Fixed

- Fixed an issue where the multiselect couldn't be closed.
- Fixed the browser tests for the recent change to wagtail pages.
- Fixed the mobile menu for on-demand django pages.
- Fixed disappearing search close button when swapping device orientation.


## 3.0.0-3.3.2 - 2016-04-11

### Added

- Adds a max-selections checker to the Multiselect.
- Remove inline CSS when running sheer_index.
- Abstracted dom events for easier reuse throughout the project.
- Added npm shrinkwrap and snyk dependency monitoring
- Tests `share_the_page` wagtail hook and associated functions

### Changed

- Updated Global Search to set search trigger to invisible,
  since hidden is overridden.
- Defaulted Related posts slug title to 'Further Reading' and made it a field in wagtail.
- Enabled gov delivery subscriptions to work on wagtail pages
- randomized formfieldWithButton Id and included name field for post requests.
- Update Director's Bio and Deputy Director's Bio
- Update the leadership calendar copy and links
- Updated the placeholders in wagtail filterable list controls.
- Updated footer to atomic footer.
- Pinned our NPM dependencies.
- Updated Capital Framework to 3.3.0
- Changed U.S. flag image paths to be root-relative
- Refactored wagtail hook `share_the_page`

### Removed

- Removed `gulp beep` task for optional alerting when the build process
  has completed.
- Remove Disqus comments from blog pages
- Removed sitespeed.io gulp task

### Fixed

- Fixed paths to templates that were moved in to /about-us.
- Update biographies for director bios.
- Fixed issue with bad values in the multiselect.
- Fixed the missing logon on IE 8.
- Fixed an issue w/ the spacing on the hero.
- Fixed issue where missing images were breaking the hero layout

## 3.0.0-3.2.1 - 2016-03-21

### Added

- Added Featured Menu Content Molecule.
- Added Global Banner Molecule.
- Added Digital Privacy Policy to the footer.
- Added tests for dom-traverse functions
- Added default values for the View more text and URL.
- Dynamically create the View more URL if there are tags
- Add an EXTERNAL_ICON_PATTERN to handle icons and links separately
- Added specific Blog/Newsroom Categories to Related Post options
- base.html now checks for page (seo) title if exists
- Added a space before the external icon
- Added validation for Youtube URLs.

### Changed

- Abstracted create and queryOneout of the multiselect.
- Simplified array searching in the Multiselect.
- Updated the home hero to it’s own molecule.
- Updated the layout for the level 1 menu items to distribute them more evenly
  across the header.
- Abstracted the string utils from the Multiselect.
- .gov links have an external icon
- Updated the Hero Macro for the new overlay hero styles.
- Updated article template to render all categories
- Append bureau title on every template rendered
- Changing the times we receive for calendar events to match our db.
- Updated `external-site/index.html` to use the full params of whatever's being passed in.
- Changed copy on `/the-bureau/`
- Updated titles and names in the Bureau Structure page

### Removed

- Removed Georgia usage for the time being.
- Removed ICS download placeholder from events.

### Fixed

 - Fixed active filter notification on Browse Filterable pages.
 - Corrected the homepage links.
 - Fixed date range searches on blog page.

## 3.0.0-3.1.1 - 2016-03-21

### Added
- Added Backend sidebar contact
- Add Related Metadata molecule to backend
- Added `ClearableInput` class for clearable input behavior
  in `input-contains-label` CF class.
- Added Github specific Issue and PR templates.
- included paragraph rich text field to related links
- Added new content flush sides on small modifier to fix an issue where margin was set on the molecule level instead of the template.
- Added Info Unit Macro.
- URL field to the Post Preview organism
- Frontend: Added overlay atom.
- Signal receiver function to unpublish all revisions for a page when a page is unpublished
- Backend: HomePage Model
- David Silberman's assets
- Frontend: Added JS init scripts for /offices/, /sub-pages/, and /budget/.
- Frontend: Added data-* attribute JS utility class.
- New manager to query for the most appropriate pages (shared and/or live)
- Enabled Demo Page in flapjack
- Included Password Complexity rules for admin user creation/editing flow
- Enabled email backend for Production settings
- Frontend: Added utility classes for translation and opacity CSS transitions.
- Added SublandingFilterablePage class
- Script to semi-automate importing refresh data
- Provided option to exclude sibling pages in secondary navigation
- Added tests for `external-site-redirect.js`
- Frontend: Added JS Tree data structure and traversal algorithms.
- Add text intro and featured content to SublandingFilterablePage
- Add a script `move_reports.py` to move all reports under a given SublandingFilterablePage
- Add a 'careers_preview' query to limit the results to 5
- Added CFGovLinkHandler to convert richtext internal links to relative links
- Frontend: added `u-hidden-overflow` utility class.

### Changed
- Converted the project to Capital Framework v3
- Updated `protractor` from `3.0.0` to `3.1.1`.
- Included Table organism within full width text
- Changed BrowseFilterablePage and related-metadata.html molecule templates to
  account for new backend
- Abstracted info unit into a helper mixin to make it easier to re-use the inline
  version.
- Moved Home page specific layout changes to it's own file.
- Updated jsdom from `7.2.2` to `8.0.4`.
- Updated secondary-nav to use new expandable molecule in place of old CF
  Expandable.
- Updated gulp-eslint from `1.0.0` to `2.0.0`.
- Converted Link Blob Group, 25/75 Group, and 50/50 Group to single Info Unit Group.
- Converted Link Blob Macro to Info Unit Macro.
- Converted 25/75 Macro to Info Unit Macro.
- Converted 50/50 Macro to Info Unit Macro.
- Updated Home Page to Info Unit Macro.
- Included use of wagtail `classname` meta field for block css modifiers
- Breadcrumbs for Wagtail pages now handled by Wagtail
- Changed Wagtail pages extending from `layout-side-nav.html` to use new side
  navigation handling
- Changed FilterableListControls.js to add validation for email, date, and
  checkbox fields.
- Converted references and asset urls from Fuchs to Silberman.
- Fix blog post template to use sheerlike related posts method.
- Restructured mega menu to include submenus recursively to allow for a
  third-level.
- Renamed atomic-checkers `validateDomElement` to atomic-helpers `checkDom`.
- Add two categories to the Implementation Resource group.
- Updated the homepage based on user feedback.
- Renamed preview_link_url/text => secondary_link_url/text
- Updated Categories for Research & Reports.
- Changes to job listing pages.
- included backend support for Video in FCM
- Changed `external-site-redirect.js` to remove jQuery and fix Regex.
- Updated the global search for no-js and IE 8-10 fixes.
- Frontend: Added all launch-state mega menu links.
- Frontend: Added hover-to-show behavior in desktop mega menu.
- Use the added `careers_preview.json` in the careers sublanding page instead
  of `careers.json`
- Wrap prefooter section in Browse pages in a conditional to prevent empty prefooter
- Frontend: Added behaviors for third level mobile mega menu.
- Frontend: Made Expandables collapse under 600px window size.
- Updated the Mega Menu layout to avoid pointer events for older IE.
- Updated the Mega Menu for devices without JS.
- Disabled GTM tracking for links in menu and return to top link.

### Removed
- Removed normalize and normalize-legacy from main less file because CF
  already includes it.
- Removed old branded list mixin (was causing compile errors).
- Removed unnecessary Wagtail streamdata retrieval function from v1/utils/util.py
- Removed old beta styles.
- Removed prototype language, such as instances of setting `value`, `page`,
  and `global_dict`
- Imports of contact info macros that were breaking the page
- Removed Link Blob, 25/75, and 50/50 styles.
- Removed need for negative margin tweaks after groups.
- Removed need for positive margin tweaks aroung group headings.
- Removed heros from old WordPress pages.
- Removed `show-hide-fields.js` script and reference from common.js.
- Meredith Fuch's assets.
- A couple of Implementation Resource group categories.
- Removed Chosen.js library and custom styles/scripts.
- Removed several size=x params passed to query.search(), which don't do anything
- Removed all the pages and associated code that have been ported to wagtail.

### Fixed
- Fix bug where publised pages were showing shared content
- Fixed Contacts import-data script to set phone numbers correctly
- Fixed an issue where heros were not displaying on new Wagtail pages.
- Fixed an error where the secondary nav script was trying to initialize on
  pages it wasn't used.
- Fixed archive_events script to run in production.
- Fixed issue where form validation clashed with filterable list controls.
- Post preview title now links to page link.
- Fixed a bug where the search input and button in the header were misaligned.
- Fixed urls document type for career pages.
- Fixed stacking bug in header search.
- Fixed page saving bug that would prevent the display of a page's tags
- Fixed ordering for Filterable results to be newest => oldest by published_date.
- Fixed a bug where activiating the clear button wasn't clearing filtered
  results on browse filterable pages.
- Fixes the values for author and tag options to remove special characters.
- Fixes layout issues with filters on sheer pages.
- Fixed failing browser tests due to atomic naming updates.
- Fixed a bug in the multi-select script where value was set before input type.
- Fixed positioning bug in global search.
- Fixed issue where categories without a set icon were showing the speach icon.
- Fixed issue where a filtered page wasn’t showing the selected options in the
  multiselect.
- Fixed an error in the Browser tests for IE 8.
- Fixed an error in the Browser tests when running on Jenkins.

## 3.0.0-3.0.0 - 2016-02-11

### Added
- Added 'sheer_index' manage.py subcommand, to replace usage of 'sheer index'
- Migrated 'sheerlike' project into this codebase
- Added 'watchserver' manage.py subcommand for running Django dev server
  and gulp watch together.
- Added Acceptance tests for the `activity-log` page.
- Added webpack module loader for per-page JavaScript.
- Added external-site page-specific script.
- Added `config/environment.js` for project JS path configuration.
- Added filesystem helper to gulp utilities for retrieving a binary executable.
- Django Server
- Django related urls to access links
- Django-Sheerlike integration
- Added Acceptance tests for `the-bureau` pages.
- Added test utility to retreive QA elements.
- Added ARIA state utility to enable decorating dom elements with ARIA states.
- Added unit test for `aria-state.js`.
- Wagtail CMS
- Added `gulp test:a11y` accessibility testing using node-wcag.
- Added node 4.1.0 engine requirement in `package.json`.
- Added `commonjs`, `jest`, `protractor` environments.
- Added new ESLint `no-useless-concat`, `global-require`,
  `jsx-quotes`, `no-restricted-syntax`, `block-spacing`, `require-jsdoc`,
  `space-before-keywords`, `no-dupe-class-members`, `prefer-arrow-callback`,
  and `prefer-template` rules.
- Added `properties` attribute of `id-length` rule.
- Added `keywords`, `unnecessary`, and `numbers` attributes
  to `quote-props` rules.
- runserver.sh script to collectstatic files and run the server
- Added testing for web-storage-proxy.js
- Added Acceptance tests for `careers` pages.
- CFPBPage model
- Backend for Staging vs Production publishing
- Django template tags
- Added `block__flush` to cf-enhancements to remove margin from all sides.
- Added Acceptance tests for `blog` pages.
- Added Acceptance tests for `newsroom` pages.
- Added Acceptance tests for `doing-business-with-us` pages.
- Added Acceptance tests for `budget` pages.
- Added atomic landing page template prototypes.
- Added `/organisms/` and `/molecules/` directories to includes directory.
- Added `gulp test:perf` task to test for performance rules.
- MYSQL backend to project settings & a database creation script
- Added `gulp test:unit:server` for running Django unit tests via gulp.
- Added templates and CSS for the Text Introduction molecule.
- Added Unit test for `BreakpointHandler.js`.
- EventPage and EventLandingPage
- Management command to convert Wordpress data into Wagtail based Django models
- Script to convert Event WP data into Wagtail specific POST data for wagtailcore view `create()`
- Added half-width-link-blob macro and styles
- Added templates and CSS for the Image and Text 25/75 molecule.
- Added templates and CSS for the Image and Text 50/50 molecule.
- Added templates and CSS for the Call to Action molecule.
- Added `gulp beep` task for optional alerting when the build process
  has completed.
- Added Molecule/Organism Streamfields.
- Added wagtail specific demoPage only available in development for displaying moleclues/organisms.
- Added `license` field to `package.json`.
- EventArchivePage, EventRequestSpeakerPage, and EventFilterForm.
- Added templates and CSS for the Full Width Text organism.
- Added templates and CSS for the Contact Method molecule.
- Added templates and CSS for the Sidebar Contact Info organism.
- Added `/browse-filterable` template page
- Added templates and CSS for the Main Contact Info organism.
- Added templates and CSS for the Related Posts molecule.
- Added templates for the Hero molecule (CSS is in CF-Layout v1.3.0)
- Added template for post-preview molecule
- Added templates and CSS for the Signup Form organism.
- Added templates and CSS for the Content Sidebar organism.
- Added instruction to create superuser for admin access.
- Adds new file to commands module in the core app called `_helpers.py`
- Adds ability to import snippets
- Added ImageText2575 molecule backend model and template
- Added Call to Action backend and template
- Added Contact snippet and molecule backends
- Added temporary folder for converted Jinja2 Wagtail field template files
- Added WP Import Data Contact processor
- Added templates and CSS for the Adding Sidebar Breakout organism.
- Added cf-tables and tables molecule
- Landing Page Type
- Initial Data json file for preloading pages
- Added `/browse-basic` template page.
- Added templates and CSS for Expandable molecule and ExpandableGroup organism.
- Added `classlist` JS polyfill.
- Added `EventObserver` for adding event broadcaster capability to JS classes.
- Added `atomic-checkers.js` and `validateDomElement`
  utility method for checking atomic element DOM nodes.
- Backend Organisms Full Width Text & Post Preview.
- Added Related Posts molecule to the CFGOVPage
- Add Main Contact Info molecule
- Add Sidefoot Streamfield to CFGOVPage for sidebar/footer content
- Add global context variable `global_dict` for easier prototyping
- Add styleguide app to local settings
- Added templates and CSS for the Filterable-List-Controls organism.
- Add Table organism
- Add Sublanding Page
- Add Hyperlink template
- Add icons to Sidefoot Streamfield blocks
- Add ImageText5050Group and HalfWidthLinkGroup templates and organisms
- S3 Image Upload support for Refresh/Prod
- Dev Landing Page Demo
- Add Image Text 25/75 and Full Width Text into SublandingPage
- Add related_posts_function to the global context in Jinja2 for prototyping of related posts
- Added the featured content module molecule and included it in the landing-page prototype
- Add ImageText2575Group organism
- Add ImageText2575Group to Sublanding and Landing pages
- Add the insets Quote and Related Links.
- Added templates and CSS for the Notification molecule.
- Added prototype data to the form-field-with-button molecule
- Added prototype data to the email-signup organism
- Added the email-signup organism to landing-page template
- Added templates and CSS for the Social-Media molecule.
- Add Heading field to Link Blob group
- Add prototype data to Image Text organisms
- Backend Expandable/Expandable Group Molecule & Organisms
- Added Number Block
- Added Form Field with Button to sublanding page
  ([Fixed 1246](https://github.com/cfpb/cfgov-refresh/issues/1246)).
- Added Backend Feature Content Molecule
- Added get_unique_id context method.
- Added templates and CSS for the Item Introduction organism.
- Added templates and CSS for the Pagination molecule.
- Backend Browse Page
- Added Backend Item Intro Organism
- Added Backend: Notification
- `dom-traverse.js` for dom querying not covered by native dom.
- Added Backend Learn Page model
- Added Related Topics molecule.
- Added full_width_sans setting for correct font face usage.
- Added a new nav-link molecule macro and styles.
- Added Related Links to Sidebar/Footer.
- Added Related Metadata molecule.
- Added custom image and rendition models CFGOVImage and CFGOVRendition
- Added AbstractLearnPage for Learn and Doc Detail pages
- Added preview fields to AbstractLearnPage
- Added relevant date fields to AbstractLearnPage
- Added multi-select atom styles and scripting
- Added Frontend: Global Header CTA.
- Added Frontend: Header.
- Added Frontend: Mega Menu.
- Added Frontend: Global Eyebrow.
- Added Frontend: Global Search molecule.
- Added language dropdown for pages, which defaults to english
- Add BrowseFilterablePage model
- Add BaseExpandable class for expandable controls
- Add FilterControls organism using BaseExpandable
- Add url_parameters macro to handle adding existing get URL parameters into links
- Added new info-unit molecule that combines (but doesn't replace) the half width link blob, image and text 50/50, and 25/75 into one base molecule using modifiers.
- Added new (undocumented) card molecule.
- Add wagtailuserbar to the base.html
- Added unit test for beta-banner.js.

### Changed
- Updated the primary nav to move focus as user enters and leaves nav levels
- Moved handlebars from npm to bower.
- Added jQuery CDN with fallback to head to satisfy GTM requirements.
- Changes the location of the /dist folder to cfgov/v1/jinja2/v1
- Server port is now at 8000
- included with context flag for macros that make a call to request object
- Updated Jinja2 shorthand if statements to include an empty else case.
- Added `binaryDirectory` parameter to `fsHelper.getBinary` helper function.
- Updated jsdom from `3.1.2` to `6.5.1`.
- Updated mocha-jsdom from `0.3.0` to `1.0.0`.
- Updated istanbul from `0.3.13` to `0.3.20`.
- Updated TravisCI node version to `4.1.0`.
- Updated ESLint configuration from `1.0.0` to `1.5.1`.
- Vendor related files now sit at the root project location
- Moved templates to reside in v1 app project jinja2 directory
- Added ability to use django static & url functionality in jinja2 templates.
  [More Information](https://docs.djangoproject.com/en/1.8/topics/templates/#django.template.backends.jinja2.Jinja2)
- Refactored web-storage-proxy.js to be less complex and make it testable
- Updated del from `1.2.0` to `2.0.0`.
- Updated chai from `2.3.0` to `3.3.0`.
- Updated sinon-chai from `2.7.0` to `2.8.0`.
- Settings file and template loaders
- Updated gulp-autoprefixer from `2.3.1` to `3.0.2`.
- Added pixel dimensions to Cordrary corner video image.
- Added JS in `./config` directory to `gulp lint:build` task
  and merged that and gulp config together in `config.build`.
- addressed security concerns about query data validation in calendar filter pdf generation,
  and added an option to filters to allow post requests
- fixed url routing for rendering directory cordrays pdf
- explicitly stated jinja2 to autoescape in templates
- Changes `align: value` attribute in ESLint `key-spacing` rule
  to individual mode with `mode: minimum` option set.
- Changes `quote-props` rule attribute to `consistent-as-needed`.
- Added href URL to primary nav top-level menu link.
- Changed DB backend from sqlite ==> MYSQL.
- Govdelivery subscribe view is now exempt from csrf verification
- Fixed issue w/ gulp watch task not compiling JS on change
- Refactored `BreakpointHandler.js` to remove jQuery dependency and unneeded code.
- Changed from single cf import to individual module imports.
- Move handlebars dependency to npm from bower.
- Change Doing Business With Us email to office email
- Updates `gulp-sitespeedio` from `0.0.6` to `0.0.7`.
- CFGOVPage to include tags and authors
- Event import script to include grabbing tags and authors
- Change templates to move logic to Django backend
- Move Event filter over to a Django form.
- Updates `jsdom` to `7.0.2` from `6.5.1`.
- Move staging hostname variable from django settings to be an environment variable
- Uses globally installed Protractor in setup.sh, if available.
- Updated the existing breakpoint variables and values to the ones released in cf-core v1.2.0
- Excludes 3rd-party JS polyfills from linting.
- Abstracts code into helper class `DataImporter`
- Modifies command line options to allow specifying arguments for importing pages or snippets
- Changes the way the processor module is imported so it imports it using the [app] argument
- Moves the processors module from the core.management.commands module to the v1 app
- Contact molecule templates
- Changes .env Project configuration workon control flow to direct stdout and stderr to /dev/null.
- Upgrade wagtail to 1.2
- Cleaned up and rebuilt the secondary nav to reduce complexity and fix bugs
- Routed landing page type related molecules and organisms
  to use `jinja2/v1/_includes/` template locations.
- Updated protractor from 2.5.1 to 3.0.0.
- Updated gulp-sitespeedio from 0.0.7 to 0.0.8.
- Update runserver script to start MYSQL if it isn't running
- Reduced padding on expandables per direction of design.
- Hide cues on expandables when JS is turned off.
- Updated protractor from 2.5.1 to 3.0.0.
- Change name of Settings tab to Configuration
- Move some Promote fields to Configuration tab
- Change Promote to be Sidebar/Footer
- Move Related Posts and Email Signup to sidefoot Streamfield in the Sidebar/Footer tab in CFGOVPage
- Finalize Sidebar Breakout organism template
- Finalize Sublanding Page template
- Fix related post molecule to be used in multiple places
- Convert Sidefoot paragraph streamfield block to Textblock
- Updated headings for changes in Capital Framework
- Temporarily comment out related posts section of single blog post
  browser test until BlogPage's are in Wagtail.
- Add `show_heading` checkbox to Related Posts organism to toggle the heading
  and icon.
- Merge Streamfields in LandingPage
- Landing and Sublanding content blocks render each atomic structure with `div class="block">`
- Added environments to frontend/backend setup scripts.
- Make Full Width Text organism a StreamBlock and add insets
- Converted `external-site.js` to `ExternalSite.js` class and removed 3rd party dependencies.
- Changed the ImageBasic atom to always include an optional alt by default
- Removed field validation on content creation
  ([Fixed 1252](https://github.com/cfpb/cfgov-refresh/issues/1252)).
- Sets npm install on frontend.sh to warning level.
- Updated Jinja2 environment inlcude flag related methods
- Updated ImageText5050 requirements [Fixed 1269] (https://github.com/cfpb/cfgov-refresh/issues/1269)
- Updated `webpack-stream` to `3.1.0` from `2.1.0`.
- Updated `player` to `0.5.1` from `0.6.1`.
- Updated streamchild render method to use default behavior when using default blocks [Fixed 1268] (https://github.com/cfpb/cfgov-refresh/issues/1268)
- Fixes styling and rendering issues [Fixed 1278] (https://github.com/cfpb/cfgov-refresh/issues/1278)
- Upgrade version of Wagtail to 1.3
- Change method of CFGOVPage called `children` to be called `elements`
- Moved html5shiv into modernizr.
- Updated `gulp-load-plugins` to `1.2.0` from `1.1.0`.
- Included breadcrumb data from page context
- Added development environment data initialization
- Pinned jQuery to `1.11.3` due to changes in `1.12.0` that cause errors in jsdom.
- [Fixed 1320] (https://github.com/cfpb/cfgov-refresh/issues/1320)
- Converted the nav-secondary macro and styles to an organism
- Updated the new secondary-nav organism to use the new nav-link molecule
- Updated the secondary-nav-toggle for new classnames
- Changed expandable.html to be a macro for upcoming Filtered List
- Updated browse-filterable demo
- Updated filterable-list-controls organism to allow for multiple option
- Password Policy & Lockout criteria for login, account password change & forgot my password.
- Updated the project to use Avenir font by default
- Updated `mocha` from `2.2.4` to `2.4.2`.
- Updated `sinon` from `1.14.1` to `1.17.3`.
- Updated `lodash` from `3.10.0` to `4.0.1`.
- Change jinja2 templates to handle Wagtail page
- Fixed [1348](https://github.com/cfpb/cfgov-refresh/issues/1348) and [1354](https://github.com/cfpb/cfgov-refresh/issues/1354)
- Updated brand colors to updates in generator-cf.
- Disabled JavaScript in IE8 and earlier.
- Removed max_length validation until [later review](https://github.com/cfpb/cfgov-refresh/issues/1258) after release
- Refactored beta-banner.js to demonstrate general lifecycle.

### Removed
- Removed unused exportsOverride section,
  which was an artifact of the grunt bower task.
- Removed browserify, watchify, and browserify-shim dependencies.
- Removed src directory
- Removed bad CF Notifier tests.
- Removed unnecessary mobile-only expandables
- Removed link from Cordray's corner image `/the-bureau/about-director/`.
- Removed extra Google Analytics code.
- Removed `istanbul` because it's already a dependencies of `gulp-istanbul`.
- Sidebar from LandingPage
- Removed `map` and `filter` array polyfills.
- Removed `event-listener.js` and `query-selector.js` polyfills for IE8.

### Fixed
- Fixed instructions for gulp watch
- New way to run the server documented in the INSTALL.MD
- New way to define url routing, no longer automatically set by file path
- Fixed heading structure throughout website
- Fixed setup.sh to use argument correctly
- Fixed title for Small & Minority Businesses
- Fix page header rendering for Sublanding page
- Fix related post molecule to be used in multiple places
- Fix failing tests relating to Related Posts organism
- Fix related-posts.html logic
- Minor PEP8 compliance changes
- Fixed the markup for the 25/75 organism.


## 3.0.0-2.4.0 - 2015-09-29

### Added
- Added Favicon
- New and improved primary nav (both look and interaction)
- Added expanded-state utility for getting/setting aria-expanded

### Changed
- Updated Video Code to make it usable on Events pages.
- Changed gulp JS unit testing task from `gulp:unit:js` to `gulp:unit:scripts`
- Updated Meredith Fuchs bio and images.
- Added indent rules for `var`, `let`, and `const` in ESLint config file.
- Replaced old Grunt legaccsy plugin with Gulp mq-remove plugin
- Added ability for acceptance --specs test flag to accept list of test files.
- Changes `big_radio` macro to `radio_big` and `checkbox_bg` to `checkbox_big`.
- Updated Dep Dir title to include "Acting"

### Removed
- Disables tests for landing page events, since we don't currently have events.
- Removed Ombudsman from nav for beta freeze.

### Fixed
- Fixed issue with logic displaying the Event summary state.
- Fixed missing IE only stylesheet for older systems/browsers.
- Fixed skip-navigation link for keyboard navigation.


## 3.0.0-2.3.0 - 2015-08-27

### Added
- Added time macro.
- Added `gulp test:unit` and `gulp test:acceptance` tasks for test stages.
- Added support for link buttons to disabled link utility class.
- Added `breakpoints-config.js` config file to use for responsive JS.
- Added breadcrumbs to blog, newsroom, careers, business, bureau
  and budget pages
- Added Meredith Fuchs to Leadership calendar filter.
- Added unit test for `assign` utility.
- Added `get-breakpoint-state.js` to add support for responsive JS.

### Changed
- Moved `.meta-header`, `.jump-link`,
  and `.list__links` to `cf-enhancements.less`.
- Converted time elements to use time template.
- Broke apart format macros into topical macros.
- Updated legacy code to remove old jQuery dependency and
  unnecessary code.
- Updated copy on `about-us` page
- Added copying of `.env_SAMPLE` to `.env` part of `setup.sh`.
- Moved console output messages to the end of the `setup.sh` `init` method.
- Organized `.env_SAMPLE` and made `.env` executable on its own.
- Added `HTTP_HOST`, `HTTP_PORT`, `SELENIUM_URL`, `SAUCE_USERNAME`,
  `SAUCE_ACCESS_KEY`, `SAUCE_SELENIUM_URL`, and `VIRTUAL_ENV`
  constants to `.env_SAMPLE`.
- Moved aggregate `gulp lint` task to bottom of file to avoid duplicate
  lint task entries in `gulp --tasks`.
- Renamed `gulp lint:src` to `gulp lint:scripts` to future-proof type of linting.
- Renamed `gulp test:macro` to `gulp test:unit:macro`.
- Renamed `gulp test:processor` to `gulp test:unit:processor`.
- Renamed `gulp test:browser` to `gulp test:acceptance:browser`.
- Edited `INSTALL.md` to accommodate changes in `.env_SAMPLE`.
- Edited Protractor configuration to include browser groups,
  which by default only run the essentials locally, but the full suite
  (including legacy browsers) on Sauce Labs when Sauce credentials are present.
- Updated test instructions to use the gulp test subtasks.
- Updated Travis CI settings to use `setup.sh`.
- Updated files to use `breakpoints-config.js`.
- Made `/the-bureau/bureau-structure/role-macro.html` private.
- Updated `gulp clean` to leave the `dist` directory and remove the inner
  contents
- Use `HTTP_PORT` environment variable for port in `gulp watch`, if available.
- Removed "optional" text from privacy complaint form
  and added `*` to designate required fields.
- Updated Deputy Director information to Meredith Fuchs.
- Updated `/about-rich-cordray/` URL to `/about-director/`.
- Updated `/about-meredith-fuchs/` URL to `/about-deputy-director/`.
- Normalized director and deputy director photos to be format `NAME-WxH.jpg`.
- Changed name of `shallow-extend` utility to 'assign'.
- Superscripts `st` in `21st` on About Us page.
- Updated `BreakpointHandler.js` to support usage of `breakpoints-config.js`.

### Removed
- Removed styles from codebase that have already been migrated
  to cf-typography.
- Removed duplicate Privacy Policy
- Removed processor tests due to them being outdated.
- Removed failing bureau tests to be debugged later

### Fixed
- Fixed borders on sub-footers across the website
- Fixed 'Return to top' button width on footer
- Fixed default gulp task
- Fixed icon links to match CFPB Design Manual
- Fixed gulp copy task that was missing copying PDFs in subdirectories.
- Fixed issues with active filter logic.
- Fixed testing issue with single pages reloading for every test
- Fixed testing timeouts the first fix didn't correct by updating timeout time


## 3.0.0-2.2.0 - 2015-08-18

### Added
- Transitioned Capital Framework dependency to v1.0.0 in bower.json.
- Added gulp and the required npm plugins
- Added gulp config file to lay out configs for each task
- Added gulp tasks split up into their own files
- Added acceptance tests for `/offices/*` pages accessible through site's menu.
- Added Accessibility page to footer and adds Accessibility page tests.
- Added acceptance tests for `/sub-pages/*`.
- Added `activities-block` shared template for activity feed
  on offices and sub-pages.
- Added accessibility complaint form.
- Added "File an EEO Issue" form.
- Added `/offices/office-of-civil-rights/` page, tests, and link in footer.

### Changed
- Site's "About" text to "About Us".
- Replaced FOIA Records with Coming Soon heading
- Updated setup.sh to use gulp
- Updated travis to use gulp tasks
- Updated main.less to use the paths option in less compiler.
- Moved and renamed contact-macro to contact-layout in macros directory.
- Moved filters macro from `post-macros.html` to `/macros/filter.html`.
- Made filters macro helpers private.
- Moved getViewportDimensions out of utilities.js and into own module.
- Updated ESLint to v1.0.0.

### Removed
- Removed Grunt plugins from package.json
- Removed the Gruntfile.
- Removed homepage progress charts and related content and JS.
- Removed 80px to 120px sizing for the isocon sizes on the-bureau page.
- Removed cf-pagination and other unused JS.

### Fixed
- Fixed margins on site footer.
- Switched the two forms under Privacy to their correct positions
- Fixed incorrect email href reference on offices contact email link.


## 3.0.0-2.1.0 - 2015-08-05

### Added
- Added `map` and `filter` array polyfills.
- Added `about-us` page and tests
- Added `newsroom` type to Activity Snippets
- Created initial career posting template.
- Created 1/4 and 3/4 layout columns.
- Added DL styles to cf-enhancements.
- Added `offices/project-catalyst`.
- Careers processor/mapping/query.
- Added `office_[office slug]` class to offices template.
- Careers to the lookups.py
- Added `media_image__150` modifier for 150 pixel wide images.
- Added `simple-table-row-links.js` for making tables with linkable rows.
- Added `event-listener.js` and `query-selector.js` polyfills for IE8.
- Added `@tr-border` variable to `cf-enhancements.less`
  for simple-table border color.
- Added tests for events and event archive landing pages

### Changed
- Updated primary navigation to match new mega menu design.
- Changed project architecture to having `/src/` and `/dist/` directory.
- Changed `/_tests/` directory name to `/test/`.
- Changed `/_tests/macro_testing` directory name to `/test/macro_tests`.
- Moved `browserify-shims.js` to `/config/` directory.
- Upgraded Travis to container-based infrastructure
- Updated Offices pages to change activity feed logic.
- Updated block-bg padding in cf-enhancements based on JJames feedback.
- Updated Offices sub pages to display related documents.
- Updated Offices sub pages to always display activity feed.
- Updated Expandable macro to update design and add FAQ options.
- Moved `sub-page_[sub-page slug]` class to main content area of sub_pages template.
- Styled unordered lists as branded lists in the `office_intro-text`,
  `sub-page_content`, and `sub-page_content-markup` class areas.
- Updated all careers images to 2x size and have the same markup structure.
- Updated event macros to use Sheer 'when' function in order to
  display content based on state.
- Tied careers data into single template and renamed to _single.html
- Replaced career pages mock jobs data with data from the jobs API.
- Made jobs list table on /careers/current-openings/ have linkable rows.
- Adds eslint ignore lines for polyfills, which will not be changing.
- Moved CF table color overrides to `cf-theme-overrides.less`.
- Updated the existing missions browser test to be stronger
- Updated the browser test specs in conf.js because the shared spec was being
  fired on the desktop test, even though those tests had already been run in
  Chrome. Now the desktop test only runs the desktop spec.
- Separated `grunt test` task from `grunt build`
  and made default task test + build.

### Removed
- Removed requestAnimationFrame polyfill.
- Removed `_tests/browser_tests/README.md`, `_tests/macro_testing/README.md`, `_tests/processor_tests/README.md`.
- Removed `grunt vendor` from `setup.sh`.
- Removed unused CSS on `office.less`
- Removed `/events/archive/_single.html`

### Fixed
- Fixed issue on IE11 when using the dates to filter caused
  by toString method.
- Event tag filtering on archive page
- Added browser tests to linting task
- Fixed MobileOnlyExpandable error on office page.
- Normalized use of jinja quotes to single quote
- Fixed a large chunk of the existing linting errors and warnings
- Fixed issue with active filters on`/the-bureau/leadership-calendar/print/` page.


## 3.0.0-2.0.0 - 2015-07-24

### Added
- Added `sub-pages/civil-penalty-fund-allocation-schedule/` page.
- Added `sub-pages/sub-pages/consumer-education-financial-literacy-programs/` page.
- Added `u-hidden` utility class for fully hiding an element.
- Added `TEST.md` readme file for testing instructions.
- Added `grunt clean` and `grunt copy` tasks.
- Added `grunt clean` step to `setup.sh`.

### Changed
- Updated primary navigation to match new mega menu design.
- Changed project architecture to having `/src/` and `/dist/` directory.
- Changed `/_tests/` directory name to `/test/`.
- Changed `/_tests/macro_testing` directory name to `/test/macro_tests`.
- Moved `browserify-shims.js` to `/config/` directory.

### Removed
- Removed requestAnimationFrame polyfill.
- Removed `_tests/browser_tests/README.md`,
  `_tests/macro_testing/README.md`, `_tests/processor_tests/README.md`.
- Removed `grunt vendor` from `setup.sh`.

### Fixed
- Fixed issue on IE11 when using the dates to filter caused
  by toString method.
- Event tag filtering on archive page


## 3.0.0-1.3.0 - 2015-07-16

### Added
- Added `block__border-left` and `block__border-right` CF enhancements.
- Added `students-and-graduates` page to careers section.
- Added `short_title` to Office/Subpage.
- Added ordering to the navigation on Office/Subpage.
- Added script to index all links on our site.
- Added initial browser test with instructions for testing and adding more
- Added `media_image__100` and `media_image__130-to-150` classes for responsive
  image sizes on mobile carousel.
- Added `u-link__disabled` utility class for styling disabled links.
- Added `/careers/working-at-cfpb/` page.
- Added block templates for LinkedIn info, provide feedback link,
  and career page summaries.
- Added `MobileCarousel.js` module for instantiating the slick carousel
  and added associated `js-mobile-carousel` class as a hook.
  Also added `mobile-carousel` for CSS.
- Added `the-bureau` page wrapper class.
- Added `media-stack` CSS block for stacked media objects.
- Added fixes for `open-government` pages.
- Added `careers/application-process` page.
- Support in Event processor for ICS file generator
- Added `careers/current-openings` page.
- Added `/transcripts/` folder and transcript for job application video
- Added Google Maps image utility macro
- Added `careers/` landing page.
- Added options for toggling each network icon in share macro
- Added LinkedIn sharing (toggled off by default) in share macro

### Changed
- Fixed background and border on secondary navigation.
- Related Links now disable styles links with empty URLs.
- Updated secondary navigation to use true parent/child relationships.
- Events processor/mapping/queries for new Event type structure.
- Changed the way navigation works for Office/Subpage.
- Updated grunt-eslint to version 16.0.0 and updated ESLint config to latest.
- Moved modules that can be instantiated through the `new` keyword
  to a `classes` subdirectory.
- Moved page-sniffing JS code to page scripts for the-bureau
  and working with the CFPB pages.
- Moved carousel to a macro and implemented on the-bureau
  and working at the CFPB pages.
- Moved MobileOnlyExpandable initialization out of MobileCarousel.
- Converted excerpts HTML to articles from sections in the careers section.
- Breaks `macros.html` apart into files in the /macros/ directory.
- Updated events templates to match new data and processor.
- Updated percentages based on recent updates.
- Updated activities_snippet macro to make column markup dynamic.
- Replaced placeholder images on /careers/working-at-cfpb/
- Updated footer to add offices links.
- Moved the disperate arguments into one main options argument with
  key: val pairs for each option in share macro
- Updated email sharing to use mailto: link instead of addthis network
  (removes need for the external privacy notification and consolidates
  email patterns) in share macro

### Removed
- Removed `list_link__disabled` class.
- Removed is_mobile macro and logic from filter.

### Fixed
- Fixed contact-us templates to make them private.
- Fixed issue displaying grandchild pages on sub-pages.


## 3.0.0-1.2.2 - 2015-07-02

### Added

- Add reverse flag back into post preview snapshot for most recent pages

### Changed

### Removed

### Fixed
- Office/Subpage navigation links on beta
- Ordering of subpages in the nav on Office page

## 3.0.0-1.2.1 - 2015-06-29

### Removed
- Event processor to fix indexing error


## 3.0.0-1.2.0 - 2015-06-19

### Added
- Added `setup.sh` script for bootstrapping the project.
- Added insertTarget and insertLocation options to cf_notifier plugins
- Added `box-sizing-polyfill` to `exportsOverride` as needed for
  `grunt-bower-task` to work correctly. `box-sizing-polyfill`
  is installed by cf-grid.
- Added `grunt watch:js` task for completeness.
- Added vendor directory variable to `main.less`.
- Added warning for concat:cf-less Grunt task when sourcefiles are missing.
- Added form for Submit a request FOIA page
- Added styles, JavaScript for hiding and showing additional fields in forms
- Added toplevel navigation items config file for removing hardcoded
  navigation menu items.
- Added external url redirect page, styles, and JavaScript.
- Added `.nav-secondary_link__disabled` style.
- Added `.nav-secondary_item__child` class to visually distinguish sub-pages
  from sibling pages in the sidenav.
- Added `.nav-secondary_item__parent` class to visually distinguish browse
  pages from the subpages below them in the sidenav.
- Added JavaScript utilities for checking types and primitives.
- Added `primary_nav` jinja block to `base.html` template.
- Added FAQ processor and mapping
- Added `use_form` field to sub_pages
- Added `related_faq` field to sub_pages and offices
- Added `inset-divider` class for providing an inset horizontal rule
  independent of the list or list item widths within the side navigation bar.
- Added `preview_text` and `short_title` fields to sub_pages.
- Added `templates/activities-feed.html` HTML template for the activity feed
  area on the offices and sub_pages.
- Added Plain Writing Feedback form.
- Added `cfpb_report` activity type to activities feed macro.
- Added breadcrumbs macro and temporarily set breadcrumbs for all office sub-pages.
- Added download icons to `privacy-impact-assessments-pias`

### Changed
- Relaxed ESLint `key-spacing` rule to warning.
- Refactored breakpoint-handler module into separate class modules
  and utility function.
- PascalCase ContentSlider module to properly designate class status.
- Reduced complexity of validation and notification plugins
- Changed vendor directory to `src/vendor` and updated paths.
- Changed to using `jit-grunt` in place of `load-grunt-tasks`.
- Updated contact us filter to use new notifications
  (replacing type-and-filter messaging with cf_notifier)
- Replaced placeholder Activity Feed on FOIA faq page with actual Activity Feed
- Sped up notification animations
- Added custom template for FOIA records page.
- Refactored code for Wordpress updates
- Initiatives renamed to Sub-pages
- Relaxed ESLint cyclomatic `complexity` rule to max 4 complexity.
- Updates megamenu bureau title to "The Bureau" to fit with sitemap direction.
- Moved Less files to `/src/static/css/` directory.
- Updated `cf-icons` to 0.6.0.
- Update processors.py for FAQ
- Moved HTML templates to `/templates/` subdirectory.
- Breaks header template apart into `header.html`
  and `primary-nav.html` templates.
- Moved external site page header to its own template
  `header-without-nav.html`.
- Minor codefixes on `show-hide-fields.js` along with changing a class name for hiding fields
- Updated side navigation bar to keep page order at mobile sizes and adds
  "IN THIS SECTION" header text to the navigation bar dropdown menu.
- Updated processors to use Elasticsearch bulk indexing
- Office and sub-pages activity feed title to "Latest Activities"
  and contacts to "Contact Information."
- Moved `activity_snippets` macro from `post-macros.html` to `macros/activity-snippet.html`
  and adds render method.
- Made `activity_snippet` macro private.
- Moved `category_icon` macro from `post-macros.html` to `macros/category-icon.html`
  and adds render method.
- Moved `string_length` macro from `macros.html` to `macros/util/text.html`.

### Fixed
- Fixed an issue where scripts were being initialized out of order
- Fixed most of the warnings in validation and notification plugins
- Fixed processor name bug
- Fixed template/processor bugs while indexing and rendering
- Fixed FOIA pages from the template/processor changes
- Fixed missing states from `.nav-secondary_link__disabled` class for
  visited and active links.
- Fixed missing sidebar

### Removed
- Removed `copy:static-legacy` and `grunt-contrib-copy` package.
- Removed unneeded entries from `exportsOverride` in `bower.json`.
- Gitignored CF fonts, "chosen" images, and other vendor files from repo,
  which are slated for eventual removal.
- Removed unused `nav-secondary.html` template.
- Removed unused `cf_inputSplit.js` js module.


## 3.0.0-1.1.0 - 2015-05-20

### Added
- Added `--quiet` grunt CLI flag for suppressing linter warnings.
- Added JS unit testing and code coverage through Mocha and Istanbul.
- Added cf-notifications stylesheet to style notifications
- Added cf_notifier plugin for sending UI notifications
- Added cf_formValidator plugin for validating form inputs
- Added Grunt `build` task and set it as default.
- Added hero and YouTube video functionality to the '/the-bureau/' page.
- Added ajax subscription submission.
- Initiative folder and files for Initiative pages
- Added custom template for FOIA faqs page

### Changed
- Updated grunt-browserify to `^3.8.0`.
- Updated grunt-eslint to `^13.0.0`.
- Moved eslint config file to home directory.
- Moved jQuery download to package.json.
- Updated grunt-banner to `^0.4.0` and updates banner ascii art and format.
- Changed bower.json authors array field to use `homepage` in place of `url`,
  and adds `email` field.
- Adds path variables to Gruntfile.
- Updated form-validation script to use cf_formValidator and cf_notifier
- Changed Grunt `jsdev` and `cssdev` to `js` and `css`.
- Moved testing to build task.
- Updated 404 image to the latest image provided by the design team.
- Office folder and files for Office pages
- Updated template for office pages

### Fixed
- Fixed macro on offices page template
- Fixed subscribe macro in events archive and archive single, and press resources
- Sheer indexing error when related posts are deleted
- Office and Initiative processors
- Slick carousel site-wide JS error.
- Fixed issue with some contacts not showing phone numbers and email addresses

### Removed
- Removed string-replace:static-legacy Grunt task.
- Alert.js plugin
- alert macro
- Unused index.html file from /initiatives/
- Unnecessary setting of template variables


## 3.0.0-1.0.1 - 2015-05-18

### Fixed
- Replaced missing string_score library for the type-and-filter plugin

## 3.0.0-1.0.0

### Added
- Added labels to the phone/email/fax/mail icons on `/contact-us/` page
- Added ability to scrub plural terms in typeAndFilter jQuery plugin
- `.respond-to-retina` mixin for media queries targeting Retina iOS devices
- Scroll to top functionality on footer
- Added `/modules/util/web-storage-proxy.js` utility module.
- Added `/modules/util/js-loader.js` utility module.
- Adds ESLint check for `@todo` jsdoc syntax.
- Updated ESLint configuration to match version `0.20.0.`
  Adds enforcement of `no-dupe-args` and `no-duplicate-case` rules,
  and warnings for `no-continue` and `operator-linebreak` rules.
- Adding mocha tests to `grunt test`

### Changed

- Updated mailing addresses in `/contact-us/` sidebar
- Added `browserify` package and its dependencies
  and refactored codebase to use Browserify for JS modules.
- Added additional ESLint option flags in `space-in-brackets` rule.
- Changed ESLint indent amount to 2 spaces from 4 to match CFPB front-end standards.
- Turns off ESLint `func-names` setting because it's too verbose for the gain it provides.
- Added ability to scrub plural terms in typeAndFilter jQuery plugin
- Updated `grunt` to `~0.4.5`.
- Updated `grunt-eslint` to version `12.0.0.`
- Updated `jquery` to `^1.11.3`.
- Replaced `grunt-uglify` with `uglifyify`.
- Updated mailing addresses in `/contact-us` sidebar
- Reverted navs from Contact Us redacting
- Updated footer to match new designs
- Refactored email subscribe form

### Fixed
- Improvements and fixes to `/contact-us/` page


### Removed

- Removed demo text suffix from page titles.


## 3.0.0-0.3.0 - 2015-04-23

### Added
- Added Privacy Policy page.
- Added Event Request a Speaker page.
- Added settings to enable the `/blog/` and `/newsroom/` RSS feeds.
- Added `brand-palette.less` and `cf-theme-overrides.less`.
- Added `block__border` to `cf-enhancements.less` to provide borders around blocks.
- Added alert to form validation failure
- Added .env config for easier project setup
- Added Event processor

### Changed
- Added styles to 500 and 404 error pages.
- Updated content on 500 and 404 error pages.
- Added full width button modifier for buttons on smaller screens.
- Updated ESLint configuration to the latest ESLint release (v0.18.0).
- Updated `/newsroom/` and `/blog/` post sidebars to add description
  and date, and to update styles.
- Updated icons to use livestream icon instead of wifi icon.
- Updated blog post spacing to be consistent with overall-project spacing.
- Updated round step-by-step slug icons to central-align numbers.
- The name "Watchroom" to "Featured Topic"
- Updated cf-buttons to 1.4.2.
- Updates cf-layout to 0.3.0.
- Changed block background to 5% gray.
- Updated contact us content
- Improved Elasticsearch mappings
- Improved README and INSTALL docs

### Fixed
- Updated related links module on `/newsroom/`.
- Added small screen styles to helpful terms vertical list
  on `/contact-us/` page.
- Updated multi-line icon list styles.
- Fixed missing `jump-link__right` modifier from `/featured-topic.html`.
- Fixed an issue within `/newsroom/` and `/activity-log/` filters where selecting "Blog"
  and another category would return zero results.
- Fixed issue in filters where an input whitespace would prevent suggestions from showing.
- Fixed HTML, typos, and grammatical errors.
- Fixed line height issue in Chosen select boxes
- Updated Google Tag Manager ID from testing account to production account.
- Fixed whistleblower slug on contact us


## 3.0.0-0.2.3 - 2015-03-23

### Changed
- Updated events to match design
- Updated markup with new Isocons
- Updated email form to remove topics
- Updated footer to match new design
- Updated content throughout site
- Updated less files to cleanup code

### Fixed
- Fixed filtering when partial dates are used
- Updated processors to match WordPress API output
- Added sub-nav for mobile devices in instances where hero is present
- Added breakpoint range for main nav on med sized device screens
- Updated the expandable layout for multiple lines of text
- Updated list icons for multiple lines of text
- Added titles to pages that were missing them
- Updated broken links
- Lots more typos


## 3.0.0-0.2.2 - 2015-03-17

### Added
- New Events Archive landing page (with borrowed post data)
- New Events Archive detail page (with borrowed post data)
- New eslint settings file

### Changed
- Updated archived events landing page to display events, filters and pagination
- Updated the Gruntfile for eslint over jshint
- Switched from ElasticSearch queries to filters
- Updated form macro layout to account for optional content
- Updated macro arguments for clearer conditions
- Updated events list for new CF media block
- Updated static content
- General code cleanup

### Fixed
- Events filter showing no results text while displaying found results
- Settings file for PDFReactor
- JS errors
- General layout issues
- Lots of typos


## 3.0.0-0.2.1 - 2015-03-03

### Added
- New Upcoming Events landing page (with borrowed post data)
- New Upcoming Event detail page (with borrowed post data)
- Created new table modifier for simple small screen tables


## 0.2.0 - 2014-12-29

Apologies for ignoring our versioning for five months.

### Added
- Newsroom, Contact Us, About the Bureau, Offices, Doing Business with Us,
  Activity Log, and Budget sections.
- Many new design patterns.
- Tests

### Changed
- Significant template structure overhaul.

### Fixed
- Tons of stuff.


## 0.1.0 - 2014-07-14

Initial release. Contains fully functioning blog section.<|MERGE_RESOLUTION|>--- conflicted
+++ resolved
@@ -23,12 +23,8 @@
 
 ### Changed
 
-<<<<<<< HEAD
 - Updated agreements database to 2.2.5
-=======
 - Navigation FMC logic to allow verticals without an overview url to include an FMC
-
->>>>>>> 1651f11b
 
 ### Removed
 
