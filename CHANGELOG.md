All notable changes to this project will be documented in this file.

## How this repo is versioned

We use an adaptation of [Semantic Versioning 2.0.0](http://semver.org).
Given the `MAJOR.MINOR.PATCH` pattern, here is how we decide to increment:

- The MAJOR number will be incremented for major redesigns that require the user
  to relearn how to accomplish tasks on the site.
- The MINOR number will be incremented when new content or features are added.
- The PATCH number will be incremented for all other changes that do not rise
  to the level of a MAJOR or MINOR update.

---------------------------------------

## Unreleased

### Added
- Created new `WAGTAIL_CAREERS` feature flag to toggle from Django to Wagtail careers pages.

<<<<<<< HEAD
### Changed
- Refactored heroes to support the new "bleeding" format.
=======
### Removed
- `max-height` styling on info unit images
>>>>>>> 26eb274f


## 3.8.2

### Changed
- Updated copy on Students and Recent Graduates Careers page.


## 3.8.1

### Added
- Google Optimize code on `find-a-housing-counselor` page


## 3.8.0

### Added
- Logging configuration to `local.py`
- Author names are now displayed in alphabetical order by last name, falls back on first name if necessary
- Ability to output sharing links within an Image and Text 50/50 Group module
- Google Optimize code on `find-a-housing-counselor` page
- Added a test for get_browsefilterable_posts function of the sublanding page
- Data migration sets up site root and careers pages
- Wagtail User editor now enforces unique email addresses when creating/editing users.
- Default button text color and spacing overrides to `.m-global-search_trigger` in nemo stylesheet so that search button will be visible on pages that use `base_nonresponsive` template
- New `@flag_required` decorator for Django views

### Changed
- Special characters no longer break the multiselect in the filter form
- Updated gulp-istanbul npm module to version `1.1.1` from `0.10.3`.
- Updated del npm module to version `2.2.2` from `2.2.0`.
- Updated gulp-autoprefixer npm module to version `3.1.1` from `3.1.0`.
- Updated gulp-changed npm module to version `1.3.2` from `1.3.0`.
- Updated gulp-header npm module to version `1.8.8` from `1.7.1`.
- Updated gulp-imagemin npm module to version `3.0.3` from `3.0.2`.
- Updated gulp-less npm module to version `3.1.0` from `3.0.5`.
- Updated gulp-load-plugins npm module to version `1.2.4` from `1.2.0`.
- Updated validate.js npm module to version `0.10.0` from `0.9.0`.
- Updated webpack npm module to version `1.13.2` from `1.12.14`.
- Updated webpack-stream npm module to version `3.2.0` from `3.1.0`.
- Updated es5-shim npm module to version `4.5.9` from `4.5.7`.
- Updated gulp-rename npm module to version `1.2.2` from `1.1.0`.
- Replaces deprecated gulp-cssmin with gulp-clean-css.
- Updated admin page sidefoot 'Related links' label and icon to read 'Related content'
- Feature flag methods now take an explicit `request` object to determine what site to check the flag against

### Removed
- Unused functions `author_name` and `item_author_name` from `v1/feeds.py`
- Unused npm module map-stream.
- Custom method `most_common` since python lib offers similar function

### Fixed
- Post preview organism template used tag/author names instead of slugs that
caused bad link formation
- Fixed an issue w/ the email signup not utilizing the Gov Delivery JSON view for instant error/success feedback.
- Fixed an issue w/ the form validation skipping any validation types other than `required`.


## 3.7.2

### Changed
- Added support for Spanish-language cue labels to the Expandables organism.
- Added support for Spanish-language heading to the Social Media molecule.
- Removed the leadership calendar print template from the "base.html" inheritence hiearchy
- restores the django logging config we used before cfgov-refresh


## 3.7.1
- always use "localhost" when setting the base URL for PDFReactor


## 3.7.0

### Added
- Added new conference url in the nav

### Changed
- Updated Protractor to version `4.0.2` from `3.2.1`.
- Updated large checkboxes to match the spec.
- Updated Capital Framework to version `3.6.1` from `3.4.0`.
- Updated imagemin to version `3.0.2` from `2.4.0`.
- Updated documentation npm module to version `4.0.0-beta5` from `4.0.0-beta2`.
- Updated gulp-uglify npm module to version `2.0.0` from `1.5.3`.
- Updated eslintrc dot-notation rule to support `catch` block in a Promise.
- Updated `gulp test:perf` task to use a Promise.
- Added `.eslintrc` override for gulp tasks to allow process.exit and console logging.
- Updated mocha npm module to version `3.0.2` from `2.4.5`.
- Updated gulp-mocha npm module to version `3.0.1` from `2.2.0`.

### Removed
- Unused `sinon-chai` npm package.

### Fixed
- Updated banner-footer-webpack-plugin to use git URL instead of `0.0.1`.


## 3.6.0

### Added
- Page revision management: http://docs.wagtail.io/en/v1.4.1/releases/1.4.html#page-revision-management,available at e.g. http://127.0.0.1:8000/admin/pages/64/revisions/
- Redesigned userbar: http://docs.wagtail.io/en/v1.4.1/releases/1.4.html#redesigned-userbar
- Multiple document uploader: http://docs.wagtail.io/en/v1.4.1/releases/1.4.html#multiple-document-uploader
- Improved link handling: http://docs.wagtail.io/en/v1.5/releases/1.5.html#improved-link-handling-in-rich-text
- New users created via the Wagtail admin will automatically receive a password reset email.

### Changed
- Many browser tests have been rewritten as Python unit tests
- A new spec suite "integration" encompasses tests from a few directories that were not named appropriately.
- Gulp test has been updated as there are no longer any browser tests to run by default
- `content_panels` are no longer defined in `AbstractFilterPage`; defined in its subclasses instead
- Upgraded Wagtail from 1.3 to 1.5.2
- Consolidated all environment variables in config/environment.js.
- Ignored `console.log` in tests and enforced `no-process`.
- Updated `STAGING_HOSTNAME` to `DJANGO_STAGING_HOSTNAME` environment var.
- Allows passing of port to `runserver.sh`.
- Updated browse-filterable test suite to properly nest pagination tests.
- Updated pagination to support multiple pagination molecules on a single page.

### Removed
- Unused `SELENIUM_URL` environment variable.
- Removed unused `interactiveTestPort` test variable.
- Squashed all migrations
- `initial_test_data.py` as the tests create the data they need now.

### Fixed
- Added misnamed and unreferenced environment variables to .env.
- Moved pagination tests from /organisms/ to /molecules/ where they belong.


## 3.4.0 2016-07-12

### Added
- leadership calendar Django app
- Frontend: Added ability to auto-fix linter error with the `--fix`
  flag on the linter task.

### Changed
- Updated ESLint to `2.13.1` from `2.7.0`.
- Fixed job ordering on Careers home page to be consistent with Current Openings page.

### Removed

### Fixed
- Fix scheduled publishing

## 3.0.0-3.3.22 – 2016-06-22

### Added

- Added nonresponsive header script for non-v1 sections of the site

### Changed
- Datetimes are now saved in UTC and rendered in Eastern timezone when displayed in templates.
- Django timezone setting changed to America/New_York.
- Updated home page stats and date.
- Rebuilt Nemo Grunt tasks in Gulp and moved built files to static_built directory.

### Removed

### Fixed

- Fixed layout bug in Latest Updates on Home Page.
- Fixed spacing of Home Hero content.
- Fixed spacing issues in the pre-footer.


## 3.0.0-3.3.21-hotfix – 2016-06-10

### Added
- Added "Getting an Auto Loan" to the mega menu

### Changed
- Invalid filterable list input returns empty paginated object instead of empty list in page_sets

### Removed

### Fixed


## 3.0.0-3.3.21 – 2016-06-08

### Added
- Ability to use Social Media molecule as a Wagtail module in the Sidefoot.
- Frontend: Added task for generating JavaScript code docs with `gulp docs`.
- Test for `most_common` util
- Browser tests for most of the organisms generated by Wagtail
- `cfgov/scripts/_atomic_helpers.py` to provide streamfield data
- Test for present, past, and future event states

### Changes
- Use bare value of RichText field if value type is not RichText.
- Check against Activity Log topics when generating View More link.
- Breadcrumb and sidenav link generation gets most appropriate version of page.
- Made Text Introduction's `has_rule` option have an effect.
- Tidied up some of the template logic around using `render_block`.
- Changed class of FCM category slug to remove extra spacing.
- Updated gulp task to write both responsive and non-responsive styles for ondemand needs.
- Updated the test fixture for ondemand includes to allow for the nonresponsive stylesheet to be loaded for visual testing.
- Use bare value of RichText field if value type is not RichText
- Check against Activity Log topics when generating View More link
- initial_test_data script now uses streamfield block data from a new file called `_atomic_helpers.py`
- `when` now compares datetimes against the current time in ET, not UTC
- `when` optionally uses the event stream's start time, if there is one
- Promotes Expandables from molecule to organism
- Changes global banner expandable Less to resolve cascade issue
- Maintain order and uniqueness in JS file lists by using `OrderedDict` instead of `set`
- `user_save_callback` updated to expire a password if it's for a new user

### Removed
- Event RSVP email link button.
- `atomicName` parameter from `checkDom` atomic helper.
- Unused function `get_related_posts_categories`
- Unused gov delivery view function in jobmanager
- PostPreview organism from streamfield block choices since it was unused
- Custom classes `CFGOVUserEditForm`, `CFGOVUserCreationForm` and functions `create_user` and `edit_user`
- Custom redirects for creating a user and resetting the password
- `convert_to_datetime` since it duplicated logic in `_convert_date`

### Fixed


## 3.0.0-3.3.20 - 2016-05-24

### Added

### Changes

### Removed

### Fixed

- get_browsefilterable_posts() call to get_page_set

## 3.0.0-3.3.19 - 2016-05-23

### Changes
- Frontend: Added `destroyInitFlag()` method to `atomic-helpers.js`.
- Frontend: Added `destroy()` method to `Expandables.js` to allow
  reversing calls to `init()`.
- Frontend: Added extra small tests to bureau structure page.

### Fixed
- Frontend: Fixed issue where cloned expandables were not initializing
  on the bureau structure page.
- Frontend: Removed `self` references in ContentSlider.
- Newsroom fixed to render all categories when no filters are selected.

## 3.0.0-3.3.18 - 2016-05-20

## Added
- missing publish_eccu requirements

### Changes
- Frontend: Added `destroyInitFlag()` method to `atomic-helpers.js`.
- Frontend: Added `destroy()` method to `Expandables.js` to allow
  reversing calls to `init()`.
- Frontend: Added extra small tests to bureau structure page.

### Removed

- Removed activities-block.html

### Fixed
- Frontend: Fixed issue where cloned expandables were not initializing
  on the bureau structure page.
- Frontend: Removed `self` references in ContentSlider.


## 3.0.0-3.3.17 - 2016-05-20

### Added
- Missing token provider for forms submitted by JS
- Ability to refresh akamai cache on page publish
- Adding Acceptance tests for the Video Player
- Adding Validation code and url param fix for Ustream player

### Changes
- Rename Events body field => Subheading
- Switch render location of live/future body fields to under the map (new body location)
- Change date used for post preview from date published to actual event date.
- Fixes issue with spacing after the last item in a full-width component
- Adding Validation code and url param fix for Ustream player.

### Removed

### Fixed

## 3.0.0-3.3.16 - 2016-05-19

### Added
- `parse_links` calls on rich text fields on the rest of the fields
- Add unit tests for filterable list functions
- Added browser tests for the multiselect.
- Fix category filtering
- Ability to refresh akamai cache on page publish

### Changes
- filterable_context.py -> filterable_list.py
- Refactored the filterable list logic for modularity and testability
- Rename Events body field => Subheading
- Switch render location of live/future body fields to under the map (new body location)
- Change date used for post preview from date published to actual event date.

### Removed

### Fixed

- Removed wrapping `<p>` tag on a form field's description field output,
  since it's a rich text field that provides its own markup.
- Fixed issue with single careers layout.

## 3.0.0-3.3.15 - 2016-05-16

### Added

### Changes

- Updated Capital Framework to latest.
- Updated stats on homepage to match CCDB landing.

### Removed

- Removed acting Dept Directors from Leadership calendar filter.
- Removed obsolete module kbclick.js.

### Fixed

- Fixed a validation bug in the Multiselect.
- Fixed issue with spacing after the last-child.


## 3.0.0-3.3.14 - 2016-05-11

### Added

### Changes

- Fixed Password Reset Flow
- Fixed saving of Legacy Blog Pages

### Removed

### Fixed


## 3.0.0-3.3.13 - 2016-05-11

### Added
- Added print styles to hide major site features that aren't print applicable.
- Added base pagination browser tests.
- Image Text 50 50 Organism to Blog Page
- Moved django-commons into the project

### Changed

- Updated static version of the org chart.

### Removed

### Fixed

- Fixed an issue where the header only had 15px of spacing instead of 30.
- Fixed the spacing around info-units groups and breadcrumbs.
- Fixed duplicate Protractor tests.
- Fixed issue with page jump form.

## 3.0.0-3.3.12 - 2016-05-05

### Added
- Additional page template tests
- RegComment organism: New option to use a generic link for commenting at
  Regulations.gov or going directly to the specified document's comment form.
- Additional molecule tests

### Changed
- Updated event times to show EDT.
- Frontend: Added init flag when initializing atomic components.


## 3.0.0-3.3.11 - 2016-05-03

### Added
- Front end: Added No Fear Act link to footer.

### Changed
- RSS Feeds for all Filterable Pages
- Animated Gif Support
- Ensure files uploaded as .PDFs get a download icon
- Handle govdelivery job subscriptions via a Django form
- Refactored HousingCounselor form to use USZipCodeField() in order to not strip leading zeros


## 3.3.0-3.3.10 - 2016-04-28

### Fixed
- Typo in reg comment form


## 3.0.0-3.3.9 - 2016-04-28

### Added

- Added tests for the public methods in the Multiselect
- API client for Regulations.gov Comment API
- reg-comment organism and Wagtail module for adding it to a page

### Changed

- Make further reading and list filter results distinct

### Removed

### Fixed


## 3.0.0-3.3.3 - 2016-04-21

### Added

- Added unit test specs for all files to test (excluding config, polyfills and jQuery plugins).
- Added no-js and js classes to the on-demand header.
- Added link to Livestream FAQ.
- Flag for database routing for content.consumerfinance.gov.
- Added the Digital Gov search script.

### Changed

- Hid overflow-x at mobile sizes on document body.
- Added `halt()` and `clearTransitions()` methods to transition behaviors.
- Updated the content on doing-business-with-us and doing-business-with-us/upcoming-procurement-needs based on EA feedback.

### Removed

- Removed resolved TODOs and old macros replaced by atomic components.

### Fixed

- Fixed an issue where the multiselect couldn't be closed.
- Fixed the browser tests for the recent change to wagtail pages.
- Fixed the mobile menu for on-demand django pages.
- Fixed disappearing search close button when swapping device orientation.


## 3.0.0-3.3.2 - 2016-04-11

### Added

- Adds a max-selections checker to the Multiselect.
- Remove inline CSS when running sheer_index.
- Abstracted dom events for easier reuse throughout the project.
- Added npm shrinkwrap and snyk dependency monitoring
- Tests `share_the_page` wagtail hook and associated functions

### Changed

- Updated Global Search to set search trigger to invisible,
  since hidden is overridden.
- Defaulted Related posts slug title to 'Further Reading' and made it a field in wagtail.
- Enabled gov delivery subscriptions to work on wagtail pages
- randomized formfieldWithButton Id and included name field for post requests.
- Update Director's Bio and Deputy Director's Bio
- Update the leadership calendar copy and links
- Updated the placeholders in wagtail filterable list controls.
- Updated footer to atomic footer.
- Pinned our NPM dependencies.
- Updated Capital Framework to 3.3.0
- Changed U.S. flag image paths to be root-relative
- Refactored wagtail hook `share_the_page`

### Removed

- Removed `gulp beep` task for optional alerting when the build process
  has completed.
- Remove Disqus comments from blog pages
- Removed sitespeed.io gulp task

### Fixed

- Fixed paths to templates that were moved in to /about-us.
- Update biographies for director bios.
- Fixed issue with bad values in the multiselect.
- Fixed the missing logon on IE 8.
- Fixed an issue w/ the spacing on the hero.
- Fixed issue where missing images were breaking the hero layout

## 3.0.0-3.2.1 - 2016-03-21

### Added

- Added Featured Menu Content Molecule.
- Added Global Banner Molecule.
- Added Digital Privacy Policy to the footer.
- Added tests for dom-traverse functions
- Added default values for the View more text and URL.
- Dynamically create the View more URL if there are tags
- Add an EXTERNAL_ICON_PATTERN to handle icons and links separately
- Added specific Blog/Newsroom Categories to Related Post options
- base.html now checks for page (seo) title if exists
- Added a space before the external icon
- Added validation for Youtube URLs.

### Changed

- Abstracted create and queryOneout of the multiselect.
- Simplified array searching in the Multiselect.
- Updated the home hero to it’s own molecule.
- Updated the layout for the level 1 menu items to distribute them more evenly
  across the header.
- Abstracted the string utils from the Multiselect.
- .gov links have an external icon
- Updated the Hero Macro for the new overlay hero styles.
- Updated article template to render all categories
- Append bureau title on every template rendered
- Changing the times we receive for calendar events to match our db.
- Updated `external-site/index.html` to use the full params of whatever's being passed in.
- Changed copy on `/the-bureau/`
- Updated titles and names in the Bureau Structure page

### Removed

- Removed Georgia usage for the time being.
- Removed ICS download placeholder from events.

### Fixed

 - Fixed active filter notification on Browse Filterable pages.
 - Corrected the homepage links.
 - Fixed date range searches on blog page.

## 3.0.0-3.1.1 - 2016-03-21

### Added
- Added Backend sidebar contact
- Add Related Metadata molecule to backend
- Added `ClearableInput` class for clearable input behavior
  in `input-contains-label` CF class.
- Added Github specific Issue and PR templates.
- included paragraph rich text field to related links
- Added new content flush sides on small modifier to fix an issue where margin was set on the molecule level instead of the template.
- Added Info Unit Macro.
- URL field to the Post Preview organism
- Frontend: Added overlay atom.
- Signal receiver function to unpublish all revisions for a page when a page is unpublished
- Backend: HomePage Model
- David Silberman's assets
- Frontend: Added JS init scripts for /offices/, /sub-pages/, and /budget/.
- Frontend: Added data-* attribute JS utility class.
- New manager to query for the most appropriate pages (shared and/or live)
- Enabled Demo Page in flapjack
- Included Password Complexity rules for admin user creation/editing flow
- Enabled email backend for Production settings
- Frontend: Added utility classes for translation and opacity CSS transitions.
- Added SublandingFilterablePage class
- Script to semi-automate importing refresh data
- Provided option to exclude sibling pages in secondary navigation
- Added tests for `external-site-redirect.js`
- Frontend: Added JS Tree data structure and traversal algorithms.
- Add text intro and featured content to SublandingFilterablePage
- Add a script `move_reports.py` to move all reports under a given SublandingFilterablePage
- Add a 'careers_preview' query to limit the results to 5
- Added CFGovLinkHandler to convert richtext internal links to relative links
- Frontend: added `u-hidden-overflow` utility class.

### Changed
- Converted the project to Capital Framework v3
- Updated `protractor` from `3.0.0` to `3.1.1`.
- Included Table organism within full width text
- Changed BrowseFilterablePage and related-metadata.html molecule templates to
  account for new backend
- Abstracted info unit into a helper mixin to make it easier to re-use the inline
  version.
- Moved Home page specific layout changes to it's own file.
- Updated jsdom from `7.2.2` to `8.0.4`.
- Updated secondary-nav to use new expandable molecule in place of old CF
  Expandable.
- Updated gulp-eslint from `1.0.0` to `2.0.0`.
- Converted Link Blob Group, 25/75 Group, and 50/50 Group to single Info Unit Group.
- Converted Link Blob Macro to Info Unit Macro.
- Converted 25/75 Macro to Info Unit Macro.
- Converted 50/50 Macro to Info Unit Macro.
- Updated Home Page to Info Unit Macro.
- Included use of wagtail `classname` meta field for block css modifiers
- Breadcrumbs for Wagtail pages now handled by Wagtail
- Changed Wagtail pages extending from `layout-side-nav.html` to use new side
  navigation handling
- Changed FilterableListControls.js to add validation for email, date, and
  checkbox fields.
- Converted references and asset urls from Fuchs to Silberman.
- Fix blog post template to use sheerlike related posts method.
- Restructured mega menu to include submenus recursively to allow for a
  third-level.
- Renamed atomic-checkers `validateDomElement` to atomic-helpers `checkDom`.
- Add two categories to the Implementation Resource group.
- Updated the homepage based on user feedback.
- Renamed preview_link_url/text => secondary_link_url/text
- Updated Categories for Research & Reports.
- Changes to job listing pages.
- included backend support for Video in FCM
- Changed `external-site-redirect.js` to remove jQuery and fix Regex.
- Updated the global search for no-js and IE 8-10 fixes.
- Frontend: Added all launch-state mega menu links.
- Frontend: Added hover-to-show behavior in desktop mega menu.
- Use the added `careers_preview.json` in the careers sublanding page instead
  of `careers.json`
- Wrap prefooter section in Browse pages in a conditional to prevent empty prefooter
- Frontend: Added behaviors for third level mobile mega menu.
- Frontend: Made Expandables collapse under 600px window size.
- Updated the Mega Menu layout to avoid pointer events for older IE.
- Updated the Mega Menu for devices without JS.
- Disabled GTM tracking for links in menu and return to top link.

### Removed
- Removed normalize and normalize-legacy from main less file because CF
  already includes it.
- Removed old branded list mixin (was causing compile errors).
- Removed unnecessary Wagtail streamdata retrieval function from v1/utils/util.py
- Removed old beta styles.
- Removed prototype language, such as instances of setting `value`, `page`,
  and `global_dict`
- Imports of contact info macros that were breaking the page
- Removed Link Blob, 25/75, and 50/50 styles.
- Removed need for negative margin tweaks after groups.
- Removed need for positive margin tweaks aroung group headings.
- Removed heros from old WordPress pages.
- Removed `show-hide-fields.js` script and reference from common.js.
- Meredith Fuch's assets.
- A couple of Implementation Resource group categories.
- Removed Chosen.js library and custom styles/scripts.
- Removed several size=x params passed to query.search(), which don't do anything
- Removed all the pages and associated code that have been ported to wagtail.

### Fixed
- Fix bug where publised pages were showing shared content
- Fixed Contacts import-data script to set phone numbers correctly
- Fixed an issue where heros were not displaying on new Wagtail pages.
- Fixed an error where the secondary nav script was trying to initialize on
  pages it wasn't used.
- Fixed archive_events script to run in production.
- Fixed issue where form validation clashed with filterable list controls.
- Post preview title now links to page link.
- Fixed a bug where the search input and button in the header were misaligned.
- Fixed urls document type for career pages.
- Fixed stacking bug in header search.
- Fixed page saving bug that would prevent the display of a page's tags
- Fixed ordering for Filterable results to be newest => oldest by published_date.
- Fixed a bug where activiating the clear button wasn't clearing filtered
  results on browse filterable pages.
- Fixes the values for author and tag options to remove special characters.
- Fixes layout issues with filters on sheer pages.
- Fixed failing browser tests due to atomic naming updates.
- Fixed a bug in the multi-select script where value was set before input type.
- Fixed positioning bug in global search.
- Fixed issue where categories without a set icon were showing the speach icon.
- Fixed issue where a filtered page wasn’t showing the selected options in the
  multiselect.
- Fixed an error in the Browser tests for IE 8.
- Fixed an error in the Browser tests when running on Jenkins.

## 3.0.0-3.0.0 - 2016-02-11

### Added
- Added 'sheer_index' manage.py subcommand, to replace usage of 'sheer index'
- Migrated 'sheerlike' project into this codebase
- Added 'watchserver' manage.py subcommand for running Django dev server
  and gulp watch together.
- Added Acceptance tests for the `activity-log` page.
- Added webpack module loader for per-page JavaScript.
- Added external-site page-specific script.
- Added `config/environment.js` for project JS path configuration.
- Added filesystem helper to gulp utilities for retrieving a binary executable.
- Django Server
- Django related urls to access links
- Django-Sheerlike integration
- Added Acceptance tests for `the-bureau` pages.
- Added test utility to retreive QA elements.
- Added ARIA state utility to enable decorating dom elements with ARIA states.
- Added unit test for `aria-state.js`.
- Wagtail CMS
- Added `gulp test:a11y` accessibility testing using node-wcag.
- Added node 4.1.0 engine requirement in `package.json`.
- Added `commonjs`, `jest`, `protractor` environments.
- Added new ESLint `no-useless-concat`, `global-require`,
  `jsx-quotes`, `no-restricted-syntax`, `block-spacing`, `require-jsdoc`,
  `space-before-keywords`, `no-dupe-class-members`, `prefer-arrow-callback`,
  and `prefer-template` rules.
- Added `properties` attribute of `id-length` rule.
- Added `keywords`, `unnecessary`, and `numbers` attributes
  to `quote-props` rules.
- runserver.sh script to collectstatic files and run the server
- Added testing for web-storage-proxy.js
- Added Acceptance tests for `careers` pages.
- CFPBPage model
- Backend for Staging vs Production publishing
- Django template tags
- Added `block__flush` to cf-enhancements to remove margin from all sides.
- Added Acceptance tests for `blog` pages.
- Added Acceptance tests for `newsroom` pages.
- Added Acceptance tests for `doing-business-with-us` pages.
- Added Acceptance tests for `budget` pages.
- Added atomic landing page template prototypes.
- Added `/organisms/` and `/molecules/` directories to includes directory.
- Added `gulp test:perf` task to test for performance rules.
- MYSQL backend to project settings & a database creation script
- Added `gulp test:unit:server` for running Django unit tests via gulp.
- Added templates and CSS for the Text Introduction molecule.
- Added Unit test for `BreakpointHandler.js`.
- EventPage and EventLandingPage
- Management command to convert Wordpress data into Wagtail based Django models
- Script to convert Event WP data into Wagtail specific POST data for wagtailcore view `create()`
- Added half-width-link-blob macro and styles
- Added templates and CSS for the Image and Text 25/75 molecule.
- Added templates and CSS for the Image and Text 50/50 molecule.
- Added templates and CSS for the Call to Action molecule.
- Added `gulp beep` task for optional alerting when the build process
  has completed.
- Added Molecule/Organism Streamfields.
- Added wagtail specific demoPage only available in development for displaying moleclues/organisms.
- Added `license` field to `package.json`.
- EventArchivePage, EventRequestSpeakerPage, and EventFilterForm.
- Added templates and CSS for the Full Width Text organism.
- Added templates and CSS for the Contact Method molecule.
- Added templates and CSS for the Sidebar Contact Info organism.
- Added `/browse-filterable` template page
- Added templates and CSS for the Main Contact Info organism.
- Added templates and CSS for the Related Posts molecule.
- Added templates for the Hero molecule (CSS is in CF-Layout v1.3.0)
- Added template for post-preview molecule
- Added templates and CSS for the Signup Form organism.
- Added templates and CSS for the Content Sidebar organism.
- Added instruction to create superuser for admin access.
- Adds new file to commands module in the core app called `_helpers.py`
- Adds ability to import snippets
- Added ImageText2575 molecule backend model and template
- Added Call to Action backend and template
- Added Contact snippet and molecule backends
- Added temporary folder for converted Jinja2 Wagtail field template files
- Added WP Import Data Contact processor
- Added templates and CSS for the Adding Sidebar Breakout organism.
- Added cf-tables and tables molecule
- Landing Page Type
- Initial Data json file for preloading pages
- Added `/browse-basic` template page.
- Added templates and CSS for Expandable molecule and ExpandableGroup organism.
- Added `classlist` JS polyfill.
- Added `EventObserver` for adding event broadcaster capability to JS classes.
- Added `atomic-checkers.js` and `validateDomElement`
  utility method for checking atomic element DOM nodes.
- Backend Organisms Full Width Text & Post Preview.
- Added Related Posts molecule to the CFGOVPage
- Add Main Contact Info molecule
- Add Sidefoot Streamfield to CFGOVPage for sidebar/footer content
- Add global context variable `global_dict` for easier prototyping
- Add styleguide app to local settings
- Added templates and CSS for the Filterable-List-Controls organism.
- Add Table organism
- Add Sublanding Page
- Add Hyperlink template
- Add icons to Sidefoot Streamfield blocks
- Add ImageText5050Group and HalfWidthLinkGroup templates and organisms
- S3 Image Upload support for Refresh/Prod
- Dev Landing Page Demo
- Add Image Text 25/75 and Full Width Text into SublandingPage
- Add related_posts_function to the global context in Jinja2 for prototyping of related posts
- Added the featured content module molecule and included it in the landing-page prototype
- Add ImageText2575Group organism
- Add ImageText2575Group to Sublanding and Landing pages
- Add the insets Quote and Related Links.
- Added templates and CSS for the Notification molecule.
- Added prototype data to the form-field-with-button molecule
- Added prototype data to the email-signup organism
- Added the email-signup organism to landing-page template
- Added templates and CSS for the Social-Media molecule.
- Add Heading field to Link Blob group
- Add prototype data to Image Text organisms
- Backend Expandable/Expandable Group Molecule & Organisms
- Added Number Block
- Added Form Field with Button to sublanding page
  ([Fixed 1246](https://github.com/cfpb/cfgov-refresh/issues/1246)).
- Added Backend Feature Content Molecule
- Added get_unique_id context method.
- Added templates and CSS for the Item Introduction organism.
- Added templates and CSS for the Pagination molecule.
- Backend Browse Page
- Added Backend Item Intro Organism
- Added Backend: Notification
- `dom-traverse.js` for dom querying not covered by native dom.
- Added Backend Learn Page model
- Added Related Topics molecule.
- Added full_width_sans setting for correct font face usage.
- Added a new nav-link molecule macro and styles.
- Added Related Links to Sidebar/Footer.
- Added Related Metadata molecule.
- Added custom image and rendition models CFGOVImage and CFGOVRendition
- Added AbstractLearnPage for Learn and Doc Detail pages
- Added preview fields to AbstractLearnPage
- Added relevant date fields to AbstractLearnPage
- Added multi-select atom styles and scripting
- Added Frontend: Global Header CTA.
- Added Frontend: Header.
- Added Frontend: Mega Menu.
- Added Frontend: Global Eyebrow.
- Added Frontend: Global Search molecule.
- Added language dropdown for pages, which defaults to english
- Add BrowseFilterablePage model
- Add BaseExpandable class for expandable controls
- Add FilterControls organism using BaseExpandable
- Add url_parameters macro to handle adding existing get URL parameters into links
- Added new info-unit molecule that combines (but doesn't replace) the half width link blob, image and text 50/50, and 25/75 into one base molecule using modifiers.
- Added new (undocumented) card molecule.
- Add wagtailuserbar to the base.html
- Added unit test for beta-banner.js.

### Changed
- Updated the primary nav to move focus as user enters and leaves nav levels
- Moved handlebars from npm to bower.
- Added jQuery CDN with fallback to head to satisfy GTM requirements.
- Changes the location of the /dist folder to cfgov/v1/jinja2/v1
- Server port is now at 8000
- included with context flag for macros that make a call to request object
- Updated Jinja2 shorthand if statements to include an empty else case.
- Added `binaryDirectory` parameter to `fsHelper.getBinary` helper function.
- Updated jsdom from `3.1.2` to `6.5.1`.
- Updated mocha-jsdom from `0.3.0` to `1.0.0`.
- Updated istanbul from `0.3.13` to `0.3.20`.
- Updated TravisCI node version to `4.1.0`.
- Updated ESLint configuration from `1.0.0` to `1.5.1`.
- Vendor related files now sit at the root project location
- Moved templates to reside in v1 app project jinja2 directory
- Added ability to use django static & url functionality in jinja2 templates.
  [More Information](https://docs.djangoproject.com/en/1.8/topics/templates/#django.template.backends.jinja2.Jinja2)
- Refactored web-storage-proxy.js to be less complex and make it testable
- Updated del from `1.2.0` to `2.0.0`.
- Updated chai from `2.3.0` to `3.3.0`.
- Updated sinon-chai from `2.7.0` to `2.8.0`.
- Settings file and template loaders
- Updated gulp-autoprefixer from `2.3.1` to `3.0.2`.
- Added pixel dimensions to Cordrary corner video image.
- Added JS in `./config` directory to `gulp lint:build` task
  and merged that and gulp config together in `config.build`.
- addressed security concerns about query data validation in calendar filter pdf generation,
  and added an option to filters to allow post requests
- fixed url routing for rendering directory cordrays pdf
- explicitly stated jinja2 to autoescape in templates
- Changes `align: value` attribute in ESLint `key-spacing` rule
  to individual mode with `mode: minimum` option set.
- Changes `quote-props` rule attribute to `consistent-as-needed`.
- Added href URL to primary nav top-level menu link.
- Changed DB backend from sqlite ==> MYSQL.
- Govdelivery subscribe view is now exempt from csrf verification
- Fixed issue w/ gulp watch task not compiling JS on change
- Refactored `BreakpointHandler.js` to remove jQuery dependency and unneeded code.
- Changed from single cf import to individual module imports.
- Move handlebars dependency to npm from bower.
- Change Doing Business With Us email to office email
- Updates `gulp-sitespeedio` from `0.0.6` to `0.0.7`.
- CFGOVPage to include tags and authors
- Event import script to include grabbing tags and authors
- Change templates to move logic to Django backend
- Move Event filter over to a Django form.
- Updates `jsdom` to `7.0.2` from `6.5.1`.
- Move staging hostname variable from django settings to be an environment variable
- Uses globally installed Protractor in setup.sh, if available.
- Updated the existing breakpoint variables and values to the ones released in cf-core v1.2.0
- Excludes 3rd-party JS polyfills from linting.
- Abstracts code into helper class `DataImporter`
- Modifies command line options to allow specifying arguments for importing pages or snippets
- Changes the way the processor module is imported so it imports it using the [app] argument
- Moves the processors module from the core.management.commands module to the v1 app
- Contact molecule templates
- Changes .env Project configuration workon control flow to direct stdout and stderr to /dev/null.
- Upgrade wagtail to 1.2
- Cleaned up and rebuilt the secondary nav to reduce complexity and fix bugs
- Routed landing page type related molecules and organisms
  to use `jinja2/v1/_includes/` template locations.
- Updated protractor from 2.5.1 to 3.0.0.
- Updated gulp-sitespeedio from 0.0.7 to 0.0.8.
- Update runserver script to start MYSQL if it isn't running
- Reduced padding on expandables per direction of design.
- Hide cues on expandables when JS is turned off.
- Updated protractor from 2.5.1 to 3.0.0.
- Change name of Settings tab to Configuration
- Move some Promote fields to Configuration tab
- Change Promote to be Sidebar/Footer
- Move Related Posts and Email Signup to sidefoot Streamfield in the Sidebar/Footer tab in CFGOVPage
- Finalize Sidebar Breakout organism template
- Finalize Sublanding Page template
- Fix related post molecule to be used in multiple places
- Convert Sidefoot paragraph streamfield block to Textblock
- Updated headings for changes in Capital Framework
- Temporarily comment out related posts section of single blog post
  browser test until BlogPage's are in Wagtail.
- Add `show_heading` checkbox to Related Posts organism to toggle the heading
  and icon.
- Merge Streamfields in LandingPage
- Landing and Sublanding content blocks render each atomic structure with `div class="block">`
- Added environments to frontend/backend setup scripts.
- Make Full Width Text organism a StreamBlock and add insets
- Converted `external-site.js` to `ExternalSite.js` class and removed 3rd party dependencies.
- Changed the ImageBasic atom to always include an optional alt by default
- Removed field validation on content creation
  ([Fixed 1252](https://github.com/cfpb/cfgov-refresh/issues/1252)).
- Sets npm install on frontend.sh to warning level.
- Updated Jinja2 environment inlcude flag related methods
- Updated ImageText5050 requirements [Fixed 1269] (https://github.com/cfpb/cfgov-refresh/issues/1269)
- Updated `webpack-stream` to `3.1.0` from `2.1.0`.
- Updated `player` to `0.5.1` from `0.6.1`.
- Updated streamchild render method to use default behavior when using default blocks [Fixed 1268] (https://github.com/cfpb/cfgov-refresh/issues/1268)
- Fixes styling and rendering issues [Fixed 1278] (https://github.com/cfpb/cfgov-refresh/issues/1278)
- Upgrade version of Wagtail to 1.3
- Change method of CFGOVPage called `children` to be called `elements`
- Moved html5shiv into modernizr.
- Updated `gulp-load-plugins` to `1.2.0` from `1.1.0`.
- Included breadcrumb data from page context
- Added development environment data initialization
- Pinned jQuery to `1.11.3` due to changes in `1.12.0` that cause errors in jsdom.
- [Fixed 1320] (https://github.com/cfpb/cfgov-refresh/issues/1320)
- Converted the nav-secondary macro and styles to an organism
- Updated the new secondary-nav organism to use the new nav-link molecule
- Updated the secondary-nav-toggle for new classnames
- Changed expandable.html to be a macro for upcoming Filtered List
- Updated browse-filterable demo
- Updated filterable-list-controls organism to allow for multiple option
- Password Policy & Lockout criteria for login, account password change & forgot my password.
- Updated the project to use Avenir font by default
- Updated `mocha` from `2.2.4` to `2.4.2`.
- Updated `sinon` from `1.14.1` to `1.17.3`.
- Updated `lodash` from `3.10.0` to `4.0.1`.
- Change jinja2 templates to handle Wagtail page
- Fixed [1348](https://github.com/cfpb/cfgov-refresh/issues/1348) and [1354](https://github.com/cfpb/cfgov-refresh/issues/1354)
- Updated brand colors to updates in generator-cf.
- Disabled JavaScript in IE8 and earlier.
- Removed max_length validation until [later review](https://github.com/cfpb/cfgov-refresh/issues/1258) after release
- Refactored beta-banner.js to demonstrate general lifecycle.

### Removed
- Removed unused exportsOverride section,
  which was an artifact of the grunt bower task.
- Removed browserify, watchify, and browserify-shim dependencies.
- Removed src directory
- Removed bad CF Notifier tests.
- Removed unnecessary mobile-only expandables
- Removed link from Cordray's corner image `/the-bureau/about-director/`.
- Removed extra Google Analytics code.
- Removed `istanbul` because it's already a dependencies of `gulp-istanbul`.
- Sidebar from LandingPage
- Removed `map` and `filter` array polyfills.
- Removed `event-listener.js` and `query-selector.js` polyfills for IE8.

### Fixed
- Fixed instructions for gulp watch
- New way to run the server documented in the INSTALL.MD
- New way to define url routing, no longer automatically set by file path
- Fixed heading structure throughout website
- Fixed setup.sh to use argument correctly
- Fixed title for Small & Minority Businesses
- Fix page header rendering for Sublanding page
- Fix related post molecule to be used in multiple places
- Fix failing tests relating to Related Posts organism
- Fix related-posts.html logic
- Minor PEP8 compliance changes
- Fixed the markup for the 25/75 organism.


## 3.0.0-2.4.0 - 2015-09-29

### Added
- Added Favicon
- New and improved primary nav (both look and interaction)
- Added expanded-state utility for getting/setting aria-expanded

### Changed
- Updated Video Code to make it usable on Events pages.
- Changed gulp JS unit testing task from `gulp:unit:js` to `gulp:unit:scripts`
- Updated Meredith Fuchs bio and images.
- Added indent rules for `var`, `let`, and `const` in ESLint config file.
- Replaced old Grunt legaccsy plugin with Gulp mq-remove plugin
- Added ability for acceptance --specs test flag to accept list of test files.
- Changes `big_radio` macro to `radio_big` and `checkbox_bg` to `checkbox_big`.
- Updated Dep Dir title to include "Acting"

### Removed
- Disables tests for landing page events, since we don't currently have events.
- Removed Ombudsman from nav for beta freeze.

### Fixed
- Fixed issue with logic displaying the Event summary state.
- Fixed missing IE only stylesheet for older systems/browsers.
- Fixed skip-navigation link for keyboard navigation.


## 3.0.0-2.3.0 - 2015-08-27

### Added
- Added time macro.
- Added `gulp test:unit` and `gulp test:acceptance` tasks for test stages.
- Added support for link buttons to disabled link utility class.
- Added `breakpoints-config.js` config file to use for responsive JS.
- Added breadcrumbs to blog, newsroom, careers, business, bureau
  and budget pages
- Added Meredith Fuchs to Leadership calendar filter.
- Added unit test for `assign` utility.
- Added `get-breakpoint-state.js` to add support for responsive JS.

### Changed
- Moved `.meta-header`, `.jump-link`,
  and `.list__links` to `cf-enhancements.less`.
- Converted time elements to use time template.
- Broke apart format macros into topical macros.
- Updated legacy code to remove old jQuery dependency and
  unnecessary code.
- Updated copy on `about-us` page
- Added copying of `.env_SAMPLE` to `.env` part of `setup.sh`.
- Moved console output messages to the end of the `setup.sh` `init` method.
- Organized `.env_SAMPLE` and made `.env` executable on its own.
- Added `HTTP_HOST`, `HTTP_PORT`, `SELENIUM_URL`, `SAUCE_USERNAME`,
  `SAUCE_ACCESS_KEY`, `SAUCE_SELENIUM_URL`, and `VIRTUAL_ENV`
  constants to `.env_SAMPLE`.
- Moved aggregate `gulp lint` task to bottom of file to avoid duplicate
  lint task entries in `gulp --tasks`.
- Renamed `gulp lint:src` to `gulp lint:scripts` to future-proof type of linting.
- Renamed `gulp test:macro` to `gulp test:unit:macro`.
- Renamed `gulp test:processor` to `gulp test:unit:processor`.
- Renamed `gulp test:browser` to `gulp test:acceptance:browser`.
- Edited `INSTALL.md` to accommodate changes in `.env_SAMPLE`.
- Edited Protractor configuration to include browser groups,
  which by default only run the essentials locally, but the full suite
  (including legacy browsers) on Sauce Labs when Sauce credentials are present.
- Updated test instructions to use the gulp test subtasks.
- Updated Travis CI settings to use `setup.sh`.
- Updated files to use `breakpoints-config.js`.
- Made `/the-bureau/bureau-structure/role-macro.html` private.
- Updated `gulp clean` to leave the `dist` directory and remove the inner
  contents
- Use `HTTP_PORT` environment variable for port in `gulp watch`, if available.
- Removed "optional" text from privacy complaint form
  and added `*` to designate required fields.
- Updated Deputy Director information to Meredith Fuchs.
- Updated `/about-rich-cordray/` URL to `/about-director/`.
- Updated `/about-meredith-fuchs/` URL to `/about-deputy-director/`.
- Normalized director and deputy director photos to be format `NAME-WxH.jpg`.
- Changed name of `shallow-extend` utility to 'assign'.
- Superscripts `st` in `21st` on About Us page.
- Updated `BreakpointHandler.js` to support usage of `breakpoints-config.js`.

### Removed
- Removed styles from codebase that have already been migrated
  to cf-typography.
- Removed duplicate Privacy Policy
- Removed processor tests due to them being outdated.
- Removed failing bureau tests to be debugged later

### Fixed
- Fixed borders on sub-footers across the website
- Fixed 'Return to top' button width on footer
- Fixed default gulp task
- Fixed icon links to match CFPB Design Manual
- Fixed gulp copy task that was missing copying PDFs in subdirectories.
- Fixed issues with active filter logic.
- Fixed testing issue with single pages reloading for every test
- Fixed testing timeouts the first fix didn't correct by updating timeout time


## 3.0.0-2.2.0 - 2015-08-18

### Added
- Transitioned Capital Framework dependency to v1.0.0 in bower.json.
- Added gulp and the required npm plugins
- Added gulp config file to lay out configs for each task
- Added gulp tasks split up into their own files
- Added acceptance tests for `/offices/*` pages accessible through site's menu.
- Added Accessibility page to footer and adds Accessibility page tests.
- Added acceptance tests for `/sub-pages/*`.
- Added `activities-block` shared template for activity feed
  on offices and sub-pages.
- Added accessibility complaint form.
- Added "File an EEO Issue" form.
- Added `/offices/office-of-civil-rights/` page, tests, and link in footer.

### Changed
- Site's "About" text to "About Us".
- Replaced FOIA Records with Coming Soon heading
- Updated setup.sh to use gulp
- Updated travis to use gulp tasks
- Updated main.less to use the paths option in less compiler.
- Moved and renamed contact-macro to contact-layout in macros directory.
- Moved filters macro from `post-macros.html` to `/macros/filter.html`.
- Made filters macro helpers private.
- Moved getViewportDimensions out of utilities.js and into own module.
- Updated ESLint to v1.0.0.

### Removed
- Removed Grunt plugins from package.json
- Removed the Gruntfile.
- Removed homepage progress charts and related content and JS.
- Removed 80px to 120px sizing for the isocon sizes on the-bureau page.
- Removed cf-pagination and other unused JS.

### Fixed
- Fixed margins on site footer.
- Switched the two forms under Privacy to their correct positions
- Fixed incorrect email href reference on offices contact email link.


## 3.0.0-2.1.0 - 2015-08-05

### Added
- Added `map` and `filter` array polyfills.
- Added `about-us` page and tests
- Added `newsroom` type to Activity Snippets
- Created initial career posting template.
- Created 1/4 and 3/4 layout columns.
- Added DL styles to cf-enhancements.
- Added `offices/project-catalyst`.
- Careers processor/mapping/query.
- Added `office_[office slug]` class to offices template.
- Careers to the lookups.py
- Added `media_image__150` modifier for 150 pixel wide images.
- Added `simple-table-row-links.js` for making tables with linkable rows.
- Added `event-listener.js` and `query-selector.js` polyfills for IE8.
- Added `@tr-border` variable to `cf-enhancements.less`
  for simple-table border color.
- Added tests for events and event archive landing pages

### Changed
- Updated primary navigation to match new mega menu design.
- Changed project architecture to having `/src/` and `/dist/` directory.
- Changed `/_tests/` directory name to `/test/`.
- Changed `/_tests/macro_testing` directory name to `/test/macro_tests`.
- Moved `browserify-shims.js` to `/config/` directory.
- Upgraded Travis to container-based infrastructure
- Updated Offices pages to change activity feed logic.
- Updated block-bg padding in cf-enhancements based on JJames feedback.
- Updated Offices sub pages to display related documents.
- Updated Offices sub pages to always display activity feed.
- Updated Expandable macro to update design and add FAQ options.
- Moved `sub-page_[sub-page slug]` class to main content area of sub_pages template.
- Styled unordered lists as branded lists in the `office_intro-text`,
  `sub-page_content`, and `sub-page_content-markup` class areas.
- Updated all careers images to 2x size and have the same markup structure.
- Updated event macros to use Sheer 'when' function in order to
  display content based on state.
- Tied careers data into single template and renamed to _single.html
- Replaced career pages mock jobs data with data from the jobs API.
- Made jobs list table on /careers/current-openings/ have linkable rows.
- Adds eslint ignore lines for polyfills, which will not be changing.
- Moved CF table color overrides to `cf-theme-overrides.less`.
- Updated the existing missions browser test to be stronger
- Updated the browser test specs in conf.js because the shared spec was being
  fired on the desktop test, even though those tests had already been run in
  Chrome. Now the desktop test only runs the desktop spec.
- Separated `grunt test` task from `grunt build`
  and made default task test + build.

### Removed
- Removed requestAnimationFrame polyfill.
- Removed `_tests/browser_tests/README.md`, `_tests/macro_testing/README.md`, `_tests/processor_tests/README.md`.
- Removed `grunt vendor` from `setup.sh`.
- Removed unused CSS on `office.less`
- Removed `/events/archive/_single.html`

### Fixed
- Fixed issue on IE11 when using the dates to filter caused
  by toString method.
- Event tag filtering on archive page
- Added browser tests to linting task
- Fixed MobileOnlyExpandable error on office page.
- Normalized use of jinja quotes to single quote
- Fixed a large chunk of the existing linting errors and warnings
- Fixed issue with active filters on`/the-bureau/leadership-calendar/print/` page.


## 3.0.0-2.0.0 - 2015-07-24

### Added
- Added `sub-pages/civil-penalty-fund-allocation-schedule/` page.
- Added `sub-pages/sub-pages/consumer-education-financial-literacy-programs/` page.
- Added `u-hidden` utility class for fully hiding an element.
- Added `TEST.md` readme file for testing instructions.
- Added `grunt clean` and `grunt copy` tasks.
- Added `grunt clean` step to `setup.sh`.

### Changed
- Updated primary navigation to match new mega menu design.
- Changed project architecture to having `/src/` and `/dist/` directory.
- Changed `/_tests/` directory name to `/test/`.
- Changed `/_tests/macro_testing` directory name to `/test/macro_tests`.
- Moved `browserify-shims.js` to `/config/` directory.

### Removed
- Removed requestAnimationFrame polyfill.
- Removed `_tests/browser_tests/README.md`,
  `_tests/macro_testing/README.md`, `_tests/processor_tests/README.md`.
- Removed `grunt vendor` from `setup.sh`.

### Fixed
- Fixed issue on IE11 when using the dates to filter caused
  by toString method.
- Event tag filtering on archive page


## 3.0.0-1.3.0 - 2015-07-16

### Added
- Added `block__border-left` and `block__border-right` CF enhancements.
- Added `students-and-graduates` page to careers section.
- Added `short_title` to Office/Subpage.
- Added ordering to the navigation on Office/Subpage.
- Added script to index all links on our site.
- Added initial browser test with instructions for testing and adding more
- Added `media_image__100` and `media_image__130-to-150` classes for responsive
  image sizes on mobile carousel.
- Added `u-link__disabled` utility class for styling disabled links.
- Added `/careers/working-at-cfpb/` page.
- Added block templates for LinkedIn info, provide feedback link,
  and career page summaries.
- Added `MobileCarousel.js` module for instantiating the slick carousel
  and added associated `js-mobile-carousel` class as a hook.
  Also added `mobile-carousel` for CSS.
- Added `the-bureau` page wrapper class.
- Added `media-stack` CSS block for stacked media objects.
- Added fixes for `open-government` pages.
- Added `careers/application-process` page.
- Support in Event processor for ICS file generator
- Added `careers/current-openings` page.
- Added `/transcripts/` folder and transcript for job application video
- Added Google Maps image utility macro
- Added `careers/` landing page.
- Added options for toggling each network icon in share macro
- Added LinkedIn sharing (toggled off by default) in share macro

### Changed
- Fixed background and border on secondary navigation.
- Related Links now disable styles links with empty URLs.
- Updated secondary navigation to use true parent/child relationships.
- Events processor/mapping/queries for new Event type structure.
- Changed the way navigation works for Office/Subpage.
- Updated grunt-eslint to version 16.0.0 and updated ESLint config to latest.
- Moved modules that can be instantiated through the `new` keyword
  to a `classes` subdirectory.
- Moved page-sniffing JS code to page scripts for the-bureau
  and working with the CFPB pages.
- Moved carousel to a macro and implemented on the-bureau
  and working at the CFPB pages.
- Moved MobileOnlyExpandable initialization out of MobileCarousel.
- Converted excerpts HTML to articles from sections in the careers section.
- Breaks `macros.html` apart into files in the /macros/ directory.
- Updated events templates to match new data and processor.
- Updated percentages based on recent updates.
- Updated activities_snippet macro to make column markup dynamic.
- Replaced placeholder images on /careers/working-at-cfpb/
- Updated footer to add offices links.
- Moved the disperate arguments into one main options argument with
  key: val pairs for each option in share macro
- Updated email sharing to use mailto: link instead of addthis network
  (removes need for the external privacy notification and consolidates
  email patterns) in share macro

### Removed
- Removed `list_link__disabled` class.
- Removed is_mobile macro and logic from filter.

### Fixed
- Fixed contact-us templates to make them private.
- Fixed issue displaying grandchild pages on sub-pages.


## 3.0.0-1.2.2 - 2015-07-02

### Added

- Add reverse flag back into post preview snapshot for most recent pages

### Changed

### Removed

### Fixed
- Office/Subpage navigation links on beta
- Ordering of subpages in the nav on Office page

## 3.0.0-1.2.1 - 2015-06-29

### Removed
- Event processor to fix indexing error


## 3.0.0-1.2.0 - 2015-06-19

### Added
- Added `setup.sh` script for bootstrapping the project.
- Added insertTarget and insertLocation options to cf_notifier plugins
- Added `box-sizing-polyfill` to `exportsOverride` as needed for
  `grunt-bower-task` to work correctly. `box-sizing-polyfill`
  is installed by cf-grid.
- Added `grunt watch:js` task for completeness.
- Added vendor directory variable to `main.less`.
- Added warning for concat:cf-less Grunt task when sourcefiles are missing.
- Added form for Submit a request FOIA page
- Added styles, JavaScript for hiding and showing additional fields in forms
- Added toplevel navigation items config file for removing hardcoded
  navigation menu items.
- Added external url redirect page, styles, and JavaScript.
- Added `.nav-secondary_link__disabled` style.
- Added `.nav-secondary_item__child` class to visually distinguish sub-pages
  from sibling pages in the sidenav.
- Added `.nav-secondary_item__parent` class to visually distinguish browse
  pages from the subpages below them in the sidenav.
- Added JavaScript utilities for checking types and primitives.
- Added `primary_nav` jinja block to `base.html` template.
- Added FAQ processor and mapping
- Added `use_form` field to sub_pages
- Added `related_faq` field to sub_pages and offices
- Added `inset-divider` class for providing an inset horizontal rule
  independent of the list or list item widths within the side navigation bar.
- Added `preview_text` and `short_title` fields to sub_pages.
- Added `templates/activities-feed.html` HTML template for the activity feed
  area on the offices and sub_pages.
- Added Plain Writing Feedback form.
- Added `cfpb_report` activity type to activities feed macro.
- Added breadcrumbs macro and temporarily set breadcrumbs for all office sub-pages.
- Added download icons to `privacy-impact-assessments-pias`

### Changed
- Relaxed ESLint `key-spacing` rule to warning.
- Refactored breakpoint-handler module into separate class modules
  and utility function.
- PascalCase ContentSlider module to properly designate class status.
- Reduced complexity of validation and notification plugins
- Changed vendor directory to `src/vendor` and updated paths.
- Changed to using `jit-grunt` in place of `load-grunt-tasks`.
- Updated contact us filter to use new notifications
  (replacing type-and-filter messaging with cf_notifier)
- Replaced placeholder Activity Feed on FOIA faq page with actual Activity Feed
- Sped up notification animations
- Added custom template for FOIA records page.
- Refactored code for Wordpress updates
- Initiatives renamed to Sub-pages
- Relaxed ESLint cyclomatic `complexity` rule to max 4 complexity.
- Updates megamenu bureau title to "The Bureau" to fit with sitemap direction.
- Moved Less files to `/src/static/css/` directory.
- Updated `cf-icons` to 0.6.0.
- Update processors.py for FAQ
- Moved HTML templates to `/templates/` subdirectory.
- Breaks header template apart into `header.html`
  and `primary-nav.html` templates.
- Moved external site page header to its own template
  `header-without-nav.html`.
- Minor codefixes on `show-hide-fields.js` along with changing a class name for hiding fields
- Updated side navigation bar to keep page order at mobile sizes and adds
  "IN THIS SECTION" header text to the navigation bar dropdown menu.
- Updated processors to use Elasticsearch bulk indexing
- Office and sub-pages activity feed title to "Latest Activities"
  and contacts to "Contact Information."
- Moved `activity_snippets` macro from `post-macros.html` to `macros/activity-snippet.html`
  and adds render method.
- Made `activity_snippet` macro private.
- Moved `category_icon` macro from `post-macros.html` to `macros/category-icon.html`
  and adds render method.
- Moved `string_length` macro from `macros.html` to `macros/util/text.html`.

### Fixed
- Fixed an issue where scripts were being initialized out of order
- Fixed most of the warnings in validation and notification plugins
- Fixed processor name bug
- Fixed template/processor bugs while indexing and rendering
- Fixed FOIA pages from the template/processor changes
- Fixed missing states from `.nav-secondary_link__disabled` class for
  visited and active links.
- Fixed missing sidebar

### Removed
- Removed `copy:static-legacy` and `grunt-contrib-copy` package.
- Removed unneeded entries from `exportsOverride` in `bower.json`.
- Gitignored CF fonts, "chosen" images, and other vendor files from repo,
  which are slated for eventual removal.
- Removed unused `nav-secondary.html` template.
- Removed unused `cf_inputSplit.js` js module.


## 3.0.0-1.1.0 - 2015-05-20

### Added
- Added `--quiet` grunt CLI flag for suppressing linter warnings.
- Added JS unit testing and code coverage through Mocha and Istanbul.
- Added cf-notifications stylesheet to style notifications
- Added cf_notifier plugin for sending UI notifications
- Added cf_formValidator plugin for validating form inputs
- Added Grunt `build` task and set it as default.
- Added hero and YouTube video functionality to the '/the-bureau/' page.
- Added ajax subscription submission.
- Initiative folder and files for Initiative pages
- Added custom template for FOIA faqs page

### Changed
- Updated grunt-browserify to `^3.8.0`.
- Updated grunt-eslint to `^13.0.0`.
- Moved eslint config file to home directory.
- Moved jQuery download to package.json.
- Updated grunt-banner to `^0.4.0` and updates banner ascii art and format.
- Changed bower.json authors array field to use `homepage` in place of `url`,
  and adds `email` field.
- Adds path variables to Gruntfile.
- Updated form-validation script to use cf_formValidator and cf_notifier
- Changed Grunt `jsdev` and `cssdev` to `js` and `css`.
- Moved testing to build task.
- Updated 404 image to the latest image provided by the design team.
- Office folder and files for Office pages
- Updated template for office pages

### Fixed
- Fixed macro on offices page template
- Fixed subscribe macro in events archive and archive single, and press resources
- Sheer indexing error when related posts are deleted
- Office and Initiative processors
- Slick carousel site-wide JS error.
- Fixed issue with some contacts not showing phone numbers and email addresses

### Removed
- Removed string-replace:static-legacy Grunt task.
- Alert.js plugin
- alert macro
- Unused index.html file from /initiatives/
- Unnecessary setting of template variables


## 3.0.0-1.0.1 - 2015-05-18

### Fixed
- Replaced missing string_score library for the type-and-filter plugin

## 3.0.0-1.0.0

### Added
- Added labels to the phone/email/fax/mail icons on `/contact-us/` page
- Added ability to scrub plural terms in typeAndFilter jQuery plugin
- `.respond-to-retina` mixin for media queries targeting Retina iOS devices
- Scroll to top functionality on footer
- Added `/modules/util/web-storage-proxy.js` utility module.
- Added `/modules/util/js-loader.js` utility module.
- Adds ESLint check for `@todo` jsdoc syntax.
- Updated ESLint configuration to match version `0.20.0.`
  Adds enforcement of `no-dupe-args` and `no-duplicate-case` rules,
  and warnings for `no-continue` and `operator-linebreak` rules.
- Adding mocha tests to `grunt test`

### Changed

- Updated mailing addresses in `/contact-us/` sidebar
- Added `browserify` package and its dependencies
  and refactored codebase to use Browserify for JS modules.
- Added additional ESLint option flags in `space-in-brackets` rule.
- Changed ESLint indent amount to 2 spaces from 4 to match CFPB front-end standards.
- Turns off ESLint `func-names` setting because it's too verbose for the gain it provides.
- Added ability to scrub plural terms in typeAndFilter jQuery plugin
- Updated `grunt` to `~0.4.5`.
- Updated `grunt-eslint` to version `12.0.0.`
- Updated `jquery` to `^1.11.3`.
- Replaced `grunt-uglify` with `uglifyify`.
- Updated mailing addresses in `/contact-us` sidebar
- Reverted navs from Contact Us redacting
- Updated footer to match new designs
- Refactored email subscribe form

### Fixed
- Improvements and fixes to `/contact-us/` page


### Removed

- Removed demo text suffix from page titles.


## 3.0.0-0.3.0 - 2015-04-23

### Added
- Added Privacy Policy page.
- Added Event Request a Speaker page.
- Added settings to enable the `/blog/` and `/newsroom/` RSS feeds.
- Added `brand-palette.less` and `cf-theme-overrides.less`.
- Added `block__border` to `cf-enhancements.less` to provide borders around blocks.
- Added alert to form validation failure
- Added .env config for easier project setup
- Added Event processor

### Changed
- Added styles to 500 and 404 error pages.
- Updated content on 500 and 404 error pages.
- Added full width button modifier for buttons on smaller screens.
- Updated ESLint configuration to the latest ESLint release (v0.18.0).
- Updated `/newsroom/` and `/blog/` post sidebars to add description
  and date, and to update styles.
- Updated icons to use livestream icon instead of wifi icon.
- Updated blog post spacing to be consistent with overall-project spacing.
- Updated round step-by-step slug icons to central-align numbers.
- The name "Watchroom" to "Featured Topic"
- Updated cf-buttons to 1.4.2.
- Updates cf-layout to 0.3.0.
- Changed block background to 5% gray.
- Updated contact us content
- Improved Elasticsearch mappings
- Improved README and INSTALL docs

### Fixed
- Updated related links module on `/newsroom/`.
- Added small screen styles to helpful terms vertical list
  on `/contact-us/` page.
- Updated multi-line icon list styles.
- Fixed missing `jump-link__right` modifier from `/featured-topic.html`.
- Fixed an issue within `/newsroom/` and `/activity-log/` filters where selecting "Blog"
  and another category would return zero results.
- Fixed issue in filters where an input whitespace would prevent suggestions from showing.
- Fixed HTML, typos, and grammatical errors.
- Fixed line height issue in Chosen select boxes
- Updated Google Tag Manager ID from testing account to production account.
- Fixed whistleblower slug on contact us


## 3.0.0-0.2.3 - 2015-03-23

### Changed
- Updated events to match design
- Updated markup with new Isocons
- Updated email form to remove topics
- Updated footer to match new design
- Updated content throughout site
- Updated less files to cleanup code

### Fixed
- Fixed filtering when partial dates are used
- Updated processors to match WordPress API output
- Added sub-nav for mobile devices in instances where hero is present
- Added breakpoint range for main nav on med sized device screens
- Updated the expandable layout for multiple lines of text
- Updated list icons for multiple lines of text
- Added titles to pages that were missing them
- Updated broken links
- Lots more typos


## 3.0.0-0.2.2 - 2015-03-17

### Added
- New Events Archive landing page (with borrowed post data)
- New Events Archive detail page (with borrowed post data)
- New eslint settings file

### Changed
- Updated archived events landing page to display events, filters and pagination
- Updated the Gruntfile for eslint over jshint
- Switched from ElasticSearch queries to filters
- Updated form macro layout to account for optional content
- Updated macro arguments for clearer conditions
- Updated events list for new CF media block
- Updated static content
- General code cleanup

### Fixed
- Events filter showing no results text while displaying found results
- Settings file for PDFReactor
- JS errors
- General layout issues
- Lots of typos


## 3.0.0-0.2.1 - 2015-03-03

### Added
- New Upcoming Events landing page (with borrowed post data)
- New Upcoming Event detail page (with borrowed post data)
- Created new table modifier for simple small screen tables


## 0.2.0 - 2014-12-29

Apologies for ignoring our versioning for five months.

### Added
- Newsroom, Contact Us, About the Bureau, Offices, Doing Business with Us,
  Activity Log, and Budget sections.
- Many new design patterns.
- Tests

### Changed
- Significant template structure overhaul.

### Fixed
- Tons of stuff.


## 0.1.0 - 2014-07-14

Initial release. Contains fully functioning blog section.<|MERGE_RESOLUTION|>--- conflicted
+++ resolved
@@ -18,13 +18,11 @@
 ### Added
 - Created new `WAGTAIL_CAREERS` feature flag to toggle from Django to Wagtail careers pages.
 
-<<<<<<< HEAD
 ### Changed
 - Refactored heroes to support the new "bleeding" format.
-=======
+
 ### Removed
 - `max-height` styling on info unit images
->>>>>>> 26eb274f
 
 
 ## 3.8.2
