--- conflicted
+++ resolved
@@ -3,11 +3,7 @@
 set -e
 
 echo "Using $(python3 --version 2>&1) located at $(which python3)"
-<<<<<<< HEAD
-echo "${DATABASE_URL}"
-=======
 
->>>>>>> 6cf51bd7
 # Wait for the database to be ready
 until psql ${DATABASE_URL} -c '\q' &> /dev/null; do
   >&2 echo "Postgres is unavailable - waiting"
@@ -15,21 +11,6 @@
 done
 
 # Do first-time set up of the database if necessary
-<<<<<<< HEAD
-RUN_MIGRATIONS=${RUN_MIGRATIONS:-"true"}
-if [ "$RUN_MIGRATIONS" = true ]; then
-    if ! psql ${DATABASE_URL} -c 'SELECT COUNT(*) FROM auth_user' &> /dev/null; then
-        echo "Doing first-time database and search index setup..."
-        if [ ! -z $CFGOV_PROD_DB_LOCATION ]; then
-            echo "Running refresh-data.sh..."
-            ./refresh-data.sh
-        else
-            echo "Running initial-data.sh..."
-            ./initial-data.sh
-        fi
-        echo "Create the cache table..."
-        ./cfgov/manage.py createcachetable
-=======
 if ! psql ${DATABASE_URL} -c 'SELECT COUNT(*) FROM auth_user' &> /dev/null; then
     echo "Doing first-time database and search index setup..."
     if [ ! -z $CFGOV_PROD_DB_LOCATION ]; then
@@ -38,8 +19,9 @@
     else
         echo "Running initial-data.sh..."
         ./initial-data.sh
->>>>>>> 6cf51bd7
     fi
+    echo "Create the cache table..."
+    ./cfgov/manage.py createcachetable
 fi
 
 # Do first-time build of the front-end if necessary
