{% extends "layout-2-1-bleedbar.html" %}
{% import "_vars-contact-us.html" as vars with context %}

{% block title -%}
    Contact us
{%- endblock %}

{% block desc -%}
    Contact information for the Consumer Financial Protection Bureau
{%- endblock %}

{% block pre_content %}
    <div class="wrapper">
        <section class="content_intro">
            <h1>Contact us</h1>
            <div class="content-l content-l__full">
                <section class="content-l_col content-l_col-1-2">
                    {% include "submit-a-complaint.html" %}
                </section>
                <section class="content-l_col content-l_col-1-2 content-l_col__before-divider">
                    {% include "general-inquiries.html" %}
                </section>
            </div>
        </section>
    </div>
    <div class="content_line"></div>
{% endblock %}

{% block content_main %}
    {% set contacts = vars.query.search(size=100) %}
    {%- include "contact-list.html" %}
{% endblock %}

{% block content_sidebar %}
    {%- include "mailing-addresses.html" %}
    <div class="content_line"></div>
    {%- include "promoted-contacts.html" %}
<<<<<<< HEAD
{% endblock %}
=======
{% endblock %}
>>>>>>> cb748f53
<|MERGE_RESOLUTION|>--- conflicted
+++ resolved
@@ -35,8 +35,4 @@
     {%- include "mailing-addresses.html" %}
     <div class="content_line"></div>
     {%- include "promoted-contacts.html" %}
-<<<<<<< HEAD
-{% endblock %}
-=======
-{% endblock %}
->>>>>>> cb748f53
+{% endblock %}