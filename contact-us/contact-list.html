--- conflicted
+++ resolved
@@ -1,4 +1,4 @@
-{% from "macros.html" import format_phone as format_phone %}
+{% import "contact-macro.html" as contact_macro %}
 
 <div class="type-and-filter">
 
@@ -46,7 +46,7 @@
              id ="contact-list_header">
             Office name
         </div>
-{%- for contact in contacts|sort(attribute='title') %}
+    {%- for contact in contacts|sort(attribute='title') %}
         <article class="js-type-and-filter_item expandable expandable__padded">
             <button class="expandable_header expandable_target">
                 <span class="expandable_header-left expandable_label">
@@ -64,87 +64,7 @@
                 </span>
             </button>
             <div class="expandable_content">
-                <div class="content-l">
-<<<<<<< HEAD
-                    <div class="content-l_col content-l_col-1-2">
-                        {{ contact.content|safe }}
-                    {%- if contact.web_addr %}
-                        <a class="jump-link" href="{{ contact.web_addr }}">
-                            {{ contact.web_desc if contact.web_desc else contact.web_addr }}
-                        </a>
-                    {%- endif %}
-                    </div>
-                    <div class="content-l_col content-l_col-1-2">
-                    {%- if contact.email_addr or contact.phone_num or contact.fax_num %}
-                        <ul class="list list__icons">
-                        {%- if contact.email_addr %}
-                            <li class="list_item u-break-word">
-                                <span class="cf-icon cf-icon-email list_icon"></span>
-                                <a class="list_link" href="mailto:{{ contact.email_addr }}">
-                                    {{ contact.email_addr }}
-                                </a>
-                            </li>
-                        {%- endif %}
-                        {%- if contact.email_2_addr %}
-                            <li class="list_item u-break-word">
-                                <span class="cf-icon cf-icon-email list_icon"></span>
-                                <a class="list_link" href="mailto:{{ contact.email_2_addr }}">
-                                    {{ contact.email_2_addr }}
-                                </a>
-                            </li>
-                        {%- endif %}
-                        {%- if contact.phone_num %}
-                            <li class="list_item">
-                                <span class="cf-icon cf-icon-phone list_icon"></span>
-                                <span class="short-desc">
-                                    {{ format_phone(contact.phone_num) }}
-                                </span>
-                            {%- if contact.phone_desc %}
-                                <span class="micro-copy micro-copy__large">
-                                    {{ contact.phone_desc }}
-                                </span>
-                            {%- endif %}
-                            </li>
-                        {%- endif %}
-                        {%- if contact.phone_2_num %}
-                            <li class="list_item">
-                                <span class="cf-icon cf-icon-phone list_icon"></span>
-                                <span class="short-desc">
-                                    {{ format_phone(contact.phone_2_num) }}
-                                </span>
-                            </li>
-                        {%- endif %}
-                        {%- if contact.fax_num %}
-                            <li class="list_item">
-                                <span class="cf-icon cf-icon-fax list_icon"></span>
-                                <span class="short-desc">
-                                    {{ format_phone(contact.fax_num) }}
-                                </span>
-                            </li>
-                        {%- endif %}
-                        </ul>
-                    {%- endif %}
-                    {%- if contact.street %}
-                        <p class="short-desc">
-                            Consumer Financial Protection Bureau<br>
-                            {{ contact.attn if contact.attn }}<br>
-                            {{ contact.street + '<br>'|safe if contact.street }}
-                            {{ contact.city + ',' if contact.city }}
-                            {{ contact.state if contact.state }}
-                            {{ contact.zip_code if contact.zip_code }}
-                        {%- if contact.addr_desc %}
-                            <br>
-                            <span class="micro-copy">
-                                {{ contact.addr_desc }}
-                            </span>
-                        {%- endif %}
-                        </p>
-                    {%- endif %}
-                    </div><!-- END .content-l_col -->
-=======
-                    {{ contact_macro.render(contact) }}
->>>>>>> 40d74940
-                </div><!-- END .content-l -->
+                {{ contact_macro.render(contact) }}
             </div><!-- END .expandable_content -->
         </article><!-- END .expandable -->
     {%- endfor %}
