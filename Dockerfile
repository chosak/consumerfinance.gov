FROM centos:7 AS cfgov-dev

# Ensure that the environment uses UTF-8 encoding by default
ENV LANG en_US.UTF-8

LABEL maintainer="tech@cfpb.gov"

# Specify SCL-based Python version
# Currently used option: rh-python38
# See: https://www.softwarecollections.org/en/scls/user/rhscl/?search=python
ARG scl_python_version
ENV SCL_PYTHON_VERSION ${scl_python_version}

# Stops Python default buffering to stdout, improving logging to the console.
ENV PYTHONUNBUFFERED 1

ENV APP_HOME /src/consumerfinance.gov
RUN mkdir -p ${APP_HOME}
WORKDIR ${APP_HOME}

SHELL ["/bin/bash", "--login", "-o", "pipefail", "-c"]

# Install common OS packages
RUN yum -y install \
        centos-release-scl \
        epel-release && \
    rpm -i https://download.postgresql.org/pub/repos/yum/reporpms/EL-7-x86_64/pgdg-redhat-repo-latest.noarch.rpm && \
    curl -sL https://rpm.nodesource.com/setup_16.x | bash - && \
    curl -sL https://dl.yarnpkg.com/rpm/yarn.repo | tee /etc/yum.repos.d/yarn.repo && \
    yum -y update && \
    yum -y install \
        gcc \
        git \
        mailcap \
        postgresql10 \
        postgresql10-devel \
        which \
<<<<<<< HEAD
        gettext \
        xmlsec1 xmlsec1-openssl \
        ${SCL_PYTHON_VERSION} && \
    yum clean all && rm -rf /var/cache/yum && \
    echo "source scl_source enable ${SCL_PYTHON_VERSION}" > /etc/profile.d/enable_scl_python.sh && \
    source /etc/profile && \
    pip install --no-cache-dir --upgrade pip setuptools wheel
=======
        gettext && \
    yum -y install nodejs yarn && \
    yum clean all && rm -rf /var/cache/yum

# Build python
WORKDIR /tmp
ENV PYTHONVERSION=3.9.9
RUN yum install -y epel-release
RUN yum groupinstall -y "Development Tools"
RUN yum install -y openssl-devel libffi-devel bzip2-devel wget
RUN gcc --version
RUN wget https://www.python.org/ftp/python/${PYTHONVERSION}/Python-${PYTHONVERSION}.tgz
RUN tar xvf Python-${PYTHONVERSION}.tgz
RUN cd Python-${PYTHONVERSION}/ && ./configure --enable-shared --enable-optimiztions && make altinstall && make bininstall
RUN echo "export LD_LIBRARY_PATH=\$LD_LIBRARY_PATH:/usr/local/lib" > /etc/profile.d/python39.sh
RUN rm -Rf Python* *.pem
RUN yum remove -y wget openssl-devel libffi-devel bzip2-devel
RUN yum groupremove -y "Development Tools"
RUN yum remove -y epel-release
RUN yum clean all
WORKDIR ${APP_HOME}

RUN python3 -m pip install --no-cache-dir --upgrade pip setuptools wheel
>>>>>>> 326952bd

# Disables pip cache. Reduces build time, and suppresses warnings when run as non-root.
# NOTE: MUST be after pip upgrade. Build fails otherwise due to bug in old pip.
ENV PIP_NO_CACHE_DIR true

# Install python requirements
COPY requirements requirements
RUN pip install -r requirements/local.txt -r requirements/deployment.txt

EXPOSE 8000

ENTRYPOINT ["./docker-entrypoint.sh"]
CMD ["python", "./cfgov/manage.py", "runserver", "0.0.0.0:8000"]

# Build Frontend Assets
FROM cfgov-dev as cfgov-build

ENV STATIC_PATH ${APP_HOME}/cfgov/static/
ENV PYTHONPATH ${APP_HOME}/cfgov

# Django Settings
ENV DJANGO_SETTINGS_MODULE cfgov.settings.production
ENV DJANGO_STATIC_ROOT ${STATIC_PATH}
ENV ALLOWED_HOSTS '["*"]'

# See .dockerignore for details on which files are included
COPY . .

# Build the front-end
RUN ./frontend.sh production && \
    cfgov/manage.py collectstatic && \
    yarn cache clean && \
    rm -rf node_modules npm-packages-offline-cache


# Production-like Apache-based image
FROM cfgov-dev as cfgov-prod

ENV SCL_HTTPD_VERSION httpd24
ENV SCL_HTTPD_ROOT /opt/rh/${SCL_HTTPD_VERSION}/root

# Apache HTTPD settings
ENV APACHE_SERVER_ROOT ${APP_HOME}/cfgov/apache
ENV APACHE_PROCESS_COUNT 4
ENV ACCESS_LOG /dev/stdout
ENV ERROR_LOG /dev/stderr
ENV STATIC_PATH ${APP_HOME}/cfgov/static/
ENV LIMIT_REQUEST_BODY 0

# mod_wsgi settings
ENV CFGOV_PATH ${APP_HOME}
ENV CFGOV_CURRENT ${APP_HOME}
ENV PYTHONPATH ${APP_HOME}/cfgov

# Django Settings
ENV DJANGO_SETTINGS_MODULE cfgov.settings.production
ENV DJANGO_STATIC_ROOT ${STATIC_PATH}
ENV ALLOWED_HOSTS '["*"]'

# Install and enable SCL-based Apache server and mod_wsgi,
# and converts all Docker Secrets into environment variables.
RUN yum -y install ${SCL_HTTPD_VERSION} ${SCL_PYTHON_VERSION}-mod_wsgi && \
    yum clean all && rm -rf /var/cache/yum && \
    echo "source scl_source enable ${SCL_HTTPD_VERSION}" > /etc/profile.d/enable_scl_httpd.sh && \
    echo '[ -d /var/run/secrets ] && cd /var/run/secrets && for s in *; do export $s=$(cat $s); done && cd -' > /etc/profile.d/secrets_env.sh

# Copy the cfgov directory form the build image
COPY --from=cfgov-build --chown=apache:apache ${CFGOV_PATH}/cfgov ${CFGOV_PATH}/cfgov
COPY --from=cfgov-build --chown=apache:apache ${CFGOV_PATH}/docker-entrypoint.sh ${CFGOV_PATH}/refresh-data.sh ${CFGOV_PATH}/
COPY --from=cfgov-build --chown=apache:apache ${CFGOV_PATH}/static.in ${CFGOV_PATH}/static.in


RUN yum clean all && rm -rf /var/cache/yum && \
    chown -R apache:apache ${APP_HOME} ${SCL_HTTPD_ROOT}/usr/share/httpd ${SCL_HTTPD_ROOT}/var/run

ENV PATH="/opt/rh/${SCL_PYTHON_VERSION}/root/usr/bin:${PATH}"

# Remove files flagged by image vulnerability scanner (doesn't seem to be needed in rh-python38)
#RUN cd /opt/rh/rh-python38/root/usr/lib/python3.8/site-packages/ && \
#    rm -f ndg/httpsclient/test/pki/localhost.key sslserver/certs/development.key

USER apache

# Build frontend, cleanup excess file, and setup filesystem
# - cfgov/f/ - Wagtail file uploads
RUN ln -s ${SCL_HTTPD_ROOT}/etc/httpd/modules ${APACHE_SERVER_ROOT}/modules && \
    ln -s ${SCL_HTTPD_ROOT}/etc/httpd/run ${APACHE_SERVER_ROOT}/run && \
    rm -rf cfgov/apache/www cfgov/unprocessed && \
    mkdir -p cfgov/f

# Healthcheck retry set high since database loads take a while
HEALTHCHECK --start-period=300s --interval=30s --retries=30 \
            CMD curl -sf -A docker-healthcheck -o /dev/null http://localhost:8000

CMD ["httpd", "-d", "cfgov/apache", "-D", "FOREGROUND"]<|MERGE_RESOLUTION|>--- conflicted
+++ resolved
@@ -35,39 +35,14 @@
         postgresql10 \
         postgresql10-devel \
         which \
-<<<<<<< HEAD
         gettext \
         xmlsec1 xmlsec1-openssl \
         ${SCL_PYTHON_VERSION} && \
+    yum -y install nodejs yarn && \
     yum clean all && rm -rf /var/cache/yum && \
     echo "source scl_source enable ${SCL_PYTHON_VERSION}" > /etc/profile.d/enable_scl_python.sh && \
     source /etc/profile && \
     pip install --no-cache-dir --upgrade pip setuptools wheel
-=======
-        gettext && \
-    yum -y install nodejs yarn && \
-    yum clean all && rm -rf /var/cache/yum
-
-# Build python
-WORKDIR /tmp
-ENV PYTHONVERSION=3.9.9
-RUN yum install -y epel-release
-RUN yum groupinstall -y "Development Tools"
-RUN yum install -y openssl-devel libffi-devel bzip2-devel wget
-RUN gcc --version
-RUN wget https://www.python.org/ftp/python/${PYTHONVERSION}/Python-${PYTHONVERSION}.tgz
-RUN tar xvf Python-${PYTHONVERSION}.tgz
-RUN cd Python-${PYTHONVERSION}/ && ./configure --enable-shared --enable-optimiztions && make altinstall && make bininstall
-RUN echo "export LD_LIBRARY_PATH=\$LD_LIBRARY_PATH:/usr/local/lib" > /etc/profile.d/python39.sh
-RUN rm -Rf Python* *.pem
-RUN yum remove -y wget openssl-devel libffi-devel bzip2-devel
-RUN yum groupremove -y "Development Tools"
-RUN yum remove -y epel-release
-RUN yum clean all
-WORKDIR ${APP_HOME}
-
-RUN python3 -m pip install --no-cache-dir --upgrade pip setuptools wheel
->>>>>>> 326952bd
 
 # Disables pip cache. Reduces build time, and suppresses warnings when run as non-root.
 # NOTE: MUST be after pip upgrade. Build fails otherwise due to bug in old pip.
