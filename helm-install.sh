#!/bin/bash

if [ -f .env ]; then
  source .env
fi

realpath() {
    [[ $1 = /* ]] && echo "$1" || echo "$PWD/${1#./}"
}

# Ensure helm is installed and available via PATH
if ! command -v helm &> /dev/null; then
  echo "Helm not found in PATH. Please install helm (brew install helm) or add it to PATH."
  exit 1
fi

# Build Dependency Charts
if [ ! -d ./helm/cfgov/charts ]; then
  echo "Building dependency charts..."
  helm repo add bitnami https://charts.bitnami.com/bitnami
  helm repo add elastic https://helm.elastic.co/
  helm repo update
  helm dependency build ./helm/cfgov
else
  if [ -z $SKIP_DEP_UPDATE ]; then
    helm dependency update ./helm/cfgov
  fi
fi

# Parse overrides list
export PROJECT_DIR="$(dirname "$(realpath "$0")")"
if [ $# -eq 0 ]; then
  ARGS="$PROJECT_DIR/helm/overrides/local.yaml $PROJECT_DIR/helm/overrides/services.yaml"
else
  ARGS=$@
fi

# Substitute Environment Variables in override files
tempFiles=()
OVERRIDES=""
for i in $ARGS; do
  tempFile=$(mktemp)
  envsubst < ${i} > "$tempFile"
  OVERRIDES="$OVERRIDES -f $tempFile"
  tempFiles+=($tempFile)
done

<<<<<<< HEAD
if [ -z $TAG ]; then
  TAG=""
else
  TAG="--set image.tag=${TAG}"
=======
# Disable ES Chart Tests by default
# This should also be a pipeline parameter for deployments
ES_TEST_OVERRIDE="--set elasticsearch.tests.enabled=false"
if [ ! -z $ES_ENABLE_CHART_TESTS ]; then
  ES_TEST_OVERRIDE="--set elasticsearch.tests.enabled=true"
fi

# Option to skip --wait and set timeout
WAIT_TIMEOUT="--timeout=${WAIT_TIMEOUT:-10m0s}"
WAIT_OPT="--wait ${WAIT_TIMEOUT}"
if [ -z $RUN_CHART_TESTS ] && [ ! -z $SKIP_WAIT ]; then
  echo "WARNING: Skipping --wait!"
  WAIT_OPT=""
fi

# Namespace
NAMESPACE_OPT=""
if [ ! -z $NAMESPACE ]; then
  NAMESPACE_OPT="--namespace ${NAMESPACE}"
  if [ ! -z $CREATE_NAMESPACE ]; then
    NAMESPACE_OPT="${NAMESPACE_OPT} --create-namespace"
  fi
>>>>>>> 24178dd0
fi

# Set release name
RELEASE=${RELEASE:-cfgov}
# Install/Upgrade cfgov release to current context namespace
# To install to different namespace, set context with namespace
# kubectl config set-context --current --namespace=<insert-namespace-name-here>
<<<<<<< HEAD
helm upgrade --install --wait --timeout=10m0s "${RELEASE}" $OVERRIDES ${TAG} \
=======
helm upgrade --install ${WAIT_OPT} "${RELEASE}" ${NAMESPACE_OPT} ${OVERRIDES} \
>>>>>>> 24178dd0
  --set ingress.hosts[0].host="${RELEASE}.localhost" \
  --set elasticsearch.clusterName="${RELEASE}-elasticsearch" ${ES_TEST_OVERRIDE} \
  --set kibana.elasticsearchHosts="http://${RELEASE}-elasticsearch-master:9200" \
  ./helm/cfgov

# Add these in for local SSL.
#  --set ingress.tls[0].secretName="${RELEASE}-tls" \  # local SSL
#  --set ingress.tls[0].hosts[0]="${RELEASE}.localhost" \  # local SSL

# Run chart tests, if RUN_CHART_TESTS is set
if [ ! -z $RUN_CHART_TESTS ]; then
  echo "Running chart tests against ${RELEASE}..."
  helm test "${RELEASE}"
fi

# Cleanup temp files
for i in "${tempFiles[@]}"; do
  rm "$i"
done<|MERGE_RESOLUTION|>--- conflicted
+++ resolved
@@ -45,12 +45,7 @@
   tempFiles+=($tempFile)
 done
 
-<<<<<<< HEAD
-if [ -z $TAG ]; then
-  TAG=""
-else
-  TAG="--set image.tag=${TAG}"
-=======
+
 # Disable ES Chart Tests by default
 # This should also be a pipeline parameter for deployments
 ES_TEST_OVERRIDE="--set elasticsearch.tests.enabled=false"
@@ -73,19 +68,21 @@
   if [ ! -z $CREATE_NAMESPACE ]; then
     NAMESPACE_OPT="${NAMESPACE_OPT} --create-namespace"
   fi
->>>>>>> 24178dd0
 fi
+
+# Tag Option
+if [ -z $TAG ]; then
+  TAG=""
+else
+  TAG="--set image.tag=${TAG}"
 
 # Set release name
 RELEASE=${RELEASE:-cfgov}
 # Install/Upgrade cfgov release to current context namespace
 # To install to different namespace, set context with namespace
 # kubectl config set-context --current --namespace=<insert-namespace-name-here>
-<<<<<<< HEAD
-helm upgrade --install --wait --timeout=10m0s "${RELEASE}" $OVERRIDES ${TAG} \
-=======
-helm upgrade --install ${WAIT_OPT} "${RELEASE}" ${NAMESPACE_OPT} ${OVERRIDES} \
->>>>>>> 24178dd0
+helm upgrade --install ${WAIT_OPT} \
+  "${RELEASE}" ${NAMESPACE_OPT} ${OVERRIDES} ${TAG} \
   --set ingress.hosts[0].host="${RELEASE}.localhost" \
   --set elasticsearch.clusterName="${RELEASE}-elasticsearch" ${ES_TEST_OVERRIDE} \
   --set kibana.elasticsearchHosts="http://${RELEASE}-elasticsearch-master:9200" \
